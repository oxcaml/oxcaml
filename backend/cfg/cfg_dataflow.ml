[@@@ocaml.warning "+a-4-30-40-41-42"]

open! Int_replace_polymorphic_compare

module type Forward_domain = sig
  type t

  val top : t

  val bot : t

  val compare : t -> t -> int

  val join : t -> t -> t

  val to_string : t -> string
end

module type Forward_transfer = sig
  type domain

  type t =
    { normal : domain;
      exceptional : domain
    }

  val basic : domain -> Cfg.basic Cfg.instruction -> t

  val terminator : domain -> Cfg.terminator Cfg.instruction -> t
end

module type Forward_S = sig
  type domain

  type map = domain Label.Tbl.t

  val run :
    Cfg.t -> ?max_iteration:int -> ?init:domain -> unit -> (map, map) Result.t
end

module Forward (D : Forward_domain) (T : Forward_transfer with type domain = D.t) :
  Forward_S with type domain = D.t = struct
  type domain = D.t

  type transfer = T.t

  type map = domain Label.Tbl.t

  module WorkSetElement = struct
    type t =
      { label : Label.t;
        value : domain
      }

    let compare { label = left_label; value = left_value }
        { label = right_label; value = right_value } =
      match Label.compare left_label right_label with
      | 0 -> D.compare left_value right_value
      | res -> res
  end

  module WorkSet = Set.Make (WorkSetElement)

  let transfer_block : domain -> Cfg.basic_block -> transfer =
   fun value block ->
    let transfer f (acc_normal, acc_exceptional) instr =
      let { T.normal; exceptional } = f acc_normal instr in
      normal, D.join exceptional acc_exceptional
    in
    let normal, exceptional =
      transfer T.terminator
        (ListLabels.fold_left block.body ~init:(value, value)
           ~f:(transfer T.basic))
        block.terminator
    in
    { normal; exceptional }

  let create : Cfg.t -> init:domain option -> map * WorkSet.t ref =
   fun cfg ~init ->
    let map = Label.Tbl.create (Label.Tbl.length cfg.Cfg.blocks) in
    let set = ref WorkSet.empty in
    let value = Option.value init ~default:D.top in
    (* The need to have several blocks in the initial work set stems from the
       fact that we currently need to consider all trap handlers as alive. *)
    Cfg.iter_blocks cfg ~f:(fun label block ->
        if Label.equal label cfg.entry_label || block.is_trap_handler
        then set := WorkSet.add { WorkSetElement.label; value } !set);
    map, set

  let remove_and_return :
      Cfg.t -> WorkSet.t ref -> WorkSetElement.t * Cfg.basic_block =
   fun cfg set ->
    let element = WorkSet.choose !set in
    set := WorkSet.remove element !set;
    element, Cfg.get_block_exn cfg element.label

  let run :
      Cfg.t -> ?max_iteration:int -> ?init:domain -> unit -> (map, map) Result.t
      =
   fun cfg ?(max_iteration = max_int) ?init () ->
    let res, work_set = create cfg ~init in
    let iteration = ref 0 in
    while (not (WorkSet.is_empty !work_set)) && !iteration < max_iteration do
      incr iteration;
      let element, block = remove_and_return cfg work_set in
      let ({ normal; exceptional } : T.t) =
        transfer_block element.value block
      in
      let update ~normal ~exn value =
        Label.Set.iter
          (fun successor_label ->
            let old_value =
              Option.value
                (Label.Tbl.find_opt res successor_label)
                ~default:D.bot
            in
            let new_value = D.join old_value value in
            if not (D.compare new_value old_value <= 0)
            then begin
              Label.Tbl.replace res successor_label new_value;
              work_set
                := WorkSet.add
                     { WorkSetElement.label = successor_label;
                       value = new_value
                     }
                     !work_set
            end)
          (Cfg.successor_labels ~normal ~exn block)
      in
      update ~normal:true ~exn:false normal;
      update ~normal:false ~exn:true exceptional
    done;
<<<<<<< HEAD
    if WorkSet.is_empty !work_set then Result.Ok res else Result.Error res
end

module type Backward_domain = sig
=======
    if !iteration < max_iteration then Result.Ok res else Result.Error res
end

(* CR xclerc for xclerc: unify with `Domain` or rename. *)
module type DomainXXX = sig
>>>>>>> 4cc1f16c
  type t

  val bot : t

  val compare : t -> t -> int

  val join : t -> t -> t

  val less_equal : t -> t -> bool

  val to_string : t -> string
end

<<<<<<< HEAD
module type Backward_transfer = sig
=======
(* CR xclerc for xclerc: unify with `Transfer` or rename. *)
module type TransferXXX = sig
>>>>>>> 4cc1f16c
  type domain

  val basic : domain -> exn:domain -> Cfg.basic Cfg.instruction -> domain

  val terminator :
    domain -> exn:domain -> Cfg.terminator Cfg.instruction -> domain

  val exception_ : domain -> domain
end

<<<<<<< HEAD
module type Backward_S = sig
=======
(* CR xclerc for xclerc: unify with `S` or rename. *)
module type SXXX = sig
>>>>>>> 4cc1f16c
  type domain

  type map = domain Label.Tbl.t

  val run :
    Cfg.t -> ?max_iteration:int -> init:domain -> unit -> (map, map) Result.t
end

<<<<<<< HEAD
module Backward (D : Backward_domain) (T : Backward_transfer with type domain = D.t) :
  Backward_S with type domain = D.t = struct
=======
module Backward (D : DomainXXX) (T : TransferXXX with type domain = D.t) :
  SXXX with type domain = D.t = struct
>>>>>>> 4cc1f16c
  (* CR xclerc for xclerc: see what can be shared with `Forward`. *)

  type domain = D.t

  type map = domain Label.Tbl.t

  module WorkSetElement = struct
    type t =
      { label : Label.t;
        value : domain
      }

    let compare { label = left_label; value = left_value }
        { label = right_label; value = right_value } =
      match Label.compare left_label right_label with
      | 0 -> D.compare left_value right_value
      | res -> res
  end

  module WorkSet = Set.Make (WorkSetElement)

  let transfer_block : domain -> exn:domain -> Cfg.basic_block -> domain =
   fun value ~exn block ->
    ListLabels.fold_right block.body
      ~init:(T.terminator value ~exn block.terminator) ~f:(fun instr value ->
        T.basic value ~exn instr)

<<<<<<< HEAD
=======
  let is_exit_block : Cfg.basic_block -> bool =
   fun block ->
    match block.terminator.desc with
    | Never -> assert false
    | Always _ -> false
    | Parity_test _ -> false
    | Truth_test _ -> false
    | Float_test _ -> false
    | Int_test _ -> false
    | Switch _ -> false
    | Return -> true
    | Raise _ -> block.trap_depth = 1
    | Tailcall _ -> true
    | Call_no_return _ -> true

>>>>>>> 4cc1f16c
  let create : Cfg.t -> init:domain -> map * WorkSet.t ref =
   fun cfg ~init ->
    let map = Label.Tbl.create (Label.Tbl.length cfg.Cfg.blocks) in
    let set = ref WorkSet.empty in
    let value = init in
<<<<<<< HEAD
    Cfg.iter_blocks cfg ~f:(fun label _block ->
        Label.Tbl.replace map label value;
        set := WorkSet.add { WorkSetElement.label; value } !set);
=======
    Cfg.iter_blocks cfg ~f:(fun label block ->
        if is_exit_block block || true
           (* CR xclerc for xclerc: remove `|| true` *)
        then begin
          Label.Tbl.replace map label value;
          set := WorkSet.add { WorkSetElement.label; value } !set
        end);
>>>>>>> 4cc1f16c
    map, set

  let remove_and_return :
      Cfg.t -> WorkSet.t ref -> WorkSetElement.t * Cfg.basic_block =
   fun cfg set ->
    let element = WorkSet.choose !set in
    set := WorkSet.remove element !set;
    element, Cfg.get_block_exn cfg element.label

  let run :
      Cfg.t -> ?max_iteration:int -> init:domain -> unit -> (map, map) Result.t
      =
   fun cfg ?(max_iteration = max_int) ~init () ->
    let res, work_set = create cfg ~init in
    let iteration = ref 0 in
    (* note: `handler_map` contains the value at the *start* of the block. *)
    let handler_map : D.t Label.Tbl.t =
      Label.Tbl.create (Label.Tbl.length cfg.Cfg.blocks)
    in
    while (not (WorkSet.is_empty !work_set)) && !iteration < max_iteration do
      incr iteration;
      let element, block = remove_and_return cfg work_set in
      let exn : domain =
        Option.map
          (fun exceptional_successor ->
            Label.Tbl.find_opt handler_map exceptional_successor)
          block.exn
        |> Option.join
        |> Option.value ~default:D.bot
      in
      let value = transfer_block element.value ~exn block in
      if block.is_trap_handler
      then begin
        let old_value =
          Option.value
            (Label.Tbl.find_opt handler_map block.start)
            ~default:D.bot
        in
        let new_value = T.exception_ value in
        if not (D.less_equal new_value old_value)
        then begin
          Label.Tbl.replace handler_map block.start new_value;
          List.iter
            (fun predecessor_label ->
              let current_value =
                Option.value
                  (Label.Tbl.find_opt res predecessor_label)
                  ~default:D.bot
              in
              work_set
                := WorkSet.add
                     { WorkSetElement.label = predecessor_label;
                       value = current_value
                     }
                     !work_set)
            (Cfg.predecessor_labels block)
        end
      end
      else
        List.iter
          (fun predecessor_label ->
            let old_value =
              Option.value
                (Label.Tbl.find_opt res predecessor_label)
                ~default:D.bot
            in
            let new_value = D.join old_value value in
            if not (D.less_equal new_value old_value)
            then begin
              Label.Tbl.replace res predecessor_label new_value;
              let already_in_workset = ref false in
              work_set
                := WorkSet.filter
                     (fun { WorkSetElement.label; value } ->
                       if Label.equal label predecessor_label
                       then begin
                         if D.less_equal new_value value
                         then already_in_workset := true;
                         not (D.less_equal value new_value)
                       end
                       else true)
                     !work_set;
              if not !already_in_workset
              then
                work_set
                  := WorkSet.add
                       { WorkSetElement.label = predecessor_label;
                         value = new_value
                       }
                       !work_set
            end)
          (Cfg.predecessor_labels block)
    done;
<<<<<<< HEAD
    if WorkSet.is_empty !work_set then Result.Ok res else Result.Error res
=======
    if !iteration < max_iteration then Result.Ok res else Result.Error res
>>>>>>> 4cc1f16c
end<|MERGE_RESOLUTION|>--- conflicted
+++ resolved
@@ -38,7 +38,9 @@
     Cfg.t -> ?max_iteration:int -> ?init:domain -> unit -> (map, map) Result.t
 end
 
-module Forward (D : Forward_domain) (T : Forward_transfer with type domain = D.t) :
+module Forward
+    (D : Forward_domain)
+    (T : Forward_transfer with type domain = D.t) :
   Forward_S with type domain = D.t = struct
   type domain = D.t
 
@@ -130,18 +132,10 @@
       update ~normal:true ~exn:false normal;
       update ~normal:false ~exn:true exceptional
     done;
-<<<<<<< HEAD
     if WorkSet.is_empty !work_set then Result.Ok res else Result.Error res
 end
 
 module type Backward_domain = sig
-=======
-    if !iteration < max_iteration then Result.Ok res else Result.Error res
-end
-
-(* CR xclerc for xclerc: unify with `Domain` or rename. *)
-module type DomainXXX = sig
->>>>>>> 4cc1f16c
   type t
 
   val bot : t
@@ -155,12 +149,7 @@
   val to_string : t -> string
 end
 
-<<<<<<< HEAD
 module type Backward_transfer = sig
-=======
-(* CR xclerc for xclerc: unify with `Transfer` or rename. *)
-module type TransferXXX = sig
->>>>>>> 4cc1f16c
   type domain
 
   val basic : domain -> exn:domain -> Cfg.basic Cfg.instruction -> domain
@@ -171,12 +160,7 @@
   val exception_ : domain -> domain
 end
 
-<<<<<<< HEAD
 module type Backward_S = sig
-=======
-(* CR xclerc for xclerc: unify with `S` or rename. *)
-module type SXXX = sig
->>>>>>> 4cc1f16c
   type domain
 
   type map = domain Label.Tbl.t
@@ -185,13 +169,10 @@
     Cfg.t -> ?max_iteration:int -> init:domain -> unit -> (map, map) Result.t
 end
 
-<<<<<<< HEAD
-module Backward (D : Backward_domain) (T : Backward_transfer with type domain = D.t) :
+module Backward
+    (D : Backward_domain)
+    (T : Backward_transfer with type domain = D.t) :
   Backward_S with type domain = D.t = struct
-=======
-module Backward (D : DomainXXX) (T : TransferXXX with type domain = D.t) :
-  SXXX with type domain = D.t = struct
->>>>>>> 4cc1f16c
   (* CR xclerc for xclerc: see what can be shared with `Forward`. *)
 
   type domain = D.t
@@ -219,42 +200,14 @@
       ~init:(T.terminator value ~exn block.terminator) ~f:(fun instr value ->
         T.basic value ~exn instr)
 
-<<<<<<< HEAD
-=======
-  let is_exit_block : Cfg.basic_block -> bool =
-   fun block ->
-    match block.terminator.desc with
-    | Never -> assert false
-    | Always _ -> false
-    | Parity_test _ -> false
-    | Truth_test _ -> false
-    | Float_test _ -> false
-    | Int_test _ -> false
-    | Switch _ -> false
-    | Return -> true
-    | Raise _ -> block.trap_depth = 1
-    | Tailcall _ -> true
-    | Call_no_return _ -> true
-
->>>>>>> 4cc1f16c
   let create : Cfg.t -> init:domain -> map * WorkSet.t ref =
    fun cfg ~init ->
     let map = Label.Tbl.create (Label.Tbl.length cfg.Cfg.blocks) in
     let set = ref WorkSet.empty in
     let value = init in
-<<<<<<< HEAD
     Cfg.iter_blocks cfg ~f:(fun label _block ->
         Label.Tbl.replace map label value;
         set := WorkSet.add { WorkSetElement.label; value } !set);
-=======
-    Cfg.iter_blocks cfg ~f:(fun label block ->
-        if is_exit_block block || true
-           (* CR xclerc for xclerc: remove `|| true` *)
-        then begin
-          Label.Tbl.replace map label value;
-          set := WorkSet.add { WorkSetElement.label; value } !set
-        end);
->>>>>>> 4cc1f16c
     map, set
 
   let remove_and_return :
@@ -348,9 +301,5 @@
             end)
           (Cfg.predecessor_labels block)
     done;
-<<<<<<< HEAD
     if WorkSet.is_empty !work_set then Result.Ok res else Result.Error res
-=======
-    if !iteration < max_iteration then Result.Ok res else Result.Error res
->>>>>>> 4cc1f16c
 end