--- conflicted
+++ resolved
@@ -41,17 +41,9 @@
     stack_offset = Cfg.invalid_stack_offset;
     id = next_instr_id ();
     irc_work_list = Unknown_list;
-<<<<<<< HEAD
-    ls_order = 0;
-    (* CR mshinwell/xclerc: should this be [None]? *)
-    available_before =
-      Some (Reg_availability_set.Ok Reg_with_debug_info.Set.empty);
-    available_across = None;
+    available_before = Unreachable;
+    available_across = Unreachable;
     phantom_available_before
-=======
-    available_before = Unreachable;
-    available_across = Unreachable
->>>>>>> 362c0b49
   }
 
 type t =
