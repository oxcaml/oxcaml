[@@@ocaml.warning "+a-4-30-40-41-42"]

(** The implementation below is based on the following article:
    A Simple, Fast Dominance Algorithm
    Keith D. Cooper, Timothy J. Harvey, and Ken Kennedy *)

module List = ListLabels

let fatal = Misc.fatal_errorf

(* CR-soon xclerc for xclerc: switch back to `false`. *)
let debug = true

type doms = Label.t Label.Tbl.t

type doms = Label.t Label.Tbl.t

type dominance_frontiers = Label.Set.t Label.Tbl.t
<<<<<<< HEAD

type dominator_tree =
  { label : Label.t;
    children : dominator_tree list
  }

type t =
  { doms : doms;
    dominance_frontiers : dominance_frontiers;
    dominator_tree : dominator_tree
  }

let rec is_dominating (doms : doms) left right =
  if Label.equal left right
  then true
  else
    let parent = Label.Tbl.find doms right in
    if Label.equal right parent then false else is_dominating doms left parent
=======

type dominator_tree =
  { label : Label.t;
    children : dominator_tree list
  }

type t =
  { doms : doms;
    dominators : dominators;
    dominance_frontiers : dominance_frontiers;
    dominator_tree : dominator_tree
  }

let rec is_dominating (doms : doms) left right =
  if Label.equal left right
  then true
  else
    let parent = Label.Tbl.find doms right in
    if Label.equal right parent then false else is_dominating doms left parent

let is_strictly_dominating (doms : doms) left right =
  (not (Label.equal left right)) && is_dominating doms left right

let invariant_doms : Cfg.t -> doms -> unit =
 fun cfg doms ->
  (* Check that `doms` has the same keys as the CFG. *)
  if Label.Tbl.length cfg.blocks <> Label.Tbl.length doms
  then fatal "Cfg_dominators.invariant_doms: invalid doms length";
  Label.Tbl.iter
    (fun key _ ->
      if not (Label.Tbl.mem doms key)
      then fatal "Cfg_dominators.invariant_doms: missing label %d" key)
    cfg.blocks;
  (* Check that (i) the immediate dominator is a strict dominator, and (ii)
     there is no other intermediate strict dominator - except for the entry
     block. *)
  Label.Tbl.iter
    (fun n idom_n ->
      if Label.equal n cfg.entry_label
      then (
        if not (Label.equal idom_n cfg.entry_label)
        then
          fatal "Cfg_dominators.invariant_doms: invalid binding for entry label")
      else (
        if not (is_strictly_dominating doms idom_n n)
        then
          fatal
            "Cfg_dominators.invariant_doms: the immediate dominator of %d, %d, \
             is not strictly dominating it"
            n idom_n;
        Label.Tbl.iter
          (fun m _ ->
            if is_strictly_dominating doms idom_n m
               && is_strictly_dominating doms m n
            then
              fatal
                "Cfg_dominators.invariant_doms: there is a strict dominator, \
                 %d, between %d and its immediate dominator, %d"
                m n idom_n)
          doms))
    doms

(* CR-soon xclerc for xclerc: factor out with the function in
   `Regalloc_ls_utils`; the only difference is the point where `f` is called. *)
let iter_blocks_dfs : Cfg.t -> f:(Cfg.basic_block -> unit) -> unit =
 fun cfg ~f ->
  let marked = ref Label.Set.empty in
  let rec iter (label : Label.t) : unit =
    if not (Label.Set.mem label !marked)
    then (
      marked := Label.Set.add label !marked;
      let block = Cfg.get_block_exn cfg label in
      Label.Set.iter
        (fun succ_label -> iter succ_label)
        (Cfg.successor_labels ~normal:true ~exn:true block);
      f block)
  in
  iter cfg.entry_label;
  (* note: some block may not have been seen since we currently cannot remove
     all non-reachable blocks. *)
  if Label.Set.cardinal !marked <> Label.Tbl.length cfg.blocks
  then
    Cfg.iter_blocks cfg ~f:(fun label block ->
        if not (Label.Set.mem label !marked) then f block)

type stack = Cfg.basic_block Stack.t

let reverse_post_order : Cfg.t -> stack =
 fun cfg ->
  let stack : stack = Stack.create () in
  iter_blocks_dfs cfg ~f:(fun block -> Stack.push block stack);
  stack

type order = int Label.Tbl.t

let build_order : Cfg.t -> stack -> order =
 fun cfg stack ->
  let order = Label.Tbl.create (Label.Tbl.length cfg.blocks) in
  Stack.iter
    (fun (block : Cfg.basic_block) ->
      let label = block.start in
      Label.Tbl.replace order label (Label.Tbl.length order))
    stack;
  order

(* See Figure 3 in the cited article. The only difference is the comparison,
   which is reversed because of the way we distribute the idenfier when we build
   `post_order`. *)
let intersect : doms -> order -> Label.t -> Label.t -> Label.t =
 fun doms post_order b1 b2 ->
  let finger1 = ref b1 in
  let finger2 = ref b2 in
  let before_in_post_order (left : Label.t) (right : Label.t) =
    Label.Tbl.find post_order left > Label.Tbl.find post_order right
  in
  while not (Label.equal !finger1 !finger2) do
    while before_in_post_order !finger1 !finger2 do
      match Label.Tbl.find_opt doms !finger1 with
      | None -> assert false
      | Some f -> finger1 := f
    done;
    while before_in_post_order !finger2 !finger1 do
      match Label.Tbl.find_opt doms !finger2 with
      | None -> assert false
      | Some f -> finger2 := f
    done
  done;
  !finger1

(* See Figure 3 in the cited article. The only difference is "Undefined", which
   is encoded here as a missing key. *)
let compute_doms : Cfg.t -> doms =
 fun cfg ->
  let doms = Label.Tbl.create (Label.Tbl.length cfg.blocks) in
  Label.Tbl.replace doms cfg.entry_label cfg.entry_label;
  let stack = reverse_post_order cfg in
  let order = build_order cfg stack in
  let changed = ref true in
  while !changed do
    changed := false;
    Stack.iter
      (fun (block : Cfg.basic_block) ->
        let label = block.start in
        if not (Label.equal label cfg.entry_label)
        then (
          let new_idom = ref None in
          let predecessor_labels = Cfg.predecessor_labels block in
          List.iter predecessor_labels ~f:(fun predecessor_label ->
              match Label.Tbl.find_opt doms predecessor_label with
              | None -> ()
              | Some _ -> (
                match !new_idom with
                | None -> new_idom := Some predecessor_label
                | Some new_idom_pred ->
                  new_idom
                    := Some
                         (intersect doms order predecessor_label new_idom_pred)));
          match !new_idom with
          | None -> assert false
          | Some new_idom -> (
            match Label.Tbl.find_opt doms label with
            | None ->
              Label.Tbl.replace doms label new_idom;
              changed := true
            | Some dom_label ->
              if not (Label.equal dom_label new_idom)
              then (
                Label.Tbl.replace doms label new_idom;
                changed := true))))
      stack
  done;
  if debug then invariant_doms cfg doms;
  doms

let invariant_dominance_frontiers : Cfg.t -> doms -> dominance_frontiers -> unit
    =
 fun cfg doms dominance_frontiers ->
  Label.Tbl.iter
    (fun label frontier_labels ->
      Label.Set.iter
        (fun frontier_label ->
          if is_strictly_dominating doms label frontier_label
          then
            fatal
              "Cfg_dominators.invariant_dominance_frontiers: %d is strictly \
               dominating %d"
              label frontier_label;
          let block = Cfg.get_block_exn cfg frontier_label in
          let dominates_a_predecessor =
            Label.Set.exists
              (fun predecessor -> is_dominating doms label predecessor)
              block.predecessors
          in
          if not dominates_a_predecessor
          then
            fatal
              "Cfg_dominators.invariant_dominance_frontiers: %d does not \
               dominate any predecessor of %d"
              label frontier_label)
        frontier_labels)
    dominance_frontiers

(* See Figure 5 in the cited article. *)
let compute_dominance_frontiers (cfg : Cfg.t) (doms : doms) :
    dominance_frontiers =
  let res = Label.Tbl.create (Label.Tbl.length doms) in
  Label.Tbl.iter
    (fun label _idom -> Label.Tbl.replace res label Label.Set.empty)
    doms;
  Label.Tbl.iter
    (fun label _idom ->
      let block = Cfg.get_block_exn cfg label in
      let predecessor_labels = Cfg.predecessor_labels block in
      match predecessor_labels with
      | [] | [_] -> ()
      | _ :: _ :: _ ->
        List.iter predecessor_labels ~f:(fun predecessor_label ->
            let runner = ref predecessor_label in
            while not (Label.equal !runner (Label.Tbl.find doms label)) do
              let curr =
                match Label.Tbl.find_opt res !runner with
                | None -> Label.Set.empty
                | Some set -> set
              in
              Label.Tbl.replace res !runner (Label.Set.add label curr);
              runner := Label.Tbl.find doms !runner
            done))
    doms;
  if debug then invariant_dominance_frontiers cfg doms res;
  res

let iter_breadth_dominator_tree : dominator_tree -> f:(Label.t -> unit) -> unit
    =
 fun dominator_tree ~f ->
  let queue = Queue.create () in
  Queue.add dominator_tree queue;
  while not (Queue.is_empty queue) do
    let dom_tree = Queue.take queue in
    f dom_tree.label;
    List.iter dom_tree.children ~f:(fun child -> Queue.add child queue)
  done

let invariant_dominator_tree : Cfg.t -> doms -> dominator_tree -> unit =
 fun cfg doms dominator_tree ->
  let seen_by_iter = ref Label.Set.empty in
  iter_breadth_dominator_tree dominator_tree ~f:(fun label ->
      seen_by_iter := Label.Set.add label !seen_by_iter);
  let seen_by_cfg =
    Cfg.fold_blocks cfg ~init:Label.Set.empty
      ~f:(fun label _block seen_by_cfg -> Label.Set.add label seen_by_cfg)
  in
  if not (Label.Set.equal !seen_by_iter seen_by_cfg)
  then
    fatal
      "Cfg_dominators.invariant_dominator_tree: iterator did not see all blocks";
  let rec check_parent ~parent tree =
    let immediate_dominator : Label.t option =
      match Label.Tbl.find_opt doms tree.label with
      | None -> None
      | Some idom -> if Label.equal idom tree.label then None else Some idom
    in
    if not (Option.equal Label.equal immediate_dominator parent)
    then
      fatal
        "Cfg_dominators.invariant_dominator_tree: unexpected parent (%s) for \
         label %d"
        (Option.fold ~none:"none" ~some:string_of_int parent)
        tree.label;
    List.iter tree.children ~f:(fun child ->
        check_parent ~parent:(Some tree.label) child)
  in
  check_parent ~parent:None dominator_tree

let compute_dominator_tree : Cfg.t -> doms -> dominator_tree =
 fun cfg doms ->
  let rec children_of parent =
    Label.Tbl.fold
      (fun label (immediate_dominator : Label.t) acc ->
        if Label.equal parent immediate_dominator
           && not (Label.equal label immediate_dominator)
        then { label; children = children_of label } :: acc
        else acc)
      doms []
  in
  let res =
    { label = cfg.entry_label; children = children_of cfg.entry_label }
  in
  if debug then invariant_dominator_tree cfg doms res;
  res

let compute_dominators_reference (cfg : Cfg.t) =
  let all_labels =
    Cfg.fold_blocks cfg ~init:Label.Set.empty ~f:(fun label _block acc ->
        Label.Set.add label acc)
  in
  let init =
    Cfg.fold_blocks cfg ~init:Label.Map.empty ~f:(fun label _block acc ->
        Label.Map.add label
          (if Label.equal label cfg.entry_label
          then Label.Set.singleton cfg.entry_label
          else all_labels)
          acc)
  in
  let rec loop curr =
    let get_curr label =
      match Label.Map.find_opt label curr with
      | None ->
        fatal "Cfg_dominators.compute_dominators: unknown label %d" label
      | Some set -> set
    in
    let dominators, changed =
      Label.Set.fold
        (fun label (dominators, changed) ->
          let new_value =
            if Label.equal label cfg.entry_label
            then Label.Set.singleton cfg.entry_label
            else
              let predecessor_labels =
                Cfg.predecessor_labels (Cfg.get_block_exn cfg label)
              in
              match predecessor_labels with
              | [] -> Label.Set.singleton label
              | hd :: tl ->
                Label.Set.add label
                  (List.fold_left tl ~init:(get_curr hd) ~f:(fun acc label ->
                       Label.Set.inter acc (get_curr label)))
          in
          ( Label.Map.add label new_value dominators,
            changed || not (Label.Set.equal new_value (get_curr label)) ))
        all_labels (Label.Map.empty, false)
    in
    if changed then loop dominators else dominators
  in
  loop init

let is_dominating_reference dominators left right =
  match Label.Map.find_opt right dominators with
  | None -> fatal "Cfg_dominators.is_dominating: unknown label %d" right
  | Some set -> Label.Set.mem left set

let is_strictly_dominating_reference dominators left right =
  (not (Label.equal left right))
  && is_dominating_reference dominators left right
>>>>>>> bae64335

let is_strictly_dominating (doms : doms) left right =
  (not (Label.equal left right)) && is_dominating doms left right

<<<<<<< HEAD
let invariant_doms : Cfg.t -> doms -> unit =
 fun cfg doms ->
  (* Check that `doms` has the same keys as the CFG. *)
  if Label.Tbl.length cfg.blocks <> Label.Tbl.length doms
  then fatal "Cfg_dominators.invariant_doms: invalid doms length";
  Label.Tbl.iter
    (fun key _ ->
      if not (Label.Tbl.mem doms key)
      then fatal "Cfg_dominators.invariant_doms: missing label %d" key)
    cfg.blocks;
  (* Check that (i) the immediate dominator is a strict dominator, and (ii)
     there is no other intermediate strict dominator - except for the entry
     block. *)
  Label.Tbl.iter
    (fun n idom_n ->
      if Label.equal n cfg.entry_label
      then (
        if not (Label.equal idom_n cfg.entry_label)
        then
          fatal "Cfg_dominators.invariant_doms: invalid binding for entry label")
      else (
        if not (is_strictly_dominating doms idom_n n)
        then
          fatal
            "Cfg_dominators.invariant_doms: the immediate dominator of %d, %d, \
             is not strictly dominating it"
            n idom_n;
        Label.Tbl.iter
          (fun m _ ->
            if is_strictly_dominating doms idom_n m
               && is_strictly_dominating doms m n
            then
              fatal
                "Cfg_dominators.invariant_doms: there is a strict dominator, \
                 %d, between %d and its immediate dominator, %d"
                m n idom_n)
          doms))
    doms

(* CR-soon xclerc for xclerc: factor out with the function in
   `Regalloc_ls_utils`; the only difference is the point where `f` is called. *)
let iter_blocks_dfs : Cfg.t -> f:(Cfg.basic_block -> unit) -> unit =
 fun cfg ~f ->
  let marked = ref Label.Set.empty in
  let rec iter (label : Label.t) : unit =
    if not (Label.Set.mem label !marked)
    then (
      marked := Label.Set.add label !marked;
      let block = Cfg.get_block_exn cfg label in
      Label.Set.iter
        (fun succ_label -> iter succ_label)
        (Cfg.successor_labels ~normal:true ~exn:true block);
      f block)
  in
  iter cfg.entry_label;
  (* note: some block may not have been seen since we currently cannot remove
     all non-reachable blocks. *)
  if Label.Set.cardinal !marked <> Label.Tbl.length cfg.blocks
  then
    Cfg.iter_blocks cfg ~f:(fun label block ->
        if not (Label.Set.mem label !marked) then f block)

(* CR-soon xclerc for xclerc: we could compute the stack once, and use
   `Stack.copy` when we need to iterate. *)
let reverse_post_order : Cfg.t -> f:(Cfg.basic_block -> unit) -> unit =
 fun cfg ~f ->
  let stack : Cfg.basic_block Stack.t = Stack.create () in
  iter_blocks_dfs cfg ~f:(fun block -> Stack.push block stack);
  while not (Stack.is_empty stack) do
    let block : Cfg.basic_block = Stack.pop stack in
    f block
  done

type order = int Label.Tbl.t

let build_order : Cfg.t -> order =
 fun cfg ->
  let order = Label.Tbl.create (Label.Tbl.length cfg.blocks) in
  reverse_post_order cfg ~f:(fun (block : Cfg.basic_block) ->
      let label = block.start in
      Label.Tbl.replace order label (Label.Tbl.length order));
  order

(* See Figure 3 in the cited article. The only difference is the comparison,
   which is reversed because of the way we distribute the idenfier when we build
   `post_order`. *)
let intersect : doms -> order -> Label.t -> Label.t -> Label.t =
 fun doms post_order b1 b2 ->
  let finger1 = ref b1 in
  let finger2 = ref b2 in
  let before_in_post_order (left : Label.t) (right : Label.t) =
    Label.Tbl.find post_order left > Label.Tbl.find post_order right
  in
  while not (Label.equal !finger1 !finger2) do
    while before_in_post_order !finger1 !finger2 do
      match Label.Tbl.find_opt doms !finger1 with
      | None -> assert false
      | Some f -> finger1 := f
    done;
    while before_in_post_order !finger2 !finger1 do
      match Label.Tbl.find_opt doms !finger2 with
      | None -> assert false
      | Some f -> finger2 := f
    done
  done;
  !finger1

(* See Figure 3 in the cited article. The only difference is "Undefined", which
   is encoded here as a missing key. *)
let compute_doms : Cfg.t -> doms =
 fun cfg ->
  let doms = Label.Tbl.create (Label.Tbl.length cfg.blocks) in
  Label.Tbl.replace doms cfg.entry_label cfg.entry_label;
  let order = build_order cfg in
  let changed = ref true in
  while !changed do
    changed := false;
    reverse_post_order cfg ~f:(fun (block : Cfg.basic_block) ->
        let label = block.start in
        if not (Label.equal label cfg.entry_label)
        then (
          let new_idom = ref None in
          let predecessor_labels = Cfg.predecessor_labels block in
          List.iter predecessor_labels ~f:(fun predecessor_label ->
              match Label.Tbl.find_opt doms predecessor_label with
              | None -> ()
              | Some _ -> (
                match !new_idom with
                | None -> new_idom := Some predecessor_label
                | Some new_idom_pred ->
                  new_idom
                    := Some
                         (intersect doms order predecessor_label new_idom_pred)));
          match !new_idom with
          | None -> assert false
          | Some new_idom -> (
            match Label.Tbl.find_opt doms label with
            | None ->
              Label.Tbl.replace doms label new_idom;
              changed := true
            | Some dom_label ->
              if not (Label.equal dom_label new_idom)
              then (
                Label.Tbl.replace doms label new_idom;
                changed := true))))
  done;
  if debug then invariant_doms cfg doms;
  doms

let invariant_dominance_frontiers : Cfg.t -> doms -> dominance_frontiers -> unit
    =
 fun cfg doms dominance_frontiers ->
  Label.Tbl.iter
    (fun label frontier_labels ->
      Label.Set.iter
        (fun frontier_label ->
          if is_strictly_dominating doms label frontier_label
          then
            fatal
              "Cfg_dominators.invariant_dominance_frontiers: %d is strictly \
               dominating %d"
              label frontier_label;
          let block = Cfg.get_block_exn cfg frontier_label in
          let dominates_a_predecessor =
            Label.Set.exists
              (fun predecessor -> is_dominating doms label predecessor)
              block.predecessors
          in
          if not dominates_a_predecessor
          then
            fatal
              "Cfg_dominators.invariant_dominance_frontiers: %d does not \
               dominate any predecessor of %d"
              label frontier_label)
        frontier_labels)
    dominance_frontiers

(* See Figure 5 in the cited article. *)
let compute_dominance_frontiers (cfg : Cfg.t) (doms : doms) :
    dominance_frontiers =
  let res = Label.Tbl.create (Label.Tbl.length doms) in
  Label.Tbl.iter
    (fun label _idom -> Label.Tbl.replace res label Label.Set.empty)
    doms;
  Label.Tbl.iter
    (fun label _idom ->
      let block = Cfg.get_block_exn cfg label in
      let predecessor_labels = Cfg.predecessor_labels block in
      match predecessor_labels with
      | [] | [_] -> ()
      | _ :: _ :: _ ->
        List.iter predecessor_labels ~f:(fun predecessor_label ->
            let runner = ref predecessor_label in
            while not (Label.equal !runner (Label.Tbl.find doms label)) do
              let curr =
                match Label.Tbl.find_opt res !runner with
                | None -> Label.Set.empty
                | Some set -> set
              in
              Label.Tbl.replace res !runner (Label.Set.add label curr);
              runner := Label.Tbl.find doms !runner
            done))
    doms;
  if debug then invariant_dominance_frontiers cfg doms res;
  res

let iter_breadth_dominator_tree : dominator_tree -> f:(Label.t -> unit) -> unit
    =
 fun dominator_tree ~f ->
  let queue = Queue.create () in
  Queue.add dominator_tree queue;
  while not (Queue.is_empty queue) do
    let dom_tree = Queue.take queue in
    f dom_tree.label;
    List.iter dom_tree.children ~f:(fun child -> Queue.add child queue)
  done

let invariant_dominator_tree : Cfg.t -> doms -> dominator_tree -> unit =
 fun cfg doms dominator_tree ->
  let seen_by_iter = ref Label.Set.empty in
  iter_breadth_dominator_tree dominator_tree ~f:(fun label ->
      seen_by_iter := Label.Set.add label !seen_by_iter);
  let seen_by_cfg =
    Cfg.fold_blocks cfg ~init:Label.Set.empty
      ~f:(fun label _block seen_by_cfg -> Label.Set.add label seen_by_cfg)
  in
  if not (Label.Set.equal !seen_by_iter seen_by_cfg)
  then
    fatal
      "Cfg_dominators.invariant_dominator_tree: iterator did not see all blocks";
  let rec check_parent ~parent tree =
    let immediate_dominator : Label.t option =
      match Label.Tbl.find_opt doms tree.label with
      | None -> None
      | Some idom -> if Label.equal idom tree.label then None else Some idom
    in
    if not (Option.equal Label.equal immediate_dominator parent)
    then
      fatal
        "Cfg_dominators.invariant_dominator_tree: unexpected parent (%s) for \
         label %d"
        (Option.fold ~none:"none" ~some:string_of_int parent)
        tree.label;
    List.iter tree.children ~f:(fun child ->
        check_parent ~parent:(Some tree.label) child)
  in
  check_parent ~parent:None dominator_tree

let compute_dominator_tree : Cfg.t -> doms -> dominator_tree =
 fun cfg doms ->
=======
let compute_immediate_dominators_reference :
    Cfg.t -> dominators -> immediate_dominators =
 fun cfg dominator_map ->
  let immediate_dominators =
    Label.Map.filter_map
      (fun label dominators ->
        let strict_dominators = Label.Set.remove label dominators in
        match Label.Set.choose_opt strict_dominators with
        | None ->
          if not (Label.equal label cfg.entry_label)
          then
            fatal
              "Cfg_dominators.compute_immediate_dominators: label %d has no \
               immediate dominator but is not the entry point (%d)"
              label cfg.entry_label
          else None
        | Some strict_dominator ->
          let immediate_dominator =
            Label.Set.fold
              (fun other_dominator immediate_dominator ->
                if is_strictly_dominating_reference dominator_map
                     immediate_dominator other_dominator
                then other_dominator
                else immediate_dominator)
              strict_dominators strict_dominator
          in
          Some immediate_dominator)
      dominator_map
  in
  immediate_dominators

let compute_dominance_frontiers_reference :
    Cfg.t -> immediate_dominators -> Label.Set.t Label.Map.t =
 fun cfg immediate_dominators ->
  let idom l =
    match Label.Map.find_opt l immediate_dominators with
    | None ->
      fatal
        "Cfg_dominators.compute_dominance_frontiers: no immediate dominator \
         for %d"
        l
    | Some idom -> idom
  in
  let dominance_frontiers =
    ref
      (Cfg.fold_blocks cfg ~init:Label.Map.empty ~f:(fun label _block acc ->
           Label.Map.add label Label.Set.empty acc))
  in
  Cfg.iter_blocks cfg ~f:(fun label block ->
      let num_predecessors = Label.Set.cardinal block.predecessors in
      if num_predecessors >= 2
      then
        let idom_predecessor = idom label in
        Label.Set.iter
          (fun predecessor ->
            let curr = ref predecessor in
            while not (Label.equal !curr idom_predecessor) do
              dominance_frontiers
                := Label.Map.update !curr
                     (function
                       | None ->
                         fatal
                           "Cfg_dominators.compute_dominance_frontiers: \
                            frontier for %d has not been initialized"
                           !curr
                       | Some df -> Some (Label.Set.add label df))
                     !dominance_frontiers;
              curr := idom !curr
            done)
          block.predecessors);
  !dominance_frontiers

let compute_dominator_tree_reference :
    Cfg.t -> immediate_dominators -> dominator_tree =
 fun cfg immediate_dominators ->
>>>>>>> bae64335
  let rec children_of parent =
    Label.Tbl.fold
      (fun label (immediate_dominator : Label.t) acc ->
        if Label.equal parent immediate_dominator
           && not (Label.equal label immediate_dominator)
        then { label; children = children_of label } :: acc
        else acc)
      doms []
  in
  let res =
    { label = cfg.entry_label; children = children_of cfg.entry_label }
  in
<<<<<<< HEAD
  if debug then invariant_dominator_tree cfg doms res;
  res

=======
  res

let check_dominance_frontiers (reference : Label.Set.t Label.Map.t)
    (result : dominance_frontiers) : unit =
  if Label.Map.cardinal reference <> Label.Tbl.length result
  then
    fatal
      "Cfg_dominators.check_dominance_frontiers: different number of frontiers";
  Label.Map.iter
    (fun ref_label ref_frontier ->
      match Label.Tbl.find_opt result ref_label with
      | None ->
        fatal
          "Cfg_dominators.check_dominance_frontiers: no frontier for label %d"
          ref_label
      | Some res_frontier ->
        if not (Label.Set.equal ref_frontier res_frontier)
        then
          fatal
            "Cfg_dominators.check_dominance_frontiers: frontiers differ for \
             label %d"
            ref_label)
    reference

let rec check_dominator_tree (reference : dominator_tree)
    (result : dominator_tree) : unit =
  let cmp (left : dominator_tree) (right : dominator_tree) : int =
    Label.compare left.label right.label
  in
  if not (Label.equal reference.label result.label)
  then
    fatal "Cfg_dominators.check_dominator_tree: different label %d vs %d"
      reference.label result.label;
  if List.length reference.children <> List.length result.children
  then
    fatal
      "Cfg_dominators.check_dominator_tree: different number of children for \
       label %d"
      reference.label;
  List.iter2 (List.sort ~cmp reference.children)
    (List.sort ~cmp result.children) ~f:(fun ref_child res_child ->
      check_dominator_tree ref_child res_child)

>>>>>>> bae64335
let build : Cfg.t -> t =
 fun cfg ->
  let doms = compute_doms cfg in
  let dominance_frontiers = compute_dominance_frontiers cfg doms in
  let dominator_tree = compute_dominator_tree cfg doms in
<<<<<<< HEAD
  { doms; dominance_frontiers; dominator_tree }

let is_dominating t left right = is_dominating t.doms left right

let is_strictly_dominating t left right =
  is_strictly_dominating t.doms left right
=======
  let dominators_reference = compute_dominators_reference cfg in
  let immediate_dominators_reference =
    compute_immediate_dominators_reference cfg dominators_reference
  in
  let dominance_frontiers_reference =
    compute_dominance_frontiers_reference cfg immediate_dominators_reference
  in
  check_dominance_frontiers dominance_frontiers_reference dominance_frontiers;
  let dominator_tree_reference =
    compute_dominator_tree_reference cfg immediate_dominators_reference
  in
  check_dominator_tree dominator_tree_reference dominator_tree;
  { doms;
    dominators = dominators_reference;
    dominance_frontiers;
    dominator_tree
  }

let is_dominating t left right =
  let reference = is_dominating_reference t.dominators left right in
  let result = is_dominating t.doms left right in
  if reference <> result
  then
    fatal
      "Cfg_dominators.is_dominating: result and reference disagree for %d/%d"
      left right;
  result

let is_strictly_dominating t left right =
  let reference = is_strictly_dominating_reference t.dominators left right in
  let result = is_strictly_dominating t.doms left right in
  if reference <> result
  then
    fatal
      "Cfg_dominators.is_strictly_dominating: result and reference disagree \
       for %d/%d"
      left right;
  result
>>>>>>> bae64335

let find_dominance_frontier t label =
  match Label.Tbl.find_opt t.dominance_frontiers label with
  | Some frontier -> frontier
  | None ->
    fatal "Cfg_dominators.find_dominance_frontier: no frontier for label %d"
      label

let dominator_tree t = t.dominator_tree

let iter_breadth_dominator_tree t ~f =
  iter_breadth_dominator_tree t.dominator_tree ~f<|MERGE_RESOLUTION|>--- conflicted
+++ resolved
@@ -16,7 +16,6 @@
 type doms = Label.t Label.Tbl.t
 
 type dominance_frontiers = Label.Set.t Label.Tbl.t
-<<<<<<< HEAD
 
 type dominator_tree =
   { label : Label.t;
@@ -35,356 +34,10 @@
   else
     let parent = Label.Tbl.find doms right in
     if Label.equal right parent then false else is_dominating doms left parent
-=======
-
-type dominator_tree =
-  { label : Label.t;
-    children : dominator_tree list
-  }
-
-type t =
-  { doms : doms;
-    dominators : dominators;
-    dominance_frontiers : dominance_frontiers;
-    dominator_tree : dominator_tree
-  }
-
-let rec is_dominating (doms : doms) left right =
-  if Label.equal left right
-  then true
-  else
-    let parent = Label.Tbl.find doms right in
-    if Label.equal right parent then false else is_dominating doms left parent
 
 let is_strictly_dominating (doms : doms) left right =
   (not (Label.equal left right)) && is_dominating doms left right
 
-let invariant_doms : Cfg.t -> doms -> unit =
- fun cfg doms ->
-  (* Check that `doms` has the same keys as the CFG. *)
-  if Label.Tbl.length cfg.blocks <> Label.Tbl.length doms
-  then fatal "Cfg_dominators.invariant_doms: invalid doms length";
-  Label.Tbl.iter
-    (fun key _ ->
-      if not (Label.Tbl.mem doms key)
-      then fatal "Cfg_dominators.invariant_doms: missing label %d" key)
-    cfg.blocks;
-  (* Check that (i) the immediate dominator is a strict dominator, and (ii)
-     there is no other intermediate strict dominator - except for the entry
-     block. *)
-  Label.Tbl.iter
-    (fun n idom_n ->
-      if Label.equal n cfg.entry_label
-      then (
-        if not (Label.equal idom_n cfg.entry_label)
-        then
-          fatal "Cfg_dominators.invariant_doms: invalid binding for entry label")
-      else (
-        if not (is_strictly_dominating doms idom_n n)
-        then
-          fatal
-            "Cfg_dominators.invariant_doms: the immediate dominator of %d, %d, \
-             is not strictly dominating it"
-            n idom_n;
-        Label.Tbl.iter
-          (fun m _ ->
-            if is_strictly_dominating doms idom_n m
-               && is_strictly_dominating doms m n
-            then
-              fatal
-                "Cfg_dominators.invariant_doms: there is a strict dominator, \
-                 %d, between %d and its immediate dominator, %d"
-                m n idom_n)
-          doms))
-    doms
-
-(* CR-soon xclerc for xclerc: factor out with the function in
-   `Regalloc_ls_utils`; the only difference is the point where `f` is called. *)
-let iter_blocks_dfs : Cfg.t -> f:(Cfg.basic_block -> unit) -> unit =
- fun cfg ~f ->
-  let marked = ref Label.Set.empty in
-  let rec iter (label : Label.t) : unit =
-    if not (Label.Set.mem label !marked)
-    then (
-      marked := Label.Set.add label !marked;
-      let block = Cfg.get_block_exn cfg label in
-      Label.Set.iter
-        (fun succ_label -> iter succ_label)
-        (Cfg.successor_labels ~normal:true ~exn:true block);
-      f block)
-  in
-  iter cfg.entry_label;
-  (* note: some block may not have been seen since we currently cannot remove
-     all non-reachable blocks. *)
-  if Label.Set.cardinal !marked <> Label.Tbl.length cfg.blocks
-  then
-    Cfg.iter_blocks cfg ~f:(fun label block ->
-        if not (Label.Set.mem label !marked) then f block)
-
-type stack = Cfg.basic_block Stack.t
-
-let reverse_post_order : Cfg.t -> stack =
- fun cfg ->
-  let stack : stack = Stack.create () in
-  iter_blocks_dfs cfg ~f:(fun block -> Stack.push block stack);
-  stack
-
-type order = int Label.Tbl.t
-
-let build_order : Cfg.t -> stack -> order =
- fun cfg stack ->
-  let order = Label.Tbl.create (Label.Tbl.length cfg.blocks) in
-  Stack.iter
-    (fun (block : Cfg.basic_block) ->
-      let label = block.start in
-      Label.Tbl.replace order label (Label.Tbl.length order))
-    stack;
-  order
-
-(* See Figure 3 in the cited article. The only difference is the comparison,
-   which is reversed because of the way we distribute the idenfier when we build
-   `post_order`. *)
-let intersect : doms -> order -> Label.t -> Label.t -> Label.t =
- fun doms post_order b1 b2 ->
-  let finger1 = ref b1 in
-  let finger2 = ref b2 in
-  let before_in_post_order (left : Label.t) (right : Label.t) =
-    Label.Tbl.find post_order left > Label.Tbl.find post_order right
-  in
-  while not (Label.equal !finger1 !finger2) do
-    while before_in_post_order !finger1 !finger2 do
-      match Label.Tbl.find_opt doms !finger1 with
-      | None -> assert false
-      | Some f -> finger1 := f
-    done;
-    while before_in_post_order !finger2 !finger1 do
-      match Label.Tbl.find_opt doms !finger2 with
-      | None -> assert false
-      | Some f -> finger2 := f
-    done
-  done;
-  !finger1
-
-(* See Figure 3 in the cited article. The only difference is "Undefined", which
-   is encoded here as a missing key. *)
-let compute_doms : Cfg.t -> doms =
- fun cfg ->
-  let doms = Label.Tbl.create (Label.Tbl.length cfg.blocks) in
-  Label.Tbl.replace doms cfg.entry_label cfg.entry_label;
-  let stack = reverse_post_order cfg in
-  let order = build_order cfg stack in
-  let changed = ref true in
-  while !changed do
-    changed := false;
-    Stack.iter
-      (fun (block : Cfg.basic_block) ->
-        let label = block.start in
-        if not (Label.equal label cfg.entry_label)
-        then (
-          let new_idom = ref None in
-          let predecessor_labels = Cfg.predecessor_labels block in
-          List.iter predecessor_labels ~f:(fun predecessor_label ->
-              match Label.Tbl.find_opt doms predecessor_label with
-              | None -> ()
-              | Some _ -> (
-                match !new_idom with
-                | None -> new_idom := Some predecessor_label
-                | Some new_idom_pred ->
-                  new_idom
-                    := Some
-                         (intersect doms order predecessor_label new_idom_pred)));
-          match !new_idom with
-          | None -> assert false
-          | Some new_idom -> (
-            match Label.Tbl.find_opt doms label with
-            | None ->
-              Label.Tbl.replace doms label new_idom;
-              changed := true
-            | Some dom_label ->
-              if not (Label.equal dom_label new_idom)
-              then (
-                Label.Tbl.replace doms label new_idom;
-                changed := true))))
-      stack
-  done;
-  if debug then invariant_doms cfg doms;
-  doms
-
-let invariant_dominance_frontiers : Cfg.t -> doms -> dominance_frontiers -> unit
-    =
- fun cfg doms dominance_frontiers ->
-  Label.Tbl.iter
-    (fun label frontier_labels ->
-      Label.Set.iter
-        (fun frontier_label ->
-          if is_strictly_dominating doms label frontier_label
-          then
-            fatal
-              "Cfg_dominators.invariant_dominance_frontiers: %d is strictly \
-               dominating %d"
-              label frontier_label;
-          let block = Cfg.get_block_exn cfg frontier_label in
-          let dominates_a_predecessor =
-            Label.Set.exists
-              (fun predecessor -> is_dominating doms label predecessor)
-              block.predecessors
-          in
-          if not dominates_a_predecessor
-          then
-            fatal
-              "Cfg_dominators.invariant_dominance_frontiers: %d does not \
-               dominate any predecessor of %d"
-              label frontier_label)
-        frontier_labels)
-    dominance_frontiers
-
-(* See Figure 5 in the cited article. *)
-let compute_dominance_frontiers (cfg : Cfg.t) (doms : doms) :
-    dominance_frontiers =
-  let res = Label.Tbl.create (Label.Tbl.length doms) in
-  Label.Tbl.iter
-    (fun label _idom -> Label.Tbl.replace res label Label.Set.empty)
-    doms;
-  Label.Tbl.iter
-    (fun label _idom ->
-      let block = Cfg.get_block_exn cfg label in
-      let predecessor_labels = Cfg.predecessor_labels block in
-      match predecessor_labels with
-      | [] | [_] -> ()
-      | _ :: _ :: _ ->
-        List.iter predecessor_labels ~f:(fun predecessor_label ->
-            let runner = ref predecessor_label in
-            while not (Label.equal !runner (Label.Tbl.find doms label)) do
-              let curr =
-                match Label.Tbl.find_opt res !runner with
-                | None -> Label.Set.empty
-                | Some set -> set
-              in
-              Label.Tbl.replace res !runner (Label.Set.add label curr);
-              runner := Label.Tbl.find doms !runner
-            done))
-    doms;
-  if debug then invariant_dominance_frontiers cfg doms res;
-  res
-
-let iter_breadth_dominator_tree : dominator_tree -> f:(Label.t -> unit) -> unit
-    =
- fun dominator_tree ~f ->
-  let queue = Queue.create () in
-  Queue.add dominator_tree queue;
-  while not (Queue.is_empty queue) do
-    let dom_tree = Queue.take queue in
-    f dom_tree.label;
-    List.iter dom_tree.children ~f:(fun child -> Queue.add child queue)
-  done
-
-let invariant_dominator_tree : Cfg.t -> doms -> dominator_tree -> unit =
- fun cfg doms dominator_tree ->
-  let seen_by_iter = ref Label.Set.empty in
-  iter_breadth_dominator_tree dominator_tree ~f:(fun label ->
-      seen_by_iter := Label.Set.add label !seen_by_iter);
-  let seen_by_cfg =
-    Cfg.fold_blocks cfg ~init:Label.Set.empty
-      ~f:(fun label _block seen_by_cfg -> Label.Set.add label seen_by_cfg)
-  in
-  if not (Label.Set.equal !seen_by_iter seen_by_cfg)
-  then
-    fatal
-      "Cfg_dominators.invariant_dominator_tree: iterator did not see all blocks";
-  let rec check_parent ~parent tree =
-    let immediate_dominator : Label.t option =
-      match Label.Tbl.find_opt doms tree.label with
-      | None -> None
-      | Some idom -> if Label.equal idom tree.label then None else Some idom
-    in
-    if not (Option.equal Label.equal immediate_dominator parent)
-    then
-      fatal
-        "Cfg_dominators.invariant_dominator_tree: unexpected parent (%s) for \
-         label %d"
-        (Option.fold ~none:"none" ~some:string_of_int parent)
-        tree.label;
-    List.iter tree.children ~f:(fun child ->
-        check_parent ~parent:(Some tree.label) child)
-  in
-  check_parent ~parent:None dominator_tree
-
-let compute_dominator_tree : Cfg.t -> doms -> dominator_tree =
- fun cfg doms ->
-  let rec children_of parent =
-    Label.Tbl.fold
-      (fun label (immediate_dominator : Label.t) acc ->
-        if Label.equal parent immediate_dominator
-           && not (Label.equal label immediate_dominator)
-        then { label; children = children_of label } :: acc
-        else acc)
-      doms []
-  in
-  let res =
-    { label = cfg.entry_label; children = children_of cfg.entry_label }
-  in
-  if debug then invariant_dominator_tree cfg doms res;
-  res
-
-let compute_dominators_reference (cfg : Cfg.t) =
-  let all_labels =
-    Cfg.fold_blocks cfg ~init:Label.Set.empty ~f:(fun label _block acc ->
-        Label.Set.add label acc)
-  in
-  let init =
-    Cfg.fold_blocks cfg ~init:Label.Map.empty ~f:(fun label _block acc ->
-        Label.Map.add label
-          (if Label.equal label cfg.entry_label
-          then Label.Set.singleton cfg.entry_label
-          else all_labels)
-          acc)
-  in
-  let rec loop curr =
-    let get_curr label =
-      match Label.Map.find_opt label curr with
-      | None ->
-        fatal "Cfg_dominators.compute_dominators: unknown label %d" label
-      | Some set -> set
-    in
-    let dominators, changed =
-      Label.Set.fold
-        (fun label (dominators, changed) ->
-          let new_value =
-            if Label.equal label cfg.entry_label
-            then Label.Set.singleton cfg.entry_label
-            else
-              let predecessor_labels =
-                Cfg.predecessor_labels (Cfg.get_block_exn cfg label)
-              in
-              match predecessor_labels with
-              | [] -> Label.Set.singleton label
-              | hd :: tl ->
-                Label.Set.add label
-                  (List.fold_left tl ~init:(get_curr hd) ~f:(fun acc label ->
-                       Label.Set.inter acc (get_curr label)))
-          in
-          ( Label.Map.add label new_value dominators,
-            changed || not (Label.Set.equal new_value (get_curr label)) ))
-        all_labels (Label.Map.empty, false)
-    in
-    if changed then loop dominators else dominators
-  in
-  loop init
-
-let is_dominating_reference dominators left right =
-  match Label.Map.find_opt right dominators with
-  | None -> fatal "Cfg_dominators.is_dominating: unknown label %d" right
-  | Some set -> Label.Set.mem left set
-
-let is_strictly_dominating_reference dominators left right =
-  (not (Label.equal left right))
-  && is_dominating_reference dominators left right
->>>>>>> bae64335
-
-let is_strictly_dominating (doms : doms) left right =
-  (not (Label.equal left right)) && is_dominating doms left right
-
-<<<<<<< HEAD
 let invariant_doms : Cfg.t -> doms -> unit =
  fun cfg doms ->
   (* Check that `doms` has the same keys as the CFG. *)
@@ -635,83 +288,6 @@
 
 let compute_dominator_tree : Cfg.t -> doms -> dominator_tree =
  fun cfg doms ->
-=======
-let compute_immediate_dominators_reference :
-    Cfg.t -> dominators -> immediate_dominators =
- fun cfg dominator_map ->
-  let immediate_dominators =
-    Label.Map.filter_map
-      (fun label dominators ->
-        let strict_dominators = Label.Set.remove label dominators in
-        match Label.Set.choose_opt strict_dominators with
-        | None ->
-          if not (Label.equal label cfg.entry_label)
-          then
-            fatal
-              "Cfg_dominators.compute_immediate_dominators: label %d has no \
-               immediate dominator but is not the entry point (%d)"
-              label cfg.entry_label
-          else None
-        | Some strict_dominator ->
-          let immediate_dominator =
-            Label.Set.fold
-              (fun other_dominator immediate_dominator ->
-                if is_strictly_dominating_reference dominator_map
-                     immediate_dominator other_dominator
-                then other_dominator
-                else immediate_dominator)
-              strict_dominators strict_dominator
-          in
-          Some immediate_dominator)
-      dominator_map
-  in
-  immediate_dominators
-
-let compute_dominance_frontiers_reference :
-    Cfg.t -> immediate_dominators -> Label.Set.t Label.Map.t =
- fun cfg immediate_dominators ->
-  let idom l =
-    match Label.Map.find_opt l immediate_dominators with
-    | None ->
-      fatal
-        "Cfg_dominators.compute_dominance_frontiers: no immediate dominator \
-         for %d"
-        l
-    | Some idom -> idom
-  in
-  let dominance_frontiers =
-    ref
-      (Cfg.fold_blocks cfg ~init:Label.Map.empty ~f:(fun label _block acc ->
-           Label.Map.add label Label.Set.empty acc))
-  in
-  Cfg.iter_blocks cfg ~f:(fun label block ->
-      let num_predecessors = Label.Set.cardinal block.predecessors in
-      if num_predecessors >= 2
-      then
-        let idom_predecessor = idom label in
-        Label.Set.iter
-          (fun predecessor ->
-            let curr = ref predecessor in
-            while not (Label.equal !curr idom_predecessor) do
-              dominance_frontiers
-                := Label.Map.update !curr
-                     (function
-                       | None ->
-                         fatal
-                           "Cfg_dominators.compute_dominance_frontiers: \
-                            frontier for %d has not been initialized"
-                           !curr
-                       | Some df -> Some (Label.Set.add label df))
-                     !dominance_frontiers;
-              curr := idom !curr
-            done)
-          block.predecessors);
-  !dominance_frontiers
-
-let compute_dominator_tree_reference :
-    Cfg.t -> immediate_dominators -> dominator_tree =
- fun cfg immediate_dominators ->
->>>>>>> bae64335
   let rec children_of parent =
     Label.Tbl.fold
       (fun label (immediate_dominator : Label.t) acc ->
@@ -724,107 +300,21 @@
   let res =
     { label = cfg.entry_label; children = children_of cfg.entry_label }
   in
-<<<<<<< HEAD
   if debug then invariant_dominator_tree cfg doms res;
   res
 
-=======
-  res
-
-let check_dominance_frontiers (reference : Label.Set.t Label.Map.t)
-    (result : dominance_frontiers) : unit =
-  if Label.Map.cardinal reference <> Label.Tbl.length result
-  then
-    fatal
-      "Cfg_dominators.check_dominance_frontiers: different number of frontiers";
-  Label.Map.iter
-    (fun ref_label ref_frontier ->
-      match Label.Tbl.find_opt result ref_label with
-      | None ->
-        fatal
-          "Cfg_dominators.check_dominance_frontiers: no frontier for label %d"
-          ref_label
-      | Some res_frontier ->
-        if not (Label.Set.equal ref_frontier res_frontier)
-        then
-          fatal
-            "Cfg_dominators.check_dominance_frontiers: frontiers differ for \
-             label %d"
-            ref_label)
-    reference
-
-let rec check_dominator_tree (reference : dominator_tree)
-    (result : dominator_tree) : unit =
-  let cmp (left : dominator_tree) (right : dominator_tree) : int =
-    Label.compare left.label right.label
-  in
-  if not (Label.equal reference.label result.label)
-  then
-    fatal "Cfg_dominators.check_dominator_tree: different label %d vs %d"
-      reference.label result.label;
-  if List.length reference.children <> List.length result.children
-  then
-    fatal
-      "Cfg_dominators.check_dominator_tree: different number of children for \
-       label %d"
-      reference.label;
-  List.iter2 (List.sort ~cmp reference.children)
-    (List.sort ~cmp result.children) ~f:(fun ref_child res_child ->
-      check_dominator_tree ref_child res_child)
-
->>>>>>> bae64335
 let build : Cfg.t -> t =
  fun cfg ->
   let doms = compute_doms cfg in
   let dominance_frontiers = compute_dominance_frontiers cfg doms in
   let dominator_tree = compute_dominator_tree cfg doms in
-<<<<<<< HEAD
   { doms; dominance_frontiers; dominator_tree }
 
 let is_dominating t left right = is_dominating t.doms left right
 
 let is_strictly_dominating t left right =
   is_strictly_dominating t.doms left right
-=======
-  let dominators_reference = compute_dominators_reference cfg in
-  let immediate_dominators_reference =
-    compute_immediate_dominators_reference cfg dominators_reference
-  in
-  let dominance_frontiers_reference =
-    compute_dominance_frontiers_reference cfg immediate_dominators_reference
-  in
-  check_dominance_frontiers dominance_frontiers_reference dominance_frontiers;
-  let dominator_tree_reference =
-    compute_dominator_tree_reference cfg immediate_dominators_reference
-  in
-  check_dominator_tree dominator_tree_reference dominator_tree;
-  { doms;
-    dominators = dominators_reference;
-    dominance_frontiers;
-    dominator_tree
-  }
-
-let is_dominating t left right =
-  let reference = is_dominating_reference t.dominators left right in
-  let result = is_dominating t.doms left right in
-  if reference <> result
-  then
-    fatal
-      "Cfg_dominators.is_dominating: result and reference disagree for %d/%d"
-      left right;
-  result
-
-let is_strictly_dominating t left right =
-  let reference = is_strictly_dominating_reference t.dominators left right in
-  let result = is_strictly_dominating t.doms left right in
-  if reference <> result
-  then
-    fatal
-      "Cfg_dominators.is_strictly_dominating: result and reference disagree \
-       for %d/%d"
-      left right;
-  result
->>>>>>> bae64335
+
 
 let find_dominance_frontier t label =
   match Label.Tbl.find_opt t.dominance_frontiers label with
