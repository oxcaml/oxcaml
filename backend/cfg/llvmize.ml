--- conflicted
+++ resolved
@@ -45,15 +45,9 @@
   type t =
     | Unnamed of int
     | Named of string
-<<<<<<< HEAD
 
   let named s = Named s
 
-=======
-
-  let named s = Named s
-
->>>>>>> 0dbe8a89
   let print fmt t =
     match t with
     | Unnamed n -> Format.fprintf fmt "%d" n
@@ -145,11 +139,7 @@
            function) *)
     mutable data : Cmm.data_item list;
         (* Collects data items as they come and processes them at the end *)
-<<<<<<< HEAD
-    mutable defined_function_symbols : String.Set.t;
-=======
     mutable defined_symbols : String.Set.t;
->>>>>>> 0dbe8a89
         (* Keeps track of all function symbols defined so far *)
     mutable referenced_symbols : String.Set.t
         (* Keeps track of all global symbols referenced so far *)
@@ -173,11 +163,7 @@
     ppf_dump;
     current_fun_info = create_fun_info ();
     data = [];
-<<<<<<< HEAD
-    defined_function_symbols = String.Set.empty;
-=======
     defined_symbols = String.Set.empty;
->>>>>>> 0dbe8a89
     referenced_symbols = String.Set.empty
   }
 
@@ -323,17 +309,6 @@
 
   let ins_load t ~src ~dst typ =
     ins t "%a = load %a, ptr %a" pp_ident dst Llvm_typ.pp_t typ pp_ident src
-<<<<<<< HEAD
-
-  let ins_store t ~src ~dst typ =
-    ins t "store %a %a, ptr %a" Llvm_typ.pp_t typ pp_ident src pp_ident dst
-
-  let ins_load_reg t ident (reg : Reg.t) =
-    ins_load t ~src:(get_ident_for_reg t reg) ~dst:ident
-      (Llvm_typ.of_machtyp_component reg.typ)
-
-  let ins_store_reg t ident (reg : Reg.t) =
-=======
 
   let ins_store t ~src ~dst typ =
     ins t "store %a %a, ptr %a" Llvm_typ.pp_t typ pp_ident src pp_ident dst
@@ -343,7 +318,6 @@
       (Llvm_typ.of_machtyp_component reg.typ)
 
   let ins_store_into_reg t ident (reg : Reg.t) =
->>>>>>> 0dbe8a89
     ins_store t ~src:ident ~dst:(get_ident_for_reg t reg)
       (Llvm_typ.of_machtyp_component reg.typ)
 
@@ -358,16 +332,6 @@
 
   (* [dbg] is used to print the [Reg.t] the allocated identifier corresponds to
      in the preamble *)
-<<<<<<< HEAD
-  let ins_alloca ?dbg t (reg : Reg.t) =
-    let pp_my_dbg ppf () =
-      match dbg with
-      | None -> ()
-      | Some dbg -> pp_dbg_comment ~newline:false ppf dbg Debuginfo.none
-    in
-    ins t "%a = alloca %a %a" (pp_reg_ident t) reg pp_machtyp_component reg.typ
-      pp_my_dbg ()
-=======
   let ins_alloca ?regname t (reg : Reg.t) =
     let pp_regname ppf () =
       match regname with
@@ -376,7 +340,6 @@
     in
     ins t "%a = alloca %a %a" (pp_reg_ident t) reg pp_machtyp_component reg.typ
       pp_regname ()
->>>>>>> 0dbe8a89
 
   let ins_branch_cond t cond ifso ifnot =
     ins t "br i1 %a, %a, %a" pp_ident cond (pp_label t) ifso (pp_label t) ifnot
@@ -396,11 +359,7 @@
   let ins_binop_imm t op arg imm res typ =
     ins t "%a = %s %a %a, %s" pp_ident res op Llvm_typ.pp_t typ pp_ident arg imm
 
-<<<<<<< HEAD
-  let ins_monop t op arg res typ =
-=======
   let ins_unary_op t op arg res typ =
->>>>>>> 0dbe8a89
     ins t "%a = %s %a %a" pp_ident res op Llvm_typ.pp_t typ pp_ident arg
 
   let ins_icmp t cond arg1 arg2 res typ =
@@ -417,11 +376,7 @@
 
   let load_reg_to_temp t reg =
     let temp = fresh_ident t in
-<<<<<<< HEAD
-    ins_load_reg t temp reg;
-=======
     ins_load_from_reg t temp reg;
->>>>>>> 0dbe8a89
     temp
 
   let load_addr t (addr : Arch.addressing_mode) (i : 'a Cfg.instruction) n =
@@ -592,12 +547,6 @@
       | Ilsl -> do_binop "shl"
       | Ilsr -> do_binop "lshr"
       | Iasr -> do_binop "ashr"
-<<<<<<< HEAD
-      | Icomp comp -> int_comp t comp i ~imm
-      | Iclz _ | Ictz _ | Ipopcnt -> not_implemented_basic i
-    in
-    ins_store_reg t res i.res.(0)
-=======
       | Icomp comp ->
         let bool_res = int_comp t comp i ~imm in
         (* convert i1 -> i64 *)
@@ -608,7 +557,6 @@
       | Iclz _ | Ictz _ | Ipopcnt -> not_implemented_basic i
     in
     ins_store_into_reg t res i.res.(0)
->>>>>>> 0dbe8a89
 
   let float_op t (i : Cfg.basic Cfg.instruction) (width : Cmm.float_width)
       (op : Operation.float_operation) =
@@ -631,11 +579,7 @@
       | Inegf ->
         let arg = load_reg_to_temp t i.arg.(0) in
         let res = fresh_ident t in
-<<<<<<< HEAD
-        ins_monop t "fneg" arg res typ;
-=======
         ins_unary_op t "fneg" arg res typ;
->>>>>>> 0dbe8a89
         res
       | Iabsf ->
         let arg = load_reg_to_temp t i.arg.(0) in
@@ -653,21 +597,13 @@
           ~dst_typ:(Llvm_typ.of_machtyp_component i.res.(0).typ);
         int_res
     in
-<<<<<<< HEAD
-    ins_store_reg t res i.res.(0)
-=======
     ins_store_into_reg t res i.res.(0)
->>>>>>> 0dbe8a89
 
   let basic_op t (i : Cfg.basic Cfg.instruction) (op : Operation.t) =
     match op with
     | Move | Opaque ->
       let temp = load_reg_to_temp t i.arg.(0) in
-<<<<<<< HEAD
-      ins_store_reg t temp i.res.(0)
-=======
       ins_store_into_reg t temp i.res.(0)
->>>>>>> 0dbe8a89
     | Const_int n -> ins_store_nativeint t n i.res.(0)
     | Const_symbol { sym_name; sym_global = _ } ->
       t.referenced_symbols <- String.Set.add sym_name t.referenced_symbols;
@@ -678,22 +614,14 @@
       let basic typ =
         let temp = fresh_ident t in
         ins_load t ~src ~dst:temp typ;
-<<<<<<< HEAD
-        ins_store_reg t temp i.res.(0)
-=======
         ins_store_into_reg t temp i.res.(0)
->>>>>>> 0dbe8a89
       in
       let extend op typ =
         let temp = fresh_ident t in
         let temp2 = fresh_ident t in
         ins_load t ~src ~dst:temp typ;
         ins_conv t op ~src:temp ~dst:temp2 ~src_typ:typ ~dst_typ:Llvm_typ.i64;
-<<<<<<< HEAD
-        ins_store_reg t temp2 i.res.(0)
-=======
         ins_store_into_reg t temp2 i.res.(0)
->>>>>>> 0dbe8a89
       in
       match memory_chunk with
       | Word_int | Word_val -> basic Llvm_typ.i64
@@ -714,22 +642,14 @@
       let dst = load_addr t addr i 1 in
       let basic typ =
         let temp = fresh_ident t in
-<<<<<<< HEAD
-        ins_load_reg t temp i.arg.(0);
-=======
         ins_load_from_reg t temp i.arg.(0);
->>>>>>> 0dbe8a89
         ins_store t ~src:temp ~dst typ
       in
       let trunc_int dst_typ =
         let reg_typ = i.arg.(0).typ |> Llvm_typ.of_machtyp_component in
         let temp = fresh_ident t in
         let truncated = fresh_ident t in
-<<<<<<< HEAD
-        ins_load_reg t temp i.arg.(0);
-=======
         ins_load_from_reg t temp i.arg.(0);
->>>>>>> 0dbe8a89
         ins_conv t "trunc" ~src:temp ~dst:truncated ~src_typ:reg_typ ~dst_typ;
         ins_store t ~src:truncated ~dst dst_typ
       in
@@ -860,20 +780,12 @@
   let body_regs = collect_body_regs cfg in
   let temp_regs = Reg.Set.diff body_regs arg_regs in
   let alloca (reg : Reg.t) =
-<<<<<<< HEAD
-    F.ins_alloca ~dbg:(Format.asprintf "%a" Printreg.reg reg) t reg
-=======
     F.ins_alloca ~regname:(Format.asprintf "%a" Printreg.reg reg) t reg
->>>>>>> 0dbe8a89
   in
   Reg.Set.iter alloca arg_regs;
   Reg.Set.iter alloca temp_regs;
   List.iter
-<<<<<<< HEAD
-    (fun (reg, old_ident) -> F.ins_store_reg t old_ident reg)
-=======
     (fun (reg, old_ident) -> F.ins_store_into_reg t old_ident reg)
->>>>>>> 0dbe8a89
     old_arg_idents
 
 let cfg (cl : CL.t) =
@@ -898,12 +810,7 @@
       } =
     cfg
   in
-<<<<<<< HEAD
-  t.defined_function_symbols
-    <- String.Set.add fun_name t.defined_function_symbols;
-=======
   t.defined_symbols <- String.Set.add fun_name t.defined_symbols;
->>>>>>> 0dbe8a89
   (* Make fresh idents for argument regs since these will be different from
      idents assigned to them later on *)
   let fun_args_with_idents =
@@ -937,35 +844,6 @@
 
 (* Define menitoned but not declared data items as extern *)
 let emit_data_extern t =
-<<<<<<< HEAD
-  let defined_function_symbols =
-    List.filter_map
-      (fun (d : Cmm.data_item) ->
-        match d with
-        | Cdefine_symbol { sym_name; sym_global = _ } -> Some sym_name
-        | Cint _ | Csymbol_address _ | Cint8 _ | Cint16 _ | Cint32 _ | Csingle _
-        | Cdouble _ | Cvec128 _ | Cvec256 _ | Cvec512 _ | Csymbol_offset _
-        | Cstring _ | Cskip _ | Calign _ ->
-          None)
-      t.data
-    |> String.Set.of_list
-    |> String.Set.union t.defined_function_symbols
-  in
-  let referenced_symbols =
-    List.filter_map
-      (fun (d : Cmm.data_item) ->
-        match d with
-        | Csymbol_address { sym_name; _ } -> Some sym_name
-        | Cdefine_symbol _ | Cint _ | Cint8 _ | Cint16 _ | Cint32 _ | Csingle _
-        | Cdouble _ | Cvec128 _ | Cvec256 _ | Cvec512 _ | Csymbol_offset _
-        | Cstring _ | Cskip _ | Calign _ ->
-          None)
-      t.data
-    |> String.Set.of_list
-    |> String.Set.union t.referenced_symbols
-  in
-  String.Set.diff referenced_symbols defined_function_symbols
-=======
   List.iter
     (fun (d : Cmm.data_item) ->
       match d with
@@ -980,7 +858,6 @@
         ())
     t.data;
   String.Set.diff t.referenced_symbols t.defined_symbols
->>>>>>> 0dbe8a89
   |> String.Set.iter (fun sym -> F.data_decl_extern t sym)
 
 (* CR yusumez: We do this cumbersome list wrangling since we receive data
