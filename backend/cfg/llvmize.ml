(**************************************************************************)
(*                                                                        *)
(*                                 OCaml                                  *)
(*                                                                        *)
(*                              Jane Street                               *)
(*                                                                        *)
(*   Copyright 2025 Jane Street Group LLC                                 *)
(*                                                                        *)
(*   All rights reserved.  This file is distributed under the terms of    *)
(*   the GNU Lesser General Public License version 2.1, with the          *)
(*   special exception on linking described in the file LICENSE.          *)
(*                                                                        *)
(**************************************************************************)
[@@@ocaml.warning "+a-30-40-41-42"]

module CL = Cfg_with_layout
module DLL = Oxcaml_utils.Doubly_linked_list
module String = Misc.Stdlib.String

type error = Asm_generation of (string * int)

exception Error of error

module Ident : sig
  (** LLVM identifiers that start with "%".  This includes
      basic blocks, function parameters, and temporaries
      (virtual registers). They can be unnamed or named.  *)
  type t

  val print : Format.formatter -> t -> unit

  val named : string -> t

  module Gen : sig
    (** per-function counter for generating identifiers *)
    type ident = t

    type t

    val create : unit -> t

    val get_fresh : t -> ident
  end
end = struct
  type t =
    | Unnamed of int
    | Named of string

  let named s = Named s

  let print fmt t =
    match t with
    | Unnamed n -> Format.fprintf fmt "%d" n
    | Named s -> Format.fprintf fmt "%s" s

  module Gen = struct
    type ident = t

    type t = { mutable next : int }

    (* Local identifiers are only valid within function scope, so we can reset
       it to 0 every time *)
    let create () = { next = 0 }

    let get_fresh t =
      let res = t.next in
      t.next <- succ res;
      Unnamed res
  end
end

module Llvm_typ = struct
  (** Type representing LLVM types *)
  type t =
    | Int of { width_in_bits : int }
    | Float (* 32-bit *)
    | Double (* 64 bit *)
    | Ptr
    | Struct of t list

  let i64 = Int { width_in_bits = 64 }

  let i32 = Int { width_in_bits = 32 }

  let i16 = Int { width_in_bits = 16 }

  let i8 = Int { width_in_bits = 8 }

  let float = Float

  let double = Double

  let ptr = Ptr

  let bool = Int { width_in_bits = 1 }

  let of_machtyp_component (c : Cmm.machtype_component) =
    match c with
    | Val | Addr | Int ->
      Int { width_in_bits = 64 }
      (* Cfg allows vals to be assigned to ints and vice versa, so we do this to
         make LLVM happy for now. *)
<<<<<<< HEAD
    | Float -> Double
    | Float32 -> Float
    | Vec128 | Vec256 | Vec512 | Valx2 ->
=======
    | Float | Vec128 | Vec256 | Vec512 | Float32 | Valx2 ->
>>>>>>> 934b8484
      Misc.fatal_error "Llvmize.Llvm_typ.of_machtyp_component: not implemented"

  let rec pp_t ppf t =
    let open Format in
    match t with
    | Int { width_in_bits } -> fprintf ppf "i%d" width_in_bits
    | Float -> fprintf ppf "float"
    | Double -> fprintf ppf "double"
    | Ptr -> fprintf ppf "ptr"
    | Struct typs ->
      fprintf ppf "{ %a }"
        (pp_print_list ~pp_sep:(fun ppf () -> fprintf ppf ", ") pp_t)
        typs

  let to_string t = Format.asprintf "%a" pp_t t
end

type fun_info =
  { ident_gen : Ident.Gen.t;
    reg2ident : Ident.t Reg.Tbl.t;  (** Map register's stamp to identifier  *)
    label2ident : Ident.t Label.Tbl.t
        (** Map label to identifier. Avoid clashes between pre-existing Cfg labels and unnamed identifiers. *)
  }

type t =
  { llvmir_filename : string;
    oc : Out_channel.t;
    ppf : Format.formatter;
    ppf_dump : Format.formatter;
    mutable sourcefile : string option; (* gets set in [begin_assembly] *)
    mutable asm_filename : string option; (* gets set in [open_out] *)
    mutable current_fun_info : fun_info;
        (* Maintains the state of the current function (reset for every
           function) *)
<<<<<<< HEAD
    mutable data : Cmm.data_item list;
        (* Collects data items as they come and processes them at the end *)
    mutable defined_symbols : String.Set.t;
        (* Keeps track of all function symbols so far *)
    mutable referenced_symbols : String.Set.t
        (* Keeps track of all global symbols referenced so far *)
=======
    mutable data : Cmm.data_item list
        (* Collects data items as they come and processes them at the end *)
>>>>>>> 934b8484
  }

let create_fun_info () =
  { ident_gen = Ident.Gen.create ();
    reg2ident =
      Reg.Tbl.create 37 (* CR yusumez: change this to be more reasonable *);
    label2ident = Label.Tbl.create 37
  }

let create ~llvmir_filename ~ppf_dump =
  let oc = Out_channel.open_text llvmir_filename in
  let ppf = Format.formatter_of_out_channel oc in
  { llvmir_filename;
    asm_filename = None;
    sourcefile = None;
    oc;
    ppf;
    ppf_dump;
    current_fun_info = create_fun_info ();
<<<<<<< HEAD
    data = [];
    defined_symbols = String.Set.empty;
    referenced_symbols = String.Set.empty
=======
    data = []
>>>>>>> 934b8484
  }

let reset_fun_info t = t.current_fun_info <- create_fun_info ()

let get_ident_aux table key ~get_ident ~find_opt ~add =
  match find_opt table key with
  | Some ident -> ident
  | None ->
    let ident = get_ident key in
    add table key ident;
    ident

let get_ident_for_label t label =
  get_ident_aux t.current_fun_info.label2ident label
    ~get_ident:(fun label -> "L" ^ Label.to_string label |> Ident.named)
    ~find_opt:Label.Tbl.find_opt ~add:Label.Tbl.add

let get_ident_for_reg t reg =
  get_ident_aux t.current_fun_info.reg2ident reg
    ~get_ident:(fun _ -> Ident.Gen.get_fresh t.current_fun_info.ident_gen)
    ~find_opt:Reg.Tbl.find_opt ~add:Reg.Tbl.add

let fresh_ident t = Ident.Gen.get_fresh t.current_fun_info.ident_gen

(* CR yusumez: Write to this ppf alongside the normal one when -dllvmir is
   passed *)
let _get_ppf_dump t = t.ppf_dump

module F = struct
  open Format

  let pp_indent ppf () = fprintf ppf "  "

  let pp_comma ppf () = fprintf ppf ", "

  let line ppf = kfprintf (fun ppf -> pp_print_newline ppf ()) ppf

  (* CR gyorsh: emit metadata debuginfo (of the form !dbg <id>). For now just
     emit a comment, to help debug llvmize pass. Emit a block comment in the
     case there is a newline after it.

     yusumez: Multiline comments don't work for some reason... *)

  let do_if_comments_enabled f = if !Oxcaml_flags.dasm_comments then f ()

  let pp_dbg ppf dbg =
    if Debuginfo.is_none dbg
    then ()
    else fprintf ppf "[ %a ]" Debuginfo.print_compact dbg
<<<<<<< HEAD

  let pp_dbg_comment ?(newline = true) ppf name dbg =
    do_if_comments_enabled (fun () ->
        match newline with
        | true -> line ppf "; %s %a" name pp_dbg dbg
        | false -> fprintf ppf "; %s %a" name pp_dbg dbg)

  let pp_dbg_instr_aux pp_instr ppf ins =
    do_if_comments_enabled (fun () ->
        pp_indent ppf ();
        let instr_str =
          asprintf "%a" pp_instr ins
          |> String.map (function '\n' -> ' ' | c -> c)
        in
        line ppf "; %s %a" instr_str pp_dbg ins.Cfg.dbg)

  let pp_dbg_instr_basic = pp_dbg_instr_aux Cfg.print_basic

  let pp_dbg_instr_terminator = pp_dbg_instr_aux Cfg.print_terminator
=======

  let pp_dbg_fun ppf name dbg =
    do_if_comments_enabled (fun () -> line ppf "; %s %a" name pp_dbg dbg)

  let pp_dbg_instr_basic ppf ins =
    do_if_comments_enabled (fun () ->
        pp_indent ppf ();
        line ppf "; %a %a" Cfg.print_basic ins pp_dbg ins.Cfg.dbg)

  let pp_dbg_instr_terminator ppf ins =
    do_if_comments_enabled (fun () ->
        pp_indent ppf ();
        line ppf "; %a %a" Cfg.print_terminator ins pp_dbg ins.Cfg.dbg)
>>>>>>> 934b8484

  let ins t =
    pp_indent t.ppf ();
    kfprintf (fun ppf -> pp_print_newline ppf ()) t.ppf

  let source_filename t s = line t.ppf "source_filename = \"%s\"" s

  let machtyp_component (m : Cmm.machtype_component) =
    Llvm_typ.(of_machtyp_component m |> to_string)

  let pp_machtyp_component ppf c = Format.fprintf ppf "%s" (machtyp_component c)

  let machtyp machtyp =
    if Array.length machtyp = 1
    then machtyp_component machtyp.(0)
    else
      Llvm_typ.(
        Struct (Array.map of_machtyp_component machtyp |> Array.to_list)
        |> to_string)

  let pp_machtyp ppf cs = Format.fprintf ppf "%s" (machtyp cs)

  let pp_global ppf s = fprintf ppf "@%s" s

  let pp_ident ppf ident = fprintf ppf "%%%a" Ident.print ident

  let pp_label_ident t ppf label = get_ident_for_label t label |> pp_ident ppf

  let pp_label t ppf label = fprintf ppf "label %a" (pp_label_ident t) label

  let pp_label_def t ppf label =
    let ident = get_ident_for_label t label in
    fprintf ppf "%a:" Ident.print ident

  let block_label_with_predecessors t label preds =
    pp_label_def t t.ppf label;
    if not (Misc.Stdlib.List.is_empty preds)
    then
      fprintf t.ppf
        "                                                ; preds = %a\n"
        (pp_print_list ~pp_sep:pp_comma (pp_label_ident t))
        preds
    else fprintf t.ppf "\n"

  let pp_reg_ident t ppf (reg : Reg.t) =
    let ident = get_ident_for_reg t reg in
    pp_ident ppf ident

  let pp_fun_arg ppf (reg, ident) =
    fprintf ppf "%a %a" pp_machtyp_component reg.Reg.typ pp_ident ident

  let pp_fun_args ppf fun_args =
    pp_print_list ~pp_sep:pp_comma pp_fun_arg ppf fun_args

  let pp_attrs ppf attrs =
    fprintf ppf "%a" (pp_print_list ~pp_sep:pp_comma pp_print_string) attrs

  let define t ~fun_name ~fun_args ~fun_ret_type ~fun_dbg ~fun_attrs pp_body =
<<<<<<< HEAD
    pp_dbg_comment t.ppf fun_name fun_dbg;
=======
    pp_dbg_fun t.ppf fun_name fun_dbg;
>>>>>>> 934b8484
    line t.ppf "define %a @%s(%a) %a {" pp_machtyp fun_ret_type fun_name
      pp_fun_args fun_args pp_attrs fun_attrs;
    pp_body ();
    line t.ppf "}";
    line t.ppf ""

  (* == LLVM instructions == *)

  (* CR yusumez: loads/stores might be of different sizes *)
  (* CR yusumez: For now, [ins_*] functions always take idents as operands
     unless specialised (as in [ins_store_nativeint]) *)

  let ins_load t ~src ~dst typ =
    ins t "%a = load %a, ptr %a" pp_ident dst Llvm_typ.pp_t typ pp_ident src

  let ins_store t ~src ~dst typ =
    ins t "store %a %a, ptr %a" Llvm_typ.pp_t typ pp_ident src pp_ident dst

  let ins_load_reg t ident (reg : Reg.t) =
    ins_load t ~src:(get_ident_for_reg t reg) ~dst:ident
      (Llvm_typ.of_machtyp_component reg.typ)

  let ins_store_reg t ident (reg : Reg.t) =
    ins_store t ~src:ident ~dst:(get_ident_for_reg t reg)
      (Llvm_typ.of_machtyp_component reg.typ)

  let ins_store_global t sym (reg : Reg.t) =
    ins t "store ptr %a, ptr %a" pp_global sym (pp_reg_ident t) reg

  let ins_store_nativeint t n (reg : Reg.t) =
    ins t "store %a %s, ptr %a" pp_machtyp_component reg.typ
      (Nativeint.to_string n) (pp_reg_ident t) reg

  let ins_branch t label = ins t "br %a" (pp_label t) label

  let ins_alloca ?dbg t (reg : Reg.t) =
    let pp_my_dbg ppf () =
      match dbg with
      | None -> ()
      | Some dbg -> pp_dbg_comment ~newline:false ppf dbg Debuginfo.none
    in
    ins t "%a = alloca %a %a" (pp_reg_ident t) reg pp_machtyp_component reg.typ
      pp_my_dbg ()

  let ins_branch_cond t cond ifso ifnot =
    ins t "br i1 %a, %a, %a" pp_ident cond (pp_label t) ifso (pp_label t) ifnot

  let ins_branch_cond_ident t cond ifso ifnot =
    ins t "br i1 %a, label %a, label %a" pp_ident cond pp_ident ifso pp_ident
      ifnot

  let ins_zext t ~src ~dst ~src_typ ~dst_typ =
    ins t "%a = zext %a %a to %a" pp_ident dst Llvm_typ.pp_t src_typ pp_ident
      src Llvm_typ.pp_t dst_typ

  let ins_sext t ~src ~dst ~src_typ ~dst_typ =
    ins t "%a = zext %a %a to %a" pp_ident dst Llvm_typ.pp_t src_typ pp_ident
      src Llvm_typ.pp_t dst_typ

  let ins_trunc t ~src ~dst ~src_typ ~dst_typ =
    ins t "%a = trunc %a %a to %a" pp_ident dst Llvm_typ.pp_t src_typ pp_ident
      src Llvm_typ.pp_t dst_typ

  let ins_binop t op arg1 arg2 res typ =
    ins t "%a = %s %a %a, %a" pp_ident res op Llvm_typ.pp_t typ pp_ident arg1
      pp_ident arg2

  let ins_binop_imm t op arg imm res typ =
    ins t "%a = %s %a %a, %s" pp_ident res op Llvm_typ.pp_t typ pp_ident arg imm

  let ins_monop t op arg res typ =
    ins t "%a = %s %a %a" pp_ident res op Llvm_typ.pp_t typ pp_ident arg

  let ins_icmp t cond arg1 arg2 res typ =
    ins t "%a = icmp %s %a %a, %a" pp_ident res cond Llvm_typ.pp_t typ pp_ident
      arg1 pp_ident arg2

  let ins_icmp_imm t cond arg imm res typ =
    ins t "%a = icmp %s %a %a, %s" pp_ident res cond Llvm_typ.pp_t typ pp_ident
      arg imm

  let ins_fcmp t cond arg1 arg2 res typ =
    ins t "%a = fcmp %s %a %a, %a" pp_ident res cond Llvm_typ.pp_t typ pp_ident
      arg1 pp_ident arg2

  let load_reg_to_temp t reg =
    let temp = fresh_ident t in
    ins_load_reg t temp reg;
    temp

  (* returns an [Ident.t] of type ptr pointing to the address specified by
     [addr]. Starts counting arguments of [i] from [n] *)
  let load_addr t (addr : Arch.addressing_mode) (i : 'a Cfg.instruction) n =
    let add_offset offset base =
      let res = fresh_ident t in
      ins_binop t "add" base offset res Llvm_typ.i64;
      res
    in
    let add_offset_imm offset base =
      let res = fresh_ident t in
      ins_binop_imm t "add" base (Int.to_string offset) res Llvm_typ.i64;
      res
    in
    let mul_scale scale base =
      let res = fresh_ident t in
      ins_binop_imm t "mul" base (Int.to_string scale) res Llvm_typ.i64;
      res
    in
    let make_ptr ident =
      let res = fresh_ident t in
      ins t "%a = inttoptr i64 %a to ptr" pp_ident res pp_ident ident;
      res
    in
    match addr with
    | Ibased (sym_name, _sym_global, offset) ->
      t.referenced_symbols <- String.Set.add sym_name t.referenced_symbols;
      let base_sym = asprintf "%a" pp_global sym_name in
      let base_addr = fresh_ident t in
      ins t "%a = ptrtoint ptr %s to i64" pp_ident base_addr base_sym;
      add_offset_imm offset base_addr |> make_ptr
    | Iindexed offset ->
      let arg = load_reg_to_temp t i.arg.(n) in
      add_offset_imm offset arg |> make_ptr
    | Iindexed2 offset ->
      let arg1 = load_reg_to_temp t i.arg.(n) in
      let arg2 = load_reg_to_temp t i.arg.(n + 1) in
      add_offset arg2 arg1 |> add_offset_imm offset
    | Iscaled (scale, offset) ->
      let arg = load_reg_to_temp t i.arg.(n) in
      mul_scale scale arg |> add_offset_imm offset |> make_ptr
    | Iindexed2scaled (scale, offset) ->
      let arg1 = load_reg_to_temp t i.arg.(n) in
      let arg2 = load_reg_to_temp t i.arg.(n + 1) in
      mul_scale scale arg2 |> add_offset arg1 |> add_offset_imm offset
      |> make_ptr

  let int_comp t (comp : Operation.integer_comparison) (i : 'a Cfg.instruction)
      ~imm =
    let typ = Llvm_typ.of_machtyp_component i.arg.(0).typ in
    let comp_name =
      match comp with
      | Isigned Ceq | Iunsigned Ceq -> "eq"
      | Isigned Cne | Iunsigned Cne -> "ne"
      | Isigned Clt -> "slt"
      | Isigned Cgt -> "sgt"
      | Isigned Cle -> "sle"
      | Isigned Cge -> "sge"
      | Iunsigned Clt -> "ult"
      | Iunsigned Cgt -> "ugt"
      | Iunsigned Cle -> "ule"
      | Iunsigned Cge -> "ult"
    in
    match imm with
    | None ->
      let arg1 = load_reg_to_temp t i.arg.(0) in
      let arg2 = load_reg_to_temp t i.arg.(1) in
      let res = fresh_ident t in
      ins_icmp t comp_name arg1 arg2 res typ;
      res
    | Some n ->
      let arg = load_reg_to_temp t i.arg.(0) in
      let res = fresh_ident t in
      ins_icmp_imm t comp_name arg (string_of_int n) res typ;
      res

  let float_comp t (comp : Operation.float_comparison) (i : 'a Cfg.instruction)
      =
    let typ = Llvm_typ.of_machtyp_component i.arg.(0).typ in
    let comp_name =
      (* CR yusumez: is not (ordered cond) == unordered (not cond)? *)
      match comp with
      | CFeq -> "oeq"
      | CFneq -> "une"
      | CFlt -> "olt"
      | CFnlt -> "uge"
      | CFgt -> "ogt"
      | CFngt -> "ule"
      | CFle -> "ole"
      | CFnle -> "ugt"
      | CFge -> "oge"
      | CFnge -> "ult"
    in
    let arg1 = load_reg_to_temp t i.arg.(0) in
    let arg2 = load_reg_to_temp t i.arg.(1) in
    let res = fresh_ident t in
    ins_fcmp t comp_name arg1 arg2 res typ;
    res

  let not_implemented_aux print_ins ?msg i =
    Misc.fatal_error
      (asprintf "Llvmize: unimplemented instruction: %a %a" print_ins i
         (Format.pp_print_option (fun ppf msg -> fprintf ppf "(%s)" msg))
         msg)

  let not_implemented_basic = not_implemented_aux Cfg.print_basic

  let not_implemented_terminator = not_implemented_aux Cfg.print_terminator

  (* == Cfg instructions == *)
  (* CR-soon yusumez: Add implementations for missing basic and terminator
     instructions *)

  let terminator t (i : Cfg.terminator Cfg.instruction) =
    pp_dbg_instr_terminator t.ppf i;
    match i.desc with
    | Never -> assert false
    | Always lbl -> ins_branch t lbl
    | Parity_test b ->
      (* Check if the argument is even *)
      let arg_temp = load_reg_to_temp t i.arg.(0) in
      let is_odd = fresh_ident t in
      ins t "%a = trunc %a %a to i1" pp_ident is_odd pp_machtyp_component
        i.arg.(0).typ pp_ident arg_temp;
      (* reverse the branches *)
      ins_branch_cond t is_odd b.ifnot b.ifso
    | Truth_test b ->
      (* Check if the argument is true. *)
      let arg_temp = load_reg_to_temp t i.arg.(0) in
      let is_true = fresh_ident t in
      ins_trunc t ~src:arg_temp ~dst:is_true
        ~src_typ:(Llvm_typ.of_machtyp_component i.arg.(0).typ)
        ~dst_typ:Llvm_typ.bool;
      ins_branch_cond t is_true b.ifso b.ifnot
    | Return ->
      let temp = load_reg_to_temp t i.arg.(0) in
      ins t "ret %a %a" pp_machtyp_component i.arg.(0).typ pp_ident temp
<<<<<<< HEAD
    | Int_test { lt; eq; gt; is_signed; imm } ->
      let make_comp comp =
        match is_signed with
        | true -> Operation.Isigned comp
        | false -> Operation.Iunsigned comp
      in
      let is_lt = int_comp t (make_comp Cmm.Clt) i ~imm in
      let ge = fresh_ident t in
      ins_branch_cond_ident t is_lt (get_ident_for_label t lt) ge;
      line t.ppf "%a:" Ident.print ge;
      let is_gt = int_comp t (make_comp Cmm.Cgt) i ~imm in
      ins_branch_cond t is_gt gt eq
    | Raise _ ->
      (* CR yusumez: Implement this *)
      ins t "call void @llvm.trap()";
      ins t "unreachable"
    | Float_test _ | Switch _ | Tailcall_self _ | Tailcall_func _
    | Call_no_return _ | Call _ | Prim _ ->
      not_implemented_terminator i

  let int_op t (i : Cfg.basic Cfg.instruction)
      (op : Operation.integer_operation) ~imm =
    let typ = Llvm_typ.of_machtyp_component i.res.(0).typ in
    let do_binop op_name =
      match imm with
      | None ->
        let arg1 = load_reg_to_temp t i.arg.(0) in
        let arg2 = load_reg_to_temp t i.arg.(1) in
        let res = fresh_ident t in
        ins_binop t op_name arg1 arg2 res typ;
        res
      | Some n ->
        let arg = load_reg_to_temp t i.arg.(0) in
        let res = fresh_ident t in
        ins_binop_imm t op_name arg (string_of_int n) res typ;
        res
    in
    let res =
      match op with
      | Iadd -> do_binop "add"
      | Isub -> do_binop "sub"
      | Imul -> do_binop "mul"
      | Imulh { signed = _ } -> do_binop "mul"
      | Idiv -> do_binop "sdiv"
      | Imod -> do_binop "srem"
      | Iand -> do_binop "and"
      | Ior -> do_binop "or"
      | Ixor -> do_binop "xor"
      | Ilsl -> do_binop "shl"
      | Ilsr -> do_binop "lshr"
      | Iasr -> do_binop "ashr"
      | Icomp comp -> int_comp t comp i ~imm
      | Iclz _ | Ictz _ | Ipopcnt -> not_implemented_basic i
    in
    ins_store_reg t res i.res.(0)

  let float_op t (i : Cfg.basic Cfg.instruction) (width : Cmm.float_width)
      (op : Operation.float_operation) =
    let typ =
      match width with Float32 -> Llvm_typ.float | Float64 -> Llvm_typ.double
    in
    let do_binop op_name =
      let arg1 = load_reg_to_temp t i.arg.(0) in
      let arg2 = load_reg_to_temp t i.arg.(1) in
      let res = fresh_ident t in
      ins_binop t op_name arg1 arg2 res typ;
      res
    in
    let res =
      match op with
      | Iaddf -> do_binop "fadd"
      | Isubf -> do_binop "fsub"
      | Imulf -> do_binop "fmul"
      | Idivf -> do_binop "fdiv"
      | Inegf ->
        let arg = load_reg_to_temp t i.arg.(0) in
        let res = fresh_ident t in
        ins_monop t "fneg" arg res typ;
        res
      | Iabsf ->
        let arg = load_reg_to_temp t i.arg.(0) in
        let res = fresh_ident t in
        let suffix = match width with Float32 -> "f32" | Float64 -> "f64" in
        (* CR yusumez: Do this properly when we have [ins_call] *)
        ins t "%a = call @llvm.fabs.%s(%a %a)" pp_ident res suffix Llvm_typ.pp_t
          typ pp_ident arg;
        res
      | Icompf comp -> float_comp t comp i
    in
    ins_store_reg t res i.res.(0)
=======
    | Float_test _ | Int_test _ | Switch _ | Raise _ | Tailcall_self _
    | Tailcall_func _ | Call_no_return _ | Call _ | Prim _ ->
      Misc.fatal_error
        (asprintf "Llvmize: unimplemented instruction: %a" Cfg.print_instruction
           (`Terminator i))

  let int_op t (i : Cfg.basic Cfg.instruction)
      (op : Operation.integer_operation) =
    match op with
    | Iadd ->
      let temp1 = load_reg_to_temp t i.arg.(0) in
      let temp2 = load_reg_to_temp t i.arg.(1) in
      let add_res = fresh_ident t in
      ins t "%a = add %a %a, %a" pp_ident add_res pp_machtyp_component
        i.res.(0).typ pp_ident temp1 pp_ident temp2;
      ins_store t add_res i.res.(0)
    | Isub | Imul | Imulh _ | Idiv | Imod | Iand | Ior | Ixor | Ilsl | Ilsr
    | Iasr | Iclz _ | Ictz _ | Ipopcnt | Icomp _ ->
      Misc.fatal_error
        (asprintf "Llvmize: unimplemented instruction: %a" Cfg.print_instruction
           (`Basic i))
>>>>>>> 934b8484

  let basic_op t (i : Cfg.basic Cfg.instruction) (op : Operation.t) =
    match op with
    | Move | Opaque ->
      let temp = load_reg_to_temp t i.arg.(0) in
      ins_store_reg t temp i.res.(0)
    | Const_int n -> ins_store_nativeint t n i.res.(0)
<<<<<<< HEAD
    | Const_symbol { sym_name; sym_global = _ } ->
      t.referenced_symbols <- String.Set.add sym_name t.referenced_symbols;
      ins_store_global t sym_name i.res.(0)
    | Load { memory_chunk; addressing_mode; mutability = _; is_atomic = _ } -> (
      (* Q: what do we do with mutability / is_atomic / is_modify? *)
      let src = load_addr t addressing_mode i 0 in
      let basic typ =
        let temp = fresh_ident t in
        ins_load t ~src ~dst:temp typ;
        ins_store_reg t temp i.res.(0)
      in
      let sext typ =
        let temp = fresh_ident t in
        let temp2 = fresh_ident t in
        ins_load t ~src ~dst:temp typ;
        ins_sext t ~src:temp ~dst:temp2 ~src_typ:typ ~dst_typ:Llvm_typ.i64;
        ins_store_reg t temp2 i.res.(0)
      in
      let zext typ =
        let temp = fresh_ident t in
        let temp2 = fresh_ident t in
        ins_load t ~src ~dst:temp typ;
        ins_zext t ~src:temp ~dst:temp2 ~src_typ:typ ~dst_typ:Llvm_typ.i64;
        ins_store_reg t temp2 i.res.(0)
      in
      match memory_chunk with
      | Word_int | Word_val -> basic Llvm_typ.i64
      | Byte_unsigned -> zext Llvm_typ.i8
      | Byte_signed -> sext Llvm_typ.i8
      | Sixteen_unsigned -> zext Llvm_typ.i16
      | Sixteen_signed -> sext Llvm_typ.i16
      | Thirtytwo_unsigned -> zext Llvm_typ.i32
      | Thirtytwo_signed -> sext Llvm_typ.i32
      | Single { reg = Float32 } -> basic Llvm_typ.float
      | Double -> basic Llvm_typ.double
      | Single { reg = Float64 }
      | Onetwentyeight_unaligned | Onetwentyeight_aligned
      | Twofiftysix_unaligned | Twofiftysix_aligned | Fivetwelve_unaligned
      | Fivetwelve_aligned ->
        not_implemented_basic ~msg:"load" i)
    | Store (chunk, addr, _is_modify) -> (
      let dst = load_addr t addr i 1 in
      let basic typ =
        let temp = fresh_ident t in
        ins_load_reg t temp i.arg.(0);
        ins_store t ~src:temp ~dst typ
      in
      let trunc_int dst_typ =
        let reg_typ = i.arg.(0).typ |> Llvm_typ.of_machtyp_component in
        let temp = fresh_ident t in
        let truncated = fresh_ident t in
        ins_load_reg t temp i.arg.(0);
        ins_trunc t ~src:temp ~dst:truncated ~src_typ:reg_typ ~dst_typ;
        ins_store t ~src:truncated ~dst dst_typ
      in
      match chunk with
      | Word_int | Word_val -> basic Llvm_typ.i64
      | Byte_unsigned | Byte_signed -> trunc_int Llvm_typ.i8
      | Sixteen_unsigned | Sixteen_signed -> trunc_int Llvm_typ.i16
      | Thirtytwo_signed | Thirtytwo_unsigned -> trunc_int Llvm_typ.i32
      | Single { reg = Float32 } -> basic Llvm_typ.float
      | Double -> basic Llvm_typ.double
      | Onetwentyeight_unaligned | Onetwentyeight_aligned
      | Twofiftysix_unaligned | Twofiftysix_aligned | Fivetwelve_unaligned
      | Fivetwelve_aligned
      | Single { reg = Float64 } ->
        not_implemented_basic ~msg:"store" i)
    | Intop op -> int_op t i op ~imm:None
    | Intop_imm (op, n) -> int_op t i op ~imm:(Some n)
    | Floatop (width, op) -> float_op t i width op
    | Spill | Reload | Const_float32 _ | Const_float _ | Const_vec128 _
    | Const_vec256 _ | Const_vec512 _ | Stackoffset _ | Intop_atomic _ | Csel _
    | Reinterpret_cast _ | Static_cast _ | Probe_is_enabled _ | Begin_region
    | End_region | Specific _ | Name_for_debugger _ | Dls_get | Poll | Pause
    | Alloc _ ->
      not_implemented_basic i
=======
    | Const_symbol { sym_name; sym_global } -> (
      match sym_global with
      | Global -> ins_store_global t sym_name i.res.(0)
      | Local ->
        Misc.fatal_error
          "Llvmize: unimplemented instruction: local const symbol")
    | Intop op -> int_op t i op
    | Spill | Reload | Const_float32 _ | Const_float _ | Const_vec128 _
    | Const_vec256 _ | Const_vec512 _ | Stackoffset _ | Load _ | Store _
    | Intop_imm _ | Intop_atomic _ | Floatop _ | Csel _ | Reinterpret_cast _
    | Static_cast _ | Probe_is_enabled _ | Opaque | Begin_region | End_region
    | Specific _ | Name_for_debugger _ | Dls_get | Poll | Pause | Alloc _ ->
      Misc.fatal_error
        (asprintf "Llvmize: unimplemented instruction: %a" Cfg.print_instruction
           (`Basic i))
>>>>>>> 934b8484

  let basic t (i : Cfg.basic Cfg.instruction) =
    pp_dbg_instr_basic t.ppf i;
    match i.desc with
    | Op op -> basic_op t i op
    | Prologue | Reloadretaddr -> ()
<<<<<<< HEAD
    | Poptrap _ | Pushtrap _ | Stack_check _ -> not_implemented_basic i
=======
    | Poptrap _ | Pushtrap _ | Stack_check _ ->
      Misc.fatal_error
        (asprintf "Llvmize: unimplemented instruction: %a" Cfg.print_instruction
           (`Basic i))
>>>>>>> 934b8484

  (* == Cfg data items == *)

  (* CR yusumez: don't do these matches once we have the structured type for
     [data_item] *)
  let typ_of_data_item (d : Cmm.data_item) =
    match d with
    | Cdefine_symbol _ -> assert false (* cannot happen *)
    | Cint _ -> Llvm_typ.Int { width_in_bits = 64 }
    | Csymbol_address _ -> Llvm_typ.Ptr
    | Cint8 _ | Cint16 _ | Cint32 _ | Csingle _ | Cdouble _ | Cvec128 _
    | Cvec256 _ | Cvec512 _ | Csymbol_offset _ | Cstring _ | Cskip _ | Calign _
      ->
      Misc.fatal_error "Llvmize.typ_of_data_item: not implemented"

  let pp_const_data_item ppf (d : Cmm.data_item) =
    match d with
    | Cdefine_symbol _ -> assert false (* cannot happen *)
    | Cint n -> fprintf ppf "%s" (Nativeint.to_string n)
<<<<<<< HEAD
    | Csymbol_address { sym_name; sym_global = _ } -> pp_global ppf sym_name
=======
    | Csymbol_address { sym_name; sym_global } -> (
      match sym_global with
      | Global -> pp_global ppf sym_name
      | Local -> Misc.fatal_error "Llvmize.pp_const_data_item: not implemented")
>>>>>>> 934b8484
    | Cint8 _ | Cint16 _ | Cint32 _ | Csingle _ | Cdouble _ | Cvec128 _
    | Cvec256 _ | Cvec512 _ | Csymbol_offset _ | Cstring _ | Cskip _ | Calign _
      ->
      Misc.fatal_error "Llvmize.pp_const_data_item: not implemented"

  let pp_typ_and_const ppf (d : Cmm.data_item) =
    fprintf ppf "%a %a" Llvm_typ.pp_t (typ_of_data_item d) pp_const_data_item d

  let data_decl t sym (ds : Cmm.data_item list) =
    line t.ppf "%a = global %a { %a }" pp_global sym Llvm_typ.pp_t
      (Llvm_typ.Struct (List.map typ_of_data_item ds))
      (pp_print_list ~pp_sep:pp_comma pp_typ_and_const)
      ds

  let data_decl_extern t sym =
    line t.ppf "%a = external global %a" pp_global sym Llvm_typ.pp_t
      Llvm_typ.ptr

  let symbol_decl t sym =
    line t.ppf "%a = global i64 0" pp_global (Cmm_helpers.make_symbol sym)

  let empty_fun_decl t sym =
    line t.ppf "define void %a() { ret void }" pp_global
      (Cmm_helpers.make_symbol sym)
end

let current_compilation_unit = ref None

let get_current_compilation_unit msg =
  match !current_compilation_unit with
  | Some t -> t
  | None ->
    Misc.fatal_error
      (Format.sprintf "Llvmize: current compilation unit not set (%s)" msg)

(* Create LLVM IR file for the current compilation unit. *)
let init ~output_prefix ~ppf_dump =
  let llvmir_filename = output_prefix ^ ".ll" in
  current_compilation_unit := Some (create ~llvmir_filename ~ppf_dump)

let close_out () =
  match !current_compilation_unit with
  | None -> ()
  | Some t ->
    (* Exception raised during llvmize, keep .ll file. *)
    Out_channel.close t.oc;
    current_compilation_unit := None

let open_out ~asm_filename =
  let t = get_current_compilation_unit "open_out" in
  t.asm_filename <- Some asm_filename

let fun_attrs _t _codegen_options : string list =
  (* CR gyorsh: translate and communicate to llvm backend *)
  []

let collect_body_regs cfg =
  Cfg.fold_blocks cfg
    ~f:(fun _ block regs ->
      let body_regs =
        DLL.fold_left block.body
          ~f:(fun regs (instr : Cfg.basic Cfg.instruction) ->
            Reg.add_set_array regs (Array.append instr.res instr.arg))
          ~init:Reg.Set.empty
      in
      let terminator_regs =
        Array.append block.terminator.res block.terminator.arg
      in
      Reg.add_set_array body_regs terminator_regs |> Reg.Set.union regs)
    ~init:Reg.Set.empty

(* Allocates every reg in [cfg] on the stack and fills up the [reg2ident] table
   in [t]. Note that args are assigned an identifier in the argument list but
   the body will use the alloca'd idents instead. *)
let alloca_regs t cfg old_arg_idents =
  let arg_regs = List.map fst old_arg_idents |> Reg.Set.of_list in
  let body_regs = collect_body_regs cfg in
  let temp_regs = Reg.Set.diff body_regs arg_regs in
  let alloca (reg : Reg.t) =
    F.ins_alloca ~dbg:(Format.asprintf "%a" Printreg.reg reg) t reg
  in
  Reg.Set.iter alloca arg_regs;
  Reg.Set.iter alloca temp_regs;
  List.iter
    (fun (reg, old_ident) -> F.ins_store_reg t old_ident reg)
    old_arg_idents

let cfg (cl : CL.t) =
  let t = get_current_compilation_unit "cfg" in
  reset_fun_info t;
  let layout = CL.layout cl in
  let cfg = CL.cfg cl in
  (* CR gyorsh: handle unboxed return type (where is this info? do we need to
     find [Return] instruction to find it? if so, add a field to [Cfg.t] to
     store it explicitly. *)
  let { Cfg.blocks;
        fun_name;
        fun_args;
        fun_codegen_options;
        fun_dbg;
        entry_label;
        fun_contains_calls = _ (* not used at this point *);
        fun_num_stack_slots = _ (* only available after regalloc *);
        fun_poll = _ (* not needed after poll insertion *);
        next_instruction_id = _;
        fun_ret_type
      } =
    cfg
  in
  t.defined_symbols <- String.Set.add fun_name t.defined_symbols;
  (* Make fresh idents for argument regs since these will be different from
     idents assigned to them later on *)
  let fun_args_with_idents =
    Array.to_list fun_args |> List.map (fun arg -> arg, fresh_ident t)
  in
  let pp_block label =
    let block = Label.Tbl.find blocks label in
    let preds = Cfg.predecessor_labels block in
    if Label.equal entry_label label && not (Misc.Stdlib.List.is_empty preds)
    then Misc.fatal_errorf "Llvmize: entry label must not have predecessors";
    F.block_label_with_predecessors t label preds;
    DLL.iter ~f:(F.basic t) block.body;
    F.terminator t block.terminator
  in
  let pp_body () =
    (* First unused numbered identifier after the argument list is reserved, so
       we cannot use it. We explicitly skip it here *)
    let (_ : Ident.t) = Ident.Gen.get_fresh t.current_fun_info.ident_gen in
    alloca_regs t cfg fun_args_with_idents;
    F.ins t "br %a" (F.pp_label t) entry_label;
    DLL.iter ~f:pp_block layout
  in
  let fun_attrs = fun_attrs t fun_codegen_options in
  F.define t ~fun_name ~fun_args:fun_args_with_idents ~fun_ret_type ~fun_dbg
    ~fun_attrs pp_body

(* CR yusumez: Implement this *)
let data ds =
  let t = get_current_compilation_unit "data" in
  t.data <- List.append t.data ds

(* Define data items menitoned but not declared as extern *)
let emit_data_extern t =
  let defined_symbols =
    List.filter_map
      (fun (d : Cmm.data_item) ->
        match d with
        | Cdefine_symbol { sym_name; sym_global = _ } -> Some sym_name
        | Cint _ | Csymbol_address _ | Cint8 _ | Cint16 _ | Cint32 _ | Csingle _
        | Cdouble _ | Cvec128 _ | Cvec256 _ | Cvec512 _ | Csymbol_offset _
        | Cstring _ | Cskip _ | Calign _ ->
          None)
      t.data
    |> String.Set.of_list
    |> String.Set.union t.defined_symbols
  in
  let referenced_symbols =
    List.filter_map
      (fun (d : Cmm.data_item) ->
        match d with
        | Csymbol_address { sym_name; _ } -> Some sym_name
        | Cdefine_symbol _ | Cint _ | Cint8 _ | Cint16 _ | Cint32 _ | Csingle _
        | Cdouble _ | Cvec128 _ | Cvec256 _ | Cvec512 _ | Csymbol_offset _
        | Cstring _ | Cskip _ | Calign _ ->
          None)
      t.data
    |> String.Set.of_list
    |> String.Set.union t.referenced_symbols
  in
  String.Set.diff referenced_symbols defined_symbols
  |> String.Set.iter (fun sym -> F.data_decl_extern t sym)

(* CR yusumez: We do this cumbersome list wrangling since we receive data
   declarations as a flat list. Ideally, [data_item]s would be represented in a
   more structured manner which we can directly pass on to [declare]. *)
let emit_data t =
  let declare = F.data_decl t in
  let fail msg =
    Misc.fatal_error ("Llvmize: data item not implemented: " ^ msg)
  in
  let cur_sym, ds =
    List.fold_left
      (fun (cur_sym, ds) (d : Cmm.data_item) ->
        match d with
<<<<<<< HEAD
        | Cdefine_symbol { sym_name; sym_global = _ } ->
          Option.iter (fun cur_sym -> declare cur_sym ds) cur_sym;
          Some sym_name, []
        | Cint _ | Csymbol_address _ -> cur_sym, ds @ [d]
        | Calign _ -> fail "align"
        | Cint8 _ | Cint16 _ | Cint32 _ -> fail "int"
        | Csingle _ | Cdouble _ -> fail "float"
        | Cvec128 _ | Cvec256 _ | Cvec512 _ -> fail "vec"
        | Csymbol_offset _ -> fail "symbol offset"
        | Cstring _ -> fail "string"
        | Cskip _ -> fail "skip")
=======
        | Cdefine_symbol { sym_name; sym_global } -> (
          match sym_global with
          | Global ->
            Option.iter (fun cur_sym -> declare cur_sym ds) cur_sym;
            Some sym_name, []
          | Local -> Misc.fatal_error "Llvmize: local symbols not implemented")
        | Cint _ | Csymbol_address _ -> cur_sym, ds @ [d]
        | Cint8 _ | Cint16 _ | Cint32 _ | Csingle _ | Cdouble _ | Cvec128 _
        | Cvec256 _ | Cvec512 _ | Csymbol_offset _ | Cstring _ | Cskip _
        | Calign _ ->
          Misc.fatal_error "Llvmize: data item not implemented")
>>>>>>> 934b8484
      (None, []) t.data
  in
  Option.iter (fun cur_sym -> declare cur_sym ds) cur_sym;
  emit_data_extern t

let remove_file filename =
  try if Sys.file_exists filename then Sys.remove filename
  with Sys_error _msg -> ()

let llvmir_to_assembly t =
  (* CR-someday gyorsh: add other optimization flags and control which passes to
     perform. *)
  let cmd =
    match !Oxcaml_flags.llvm_path with Some path -> path | None -> Config.asm
  in
  match t.asm_filename with
  | None -> 0
  | Some asm_filename ->
    Ccomp.command
      (String.concat " "
         [ cmd;
           "-o";
           Filename.quote asm_filename;
           "-O3";
           "-S";
           "-x ir";
           Filename.quote t.llvmir_filename ])

let assemble_file ~asm_filename ~obj_filename =
  let cmd =
    match !Oxcaml_flags.llvm_path with Some path -> path | None -> Config.asm
  in
  Ccomp.command
    (String.concat " "
       [ cmd;
         "-c";
         "-o";
         Filename.quote obj_filename;
         Filename.quote asm_filename ])

let begin_assembly ~sourcefile =
  let t = get_current_compilation_unit "begin_asm" in
  t.sourcefile <- sourcefile;
  (* Source filename needs to get emitted before *)
  Option.iter (F.source_filename t) sourcefile;
  (* CR yusumez: Get target triple *)
  (* F.line t.ppf "target triple = \"x86_64-redhat-linux-gnu\""; *)
  Format.pp_print_newline t.ppf ();
  F.symbol_decl t "data_begin";
  F.empty_fun_decl t "code_begin";
  Format.pp_print_newline t.ppf ()

(* CR yusumez: [begin_assembly] and [end_assembly] emit extra things to the .ll
   file, so they always need to be called. However, this will still generate an
   assembly file if -stop-after simplify_cfg or -stop_after linearization are
   passed, which it shouldn't do. *)

let end_assembly () =
  let t = get_current_compilation_unit "end_asm" in
  (* Emit data declarations *)
  emit_data t;
  Format.pp_print_newline t.ppf ();
  F.symbol_decl t "data_end";
  F.empty_fun_decl t "code_end";
  F.symbol_decl t "frametable";
  (* Close channel to .ll file *)
  Out_channel.close t.oc;
  (* Call clang to compile .ll to .s *)
  let ret_code = llvmir_to_assembly t in
  if ret_code <> 0
  then
    raise
      (Error
         (Asm_generation
            ( Option.value ~default:"(no source file specified)" t.sourcefile,
              ret_code )));
  if not !Oxcaml_flags.keep_llvmir then remove_file t.llvmir_filename;
  current_compilation_unit := None

(* CR-someday gyorsh: currently, llvm backend can be selected at the compilation
   unit granularity only. It could be controlled at the function granularity. *)
(* CR-someday gyorsh: Compiling directly to .o would involve more changes to
   [Asmgen], [Asmlink], and drivers. It would improve compilation speed but not
   as much as avoiding the textual representation entirely by linking in the
   llvm library statically. *)
(* CR-someday gyorsh: we could set [binary_backend_available] but it is
   currently too tightly coupled with the [internal_assembler], especially in
   [asmlink] for shared libraries. *)
(* CR gyorsh: how to emit data_begin/end and code_begin/end symbol? Do we still
   need both of them with ocaml ?

   yusumez: For now, we are just emitting them as global constants.
   code_begin/end are empty function decl's so that they end up in the proper
   section. However, we currently don't have control over where they end up in
   the asm file. *)
(* CR gyorsh: assume 64-bit architecture *)
(* CR yusumez: We ignore whether symbols are local/global. *)

(* Error report *)

let report_error ppf = function
  | Asm_generation (fn, ret_code) ->
    Format.fprintf ppf "Error producing assembly code for %s: %d" fn ret_code

let () =
  Location.register_error_of_exn (function
    | Error err -> Some (Location.error_of_printer_file report_error err)
    | _ -> None)<|MERGE_RESOLUTION|>--- conflicted
+++ resolved
@@ -100,13 +100,9 @@
       Int { width_in_bits = 64 }
       (* Cfg allows vals to be assigned to ints and vice versa, so we do this to
          make LLVM happy for now. *)
-<<<<<<< HEAD
     | Float -> Double
     | Float32 -> Float
     | Vec128 | Vec256 | Vec512 | Valx2 ->
-=======
-    | Float | Vec128 | Vec256 | Vec512 | Float32 | Valx2 ->
->>>>>>> 934b8484
       Misc.fatal_error "Llvmize.Llvm_typ.of_machtyp_component: not implemented"
 
   let rec pp_t ppf t =
@@ -138,20 +134,18 @@
     ppf_dump : Format.formatter;
     mutable sourcefile : string option; (* gets set in [begin_assembly] *)
     mutable asm_filename : string option; (* gets set in [open_out] *)
+    ppf_dump : Format.formatter;
+    mutable sourcefile : string option; (* gets set in [begin_assembly] *)
+    mutable asm_filename : string option; (* gets set in [open_out] *)
     mutable current_fun_info : fun_info;
         (* Maintains the state of the current function (reset for every
            function) *)
-<<<<<<< HEAD
     mutable data : Cmm.data_item list;
         (* Collects data items as they come and processes them at the end *)
     mutable defined_symbols : String.Set.t;
         (* Keeps track of all function symbols so far *)
     mutable referenced_symbols : String.Set.t
         (* Keeps track of all global symbols referenced so far *)
-=======
-    mutable data : Cmm.data_item list
-        (* Collects data items as they come and processes them at the end *)
->>>>>>> 934b8484
   }
 
 let create_fun_info () =
@@ -171,13 +165,9 @@
     ppf;
     ppf_dump;
     current_fun_info = create_fun_info ();
-<<<<<<< HEAD
     data = [];
     defined_symbols = String.Set.empty;
     referenced_symbols = String.Set.empty
-=======
-    data = []
->>>>>>> 934b8484
   }
 
 let reset_fun_info t = t.current_fun_info <- create_fun_info ()
@@ -206,6 +196,10 @@
    passed *)
 let _get_ppf_dump t = t.ppf_dump
 
+(* CR yusumez: Write to this ppf alongside the normal one when -dllvmir is
+   passed *)
+let _get_ppf_dump t = t.ppf_dump
+
 module F = struct
   open Format
 
@@ -214,6 +208,14 @@
   let pp_comma ppf () = fprintf ppf ", "
 
   let line ppf = kfprintf (fun ppf -> pp_print_newline ppf ()) ppf
+
+  (* CR gyorsh: emit metadata debuginfo (of the form !dbg <id>). For now just
+     emit a comment, to help debug llvmize pass. Emit a block comment in the
+     case there is a newline after it.
+
+     yusumez: Multiline comments don't work for some reason... *)
+
+  let do_if_comments_enabled f = if !Oxcaml_flags.dasm_comments then f ()
 
   (* CR gyorsh: emit metadata debuginfo (of the form !dbg <id>). For now just
      emit a comment, to help debug llvmize pass. Emit a block comment in the
@@ -227,7 +229,6 @@
     if Debuginfo.is_none dbg
     then ()
     else fprintf ppf "[ %a ]" Debuginfo.print_compact dbg
-<<<<<<< HEAD
 
   let pp_dbg_comment ?(newline = true) ppf name dbg =
     do_if_comments_enabled (fun () ->
@@ -247,25 +248,12 @@
   let pp_dbg_instr_basic = pp_dbg_instr_aux Cfg.print_basic
 
   let pp_dbg_instr_terminator = pp_dbg_instr_aux Cfg.print_terminator
-=======
-
-  let pp_dbg_fun ppf name dbg =
-    do_if_comments_enabled (fun () -> line ppf "; %s %a" name pp_dbg dbg)
-
-  let pp_dbg_instr_basic ppf ins =
-    do_if_comments_enabled (fun () ->
-        pp_indent ppf ();
-        line ppf "; %a %a" Cfg.print_basic ins pp_dbg ins.Cfg.dbg)
-
-  let pp_dbg_instr_terminator ppf ins =
-    do_if_comments_enabled (fun () ->
-        pp_indent ppf ();
-        line ppf "; %a %a" Cfg.print_terminator ins pp_dbg ins.Cfg.dbg)
->>>>>>> 934b8484
 
   let ins t =
     pp_indent t.ppf ();
     kfprintf (fun ppf -> pp_print_newline ppf ()) t.ppf
+
+  let source_filename t s = line t.ppf "source_filename = \"%s\"" s
 
   let source_filename t s = line t.ppf "source_filename = \"%s\"" s
 
@@ -320,15 +308,12 @@
     fprintf ppf "%a" (pp_print_list ~pp_sep:pp_comma pp_print_string) attrs
 
   let define t ~fun_name ~fun_args ~fun_ret_type ~fun_dbg ~fun_attrs pp_body =
-<<<<<<< HEAD
     pp_dbg_comment t.ppf fun_name fun_dbg;
-=======
-    pp_dbg_fun t.ppf fun_name fun_dbg;
->>>>>>> 934b8484
     line t.ppf "define %a @%s(%a) %a {" pp_machtyp fun_ret_type fun_name
       pp_fun_args fun_args pp_attrs fun_attrs;
     pp_body ();
     line t.ppf "}";
+    line t.ppf "" line t.ppf "}";
     line t.ppf ""
 
   (* == LLVM instructions == *)
@@ -528,6 +513,7 @@
      instructions *)
 
   let terminator t (i : Cfg.terminator Cfg.instruction) =
+    pp_dbg_instr_terminator t.ppf i;
     pp_dbg_instr_terminator t.ppf i;
     match i.desc with
     | Never -> assert false
@@ -551,7 +537,6 @@
     | Return ->
       let temp = load_reg_to_temp t i.arg.(0) in
       ins t "ret %a %a" pp_machtyp_component i.arg.(0).typ pp_ident temp
-<<<<<<< HEAD
     | Int_test { lt; eq; gt; is_signed; imm } ->
       let make_comp comp =
         match is_signed with
@@ -642,29 +627,6 @@
       | Icompf comp -> float_comp t comp i
     in
     ins_store_reg t res i.res.(0)
-=======
-    | Float_test _ | Int_test _ | Switch _ | Raise _ | Tailcall_self _
-    | Tailcall_func _ | Call_no_return _ | Call _ | Prim _ ->
-      Misc.fatal_error
-        (asprintf "Llvmize: unimplemented instruction: %a" Cfg.print_instruction
-           (`Terminator i))
-
-  let int_op t (i : Cfg.basic Cfg.instruction)
-      (op : Operation.integer_operation) =
-    match op with
-    | Iadd ->
-      let temp1 = load_reg_to_temp t i.arg.(0) in
-      let temp2 = load_reg_to_temp t i.arg.(1) in
-      let add_res = fresh_ident t in
-      ins t "%a = add %a %a, %a" pp_ident add_res pp_machtyp_component
-        i.res.(0).typ pp_ident temp1 pp_ident temp2;
-      ins_store t add_res i.res.(0)
-    | Isub | Imul | Imulh _ | Idiv | Imod | Iand | Ior | Ixor | Ilsl | Ilsr
-    | Iasr | Iclz _ | Ictz _ | Ipopcnt | Icomp _ ->
-      Misc.fatal_error
-        (asprintf "Llvmize: unimplemented instruction: %a" Cfg.print_instruction
-           (`Basic i))
->>>>>>> 934b8484
 
   let basic_op t (i : Cfg.basic Cfg.instruction) (op : Operation.t) =
     match op with
@@ -672,7 +634,6 @@
       let temp = load_reg_to_temp t i.arg.(0) in
       ins_store_reg t temp i.res.(0)
     | Const_int n -> ins_store_nativeint t n i.res.(0)
-<<<<<<< HEAD
     | Const_symbol { sym_name; sym_global = _ } ->
       t.referenced_symbols <- String.Set.add sym_name t.referenced_symbols;
       ins_store_global t sym_name i.res.(0)
@@ -749,37 +710,13 @@
     | End_region | Specific _ | Name_for_debugger _ | Dls_get | Poll | Pause
     | Alloc _ ->
       not_implemented_basic i
-=======
-    | Const_symbol { sym_name; sym_global } -> (
-      match sym_global with
-      | Global -> ins_store_global t sym_name i.res.(0)
-      | Local ->
-        Misc.fatal_error
-          "Llvmize: unimplemented instruction: local const symbol")
-    | Intop op -> int_op t i op
-    | Spill | Reload | Const_float32 _ | Const_float _ | Const_vec128 _
-    | Const_vec256 _ | Const_vec512 _ | Stackoffset _ | Load _ | Store _
-    | Intop_imm _ | Intop_atomic _ | Floatop _ | Csel _ | Reinterpret_cast _
-    | Static_cast _ | Probe_is_enabled _ | Opaque | Begin_region | End_region
-    | Specific _ | Name_for_debugger _ | Dls_get | Poll | Pause | Alloc _ ->
-      Misc.fatal_error
-        (asprintf "Llvmize: unimplemented instruction: %a" Cfg.print_instruction
-           (`Basic i))
->>>>>>> 934b8484
 
   let basic t (i : Cfg.basic Cfg.instruction) =
     pp_dbg_instr_basic t.ppf i;
     match i.desc with
     | Op op -> basic_op t i op
     | Prologue | Reloadretaddr -> ()
-<<<<<<< HEAD
     | Poptrap _ | Pushtrap _ | Stack_check _ -> not_implemented_basic i
-=======
-    | Poptrap _ | Pushtrap _ | Stack_check _ ->
-      Misc.fatal_error
-        (asprintf "Llvmize: unimplemented instruction: %a" Cfg.print_instruction
-           (`Basic i))
->>>>>>> 934b8484
 
   (* == Cfg data items == *)
 
@@ -799,14 +736,7 @@
     match d with
     | Cdefine_symbol _ -> assert false (* cannot happen *)
     | Cint n -> fprintf ppf "%s" (Nativeint.to_string n)
-<<<<<<< HEAD
     | Csymbol_address { sym_name; sym_global = _ } -> pp_global ppf sym_name
-=======
-    | Csymbol_address { sym_name; sym_global } -> (
-      match sym_global with
-      | Global -> pp_global ppf sym_name
-      | Local -> Misc.fatal_error "Llvmize.pp_const_data_item: not implemented")
->>>>>>> 934b8484
     | Cint8 _ | Cint16 _ | Cint32 _ | Csingle _ | Cdouble _ | Cvec128 _
     | Cvec256 _ | Cvec512 _ | Csymbol_offset _ | Cstring _ | Cskip _ | Calign _
       ->
@@ -991,7 +921,6 @@
     List.fold_left
       (fun (cur_sym, ds) (d : Cmm.data_item) ->
         match d with
-<<<<<<< HEAD
         | Cdefine_symbol { sym_name; sym_global = _ } ->
           Option.iter (fun cur_sym -> declare cur_sym ds) cur_sym;
           Some sym_name, []
@@ -1003,19 +932,6 @@
         | Csymbol_offset _ -> fail "symbol offset"
         | Cstring _ -> fail "string"
         | Cskip _ -> fail "skip")
-=======
-        | Cdefine_symbol { sym_name; sym_global } -> (
-          match sym_global with
-          | Global ->
-            Option.iter (fun cur_sym -> declare cur_sym ds) cur_sym;
-            Some sym_name, []
-          | Local -> Misc.fatal_error "Llvmize: local symbols not implemented")
-        | Cint _ | Csymbol_address _ -> cur_sym, ds @ [d]
-        | Cint8 _ | Cint16 _ | Cint32 _ | Csingle _ | Cdouble _ | Cvec128 _
-        | Cvec256 _ | Cvec512 _ | Csymbol_offset _ | Cstring _ | Cskip _
-        | Calign _ ->
-          Misc.fatal_error "Llvmize: data item not implemented")
->>>>>>> 934b8484
       (None, []) t.data
   in
   Option.iter (fun cur_sym -> declare cur_sym ds) cur_sym;
