--- conflicted
+++ resolved
@@ -29,12 +29,8 @@
       | Compf c -> Icompf c
       | Floatofint -> Ifloatofint
       | Intoffloat -> Iintoffloat
-<<<<<<< HEAD
-=======
       | Valueofint -> Ivalueofint
       | Intofvalue -> Iintofvalue
-      | Probe { name; handler_code_sym } -> Iprobe { name; handler_code_sym }
->>>>>>> aaa4d509
       | Probe_is_enabled { name } -> Iprobe_is_enabled { name }
       | Opaque -> Iopaque
       | Specific op -> Ispecific op
