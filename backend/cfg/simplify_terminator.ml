(**********************************************************************************
 *                             MIT License                                        *
 *                                                                                *
 *                                                                                *
 * Copyright (c) 2019-2021 Jane Street Group LLC                                  *
 *                                                                                *
 * Permission is hereby granted, free of charge, to any person obtaining a copy   *
 * of this software and associated documentation files (the "Software"), to deal  *
 * in the Software without restriction, including without limitation the rights   *
 * to use, copy, modify, merge, publish, distribute, sublicense, and/or sell      *
 * copies of the Software, and to permit persons to whom the Software is          *
 * furnished to do so, subject to the following conditions:                       *
 *                                                                                *
 * The above copyright notice and this permission notice shall be included in all *
 * copies or substantial portions of the Software.                                *
 *                                                                                *
 * THE SOFTWARE IS PROVIDED "AS IS", WITHOUT WARRANTY OF ANY KIND, EXPRESS OR     *
 * IMPLIED, INCLUDING BUT NOT LIMITED TO THE WARRANTIES OF MERCHANTABILITY,       *
 * FITNESS FOR A PARTICULAR PURPOSE AND NONINFRINGEMENT. IN NO EVENT SHALL THE    *
 * AUTHORS OR COPYRIGHT HOLDERS BE LIABLE FOR ANY CLAIM, DAMAGES OR OTHER         *
 * LIABILITY, WHETHER IN AN ACTION OF CONTRACT, TORT OR OTHERWISE, ARISING FROM,  *
 * OUT OF OR IN CONNECTION WITH THE SOFTWARE OR THE USE OR OTHER DEALINGS IN THE  *
 * SOFTWARE.                                                                      *
 *                                                                                *
 **********************************************************************************)
[@@@ocaml.warning "+a-30-40-41-42"]

module C = Cfg

(* Convert simple [Switch] to branches. *)
let simplify_switch (block : C.basic_block) labels =
  let len = Array.length labels in
  if len < 1
  then Misc.fatal_error "Malformed terminator: switch with empty arms";
  (* Count continuous repeated occurrences of labels *)
  let labels_with_counts =
    Array.fold_right
      (fun l acc ->
        if List.compare_length_with acc 3 > 0
        then acc
        else
          match acc with
          | [] -> [l, 1]
          | (hd, n) :: tl ->
            if Label.equal hd l then (hd, n + 1) :: tl else (l, 1) :: acc)
      labels []
  in
  match labels_with_counts with
  | [(l, _)] ->
    (* All labels are the same and equal to l *)
    block.terminator <- { block.terminator with desc = Always l }
  | [(l0, n); (ln, k)] ->
    assert (Label.equal labels.(0) l0);
    assert (Label.equal labels.(n) ln);
    assert (len = n + k);
    let desc =
      C.Int_test { is_signed = false; imm = Some n; lt = l0; eq = ln; gt = ln }
    in
    block.terminator <- { block.terminator with desc }
  | [(l0, m); (l1, 1); (l2, _)] when Label.equal l0 l2 ->
    let desc =
      C.Int_test { is_signed = false; imm = Some m; lt = l0; eq = l1; gt = l0 }
    in
    block.terminator <- { block.terminator with desc }
  | [(l0, 1); (l1, 1); (l2, n)] ->
    assert (Label.equal labels.(0) l0);
    assert (Label.equal labels.(1) l1);
    assert (Label.equal labels.(2) l2);
    assert (len = n + 2);
    let desc =
      C.Int_test { is_signed = false; imm = Some 1; lt = l0; eq = l1; gt = l2 }
    in
    block.terminator <- { block.terminator with desc }
  | _ -> ()

(* CR-someday gyorsh: merge (Lbranch | Lcondbranch | Lcondbranch3)+ into a
   single terminator when the argments are the same. Enables reordering of
   branch instructions and save cmp instructions. The main problem is that it
   involves boolean combination of conditionals of type Mach.test that can arise
   from a sequence of branches. When all conditions in the combination are
   integer comparisons, we can simplify them into a single condition, but it
   doesn't work for Ieventest and Ioddtest (which come from the primitive "is
   integer"). The advantage is that it will enable us to reorder branch
   instructions to avoid generating jmp to fallthrough location in the new
   order. Also, for linear to cfg and back will be harder to generate exactly
   the same layout. Also, how do we map execution counts about branches onto
   this terminator? *)
let block (block : C.basic_block) =
  match block.terminator.desc with
  | Always _ -> ()
  | Never ->
    Misc.fatal_errorf "Cannot simplify terminator: Never (in block %d)"
      block.start
  | Parity_test _ | Truth_test _ | Int_test _ | Float_test _ ->
    let labels = C.successor_labels ~normal:true ~exn:false block in
    if Label.Set.cardinal labels = 1
    then
      let l = Label.Set.min_elt labels in
      block.terminator <- { block.terminator with desc = Always l }
  | Switch labels -> simplify_switch block labels
<<<<<<< HEAD
  | Raise _ | Return | Tailcall_self _ | Tailcall_func _ | Call_no_return _
  | Call _ | Prim _ | Specific_can_raise _ ->
=======
  | Call_no_return _
  | Tailcall (Self _ | Func _)
  | Raise _ | Return | Poll_and_jump _ ->
    (* CR xclerc: I wonder whether Merge_straightline_block should be updated to
       optimize a Poll_and_jump block where block is empty, and has a terminator
       such as Always block'.

       (Note that the blocks are currently and correctly not merged because
       Poll_and_jump block can raise. The optimization I suggest would be to
       rewrite it to Poll_and_jump block'.) *)
>>>>>>> d53bd35a
    ()

let run cfg = C.iter_blocks cfg ~f:(fun _ b -> block b)<|MERGE_RESOLUTION|>--- conflicted
+++ resolved
@@ -98,21 +98,16 @@
       let l = Label.Set.min_elt labels in
       block.terminator <- { block.terminator with desc = Always l }
   | Switch labels -> simplify_switch block labels
-<<<<<<< HEAD
   | Raise _ | Return | Tailcall_self _ | Tailcall_func _ | Call_no_return _
+  | Poll_and_jump _
+  (* CR xclerc: I wonder whether Merge_straightline_block should be updated to
+     optimize a Poll_and_jump block where block is empty, and has a terminator
+     such as Always block'.
+
+     (Note that the blocks are currently and correctly not merged because
+     Poll_and_jump block can raise. The optimization I suggest would be to
+     rewrite it to Poll_and_jump block'.) *)
   | Call _ | Prim _ | Specific_can_raise _ ->
-=======
-  | Call_no_return _
-  | Tailcall (Self _ | Func _)
-  | Raise _ | Return | Poll_and_jump _ ->
-    (* CR xclerc: I wonder whether Merge_straightline_block should be updated to
-       optimize a Poll_and_jump block where block is empty, and has a terminator
-       such as Always block'.
-
-       (Note that the blocks are currently and correctly not merged because
-       Poll_and_jump block can raise. The optimization I suggest would be to
-       rewrite it to Poll_and_jump block'.) *)
->>>>>>> d53bd35a
     ()
 
 let run cfg = C.iter_blocks cfg ~f:(fun _ b -> block b)