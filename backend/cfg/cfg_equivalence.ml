--- conflicted
+++ resolved
@@ -237,17 +237,8 @@
     ()
   | Floatofint, Floatofint -> ()
   | Intoffloat, Intoffloat -> ()
-<<<<<<< HEAD
-=======
   | Valueofint, Valueofint -> ()
   | Intofvalue, Intofvalue -> ()
-  | ( Probe
-        { name = expected_name; handler_code_sym = expected_handler_code_sym },
-      Probe { name = result_name; handler_code_sym = result_handler_code_sym } )
-    when String.equal expected_name result_name
-         && String.equal expected_handler_code_sym result_handler_code_sym ->
-    ()
->>>>>>> aaa4d509
   | ( Probe_is_enabled { name = expected_name },
       Probe_is_enabled { name = result_name } )
     when String.equal expected_name result_name ->
