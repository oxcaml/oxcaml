(**********************************************************************************
 *                             MIT License                                        *
 *                                                                                *
 *                                                                                *
 * Copyright (c) 2019-2021 Jane Street Group LLC                                  *
 *                                                                                *
 * Permission is hereby granted, free of charge, to any person obtaining a copy   *
 * of this software and associated documentation files (the "Software"), to deal  *
 * in the Software without restriction, including without limitation the rights   *
 * to use, copy, modify, merge, publish, distribute, sublicense, and/or sell      *
 * copies of the Software, and to permit persons to whom the Software is          *
 * furnished to do so, subject to the following conditions:                       *
 *                                                                                *
 * The above copyright notice and this permission notice shall be included in all *
 * copies or substantial portions of the Software.                                *
 *                                                                                *
 * THE SOFTWARE IS PROVIDED "AS IS", WITHOUT WARRANTY OF ANY KIND, EXPRESS OR     *
 * IMPLIED, INCLUDING BUT NOT LIMITED TO THE WARRANTIES OF MERCHANTABILITY,       *
 * FITNESS FOR A PARTICULAR PURPOSE AND NONINFRINGEMENT. IN NO EVENT SHALL THE    *
 * AUTHORS OR COPYRIGHT HOLDERS BE LIABLE FOR ANY CLAIM, DAMAGES OR OTHER         *
 * LIABILITY, WHETHER IN AN ACTION OF CONTRACT, TORT OR OTHERWISE, ARISING FROM,  *
 * OUT OF OR IN CONNECTION WITH THE SOFTWARE OR THE USE OR OTHER DEALINGS IN THE  *
 * SOFTWARE.                                                                      *
 *                                                                                *
 **********************************************************************************)
[@@@ocaml.warning "+a-40-41-42"]

val verbose : bool ref

include module type of struct
  include Cfg_intf.S
end

type basic_instruction_list =
  basic instruction Oxcaml_utils.Doubly_linked_list.t

type basic_block =
  { mutable start : Label.t;
    body : basic_instruction_list;
    mutable terminator : terminator instruction;
    mutable predecessors : Label.Set.t;
        (** All predecessors, both normal and exceptional paths. *)
    mutable stack_offset : int;
        (** Stack offset of the start of the block. Used for emitting adjust
            trap on edges from one block to the next. *)
    mutable exn : Label.t option;
        (** All possible handlers of a raise that (1) can be triggered either by
            an explicit raise, or instructions such as calls and allocations,
            that appear(s) in this block; and (2) are within the same function.
            [exns] is a subset of the trap handler block labels of the cfg. *)
    mutable can_raise : bool;
        (** Does this block contain any instruction that can raise, such as a
            call, bounds check, allocation, or an explicit [raise]? *)
    mutable is_trap_handler : bool;
        (** Is this block a trap handler (i.e. is it an exn successor of another
            block) or not? *)
    mutable cold : bool
        (* CR-someday gyorsh: The current implementation allows multiple
           pushtraps in each block means that different trap stacks are
           associated with the block at different points. At most one
           instruction in each block can raise, and always the last one. If we
           split the blocks based on Pushtrap/Poptrap, each block will have a
           unique trap stack associated with it. [exns] will not be needed, as
           the exn-successor will be uniquely determined by can_raise + top of
           trap stack. *)
  }

(* Subset of Cmm.codegen_option. *)
type codegen_option =
  | Reduce_code_size
  | No_CSE
  | Assume_zero_alloc of
      { strict : bool;
        never_returns_normally : bool;
        never_raises : bool;
        loc : Location.t
      }
  | Check_zero_alloc of
      { strict : bool;
        loc : Location.t;
        custom_error_msg : string option
      }

val of_cmm_codegen_option : Cmm.codegen_option list -> codegen_option list

(* CR-someday xclerc: we should probably make `t` abstract and make each and
   every modifiction through accessors; that would help enforce invariants. *)

(** Control Flow Graph of a function. *)
type t =
  { blocks : basic_block Label.Tbl.t;  (** Map from labels to blocks *)
    fun_name : string;  (** Function name, used for printing messages *)
    fun_args : Reg.t array;
        (** Function arguments. When Cfg is constructed from Linear, this
            information is not needed (Linear.fundecl does not have fun_args
            field) and [fun_args] is an empty array as a dummy value. *)
    fun_codegen_options : codegen_option list;
        (** Code generation options passed from Cmm. *)
    fun_dbg : Debuginfo.t;  (** Dwarf debug info for function entry. *)
    entry_label : Label.t;
        (** This label must be the first in all layouts of this cfg. *)
    fun_contains_calls : bool;
        (** Precomputed during selection and poll insertion. *)
    fun_num_stack_slots : int Stack_class.Tbl.t;
        (** Precomputed at register allocation time *)
    fun_poll : Lambda.poll_attribute; (* Whether to insert polling points. *)
    next_instruction_id : InstructionId.sequence; (* Next instruction id. *)
<<<<<<< HEAD
    fun_ret_type : Cmm.machtype  (** Function return type *)
=======
    fun_ret_type : Cmm.machtype
        (** Function return type. As in [fun_args], this value is not used when starting
            from Linear. *)
>>>>>>> 093761e5
  }

val create :
  fun_name:string ->
  fun_args:Reg.t array ->
  fun_codegen_options:codegen_option list ->
  fun_dbg:Debuginfo.t ->
  fun_contains_calls:bool ->
  fun_num_stack_slots:int Stack_class.Tbl.t ->
  fun_poll:Lambda.poll_attribute ->
  next_instruction_id:InstructionId.sequence ->
  fun_ret_type:Cmm.machtype ->
  t

val fun_name : t -> string

val entry_label : t -> Label.t

val predecessor_labels : basic_block -> Label.t list

(** [exn] does not account for exceptional flow from the block that goes outside
    of the function. *)
val successor_labels : normal:bool -> exn:bool -> basic_block -> Label.Set.t

val replace_successor_labels :
  t -> normal:bool -> exn:bool -> basic_block -> f:(Label.t -> Label.t) -> unit

(** Returns [true] iff the passed block raises an exn that is not handled in
    this function, [can_raise_interproc] implies [can_raise] but not necessarily
    vice versa. *)
val can_raise_interproc : basic_block -> bool

val first_instruction_id : basic_block -> InstructionId.t

val first_instruction_stack_offset : basic_block -> int

val mem_block : t -> Label.t -> bool

val add_block_exn : t -> basic_block -> unit

val remove_blocks : t -> Label.Set.t -> unit

val get_block : t -> Label.t -> basic_block option

val get_block_exn : t -> Label.t -> basic_block

val iter_blocks_dfs : t -> f:(Label.t -> basic_block -> unit) -> unit

val iter_blocks : t -> f:(Label.t -> basic_block -> unit) -> unit

val fold_blocks : t -> f:(Label.t -> basic_block -> 'a -> 'a) -> init:'a -> 'a

val fold_body_instructions :
  t -> f:('a -> basic instruction -> 'a) -> init:'a -> 'a

val register_predecessors_for_all_blocks : t -> unit

(** Printing *)

val print_terminator : Format.formatter -> terminator instruction -> unit

val print_basic : Format.formatter -> basic instruction -> unit

val print_instruction' :
  ?print_reg:(Format.formatter -> Reg.t -> unit) ->
  Format.formatter ->
  [`Basic of basic instruction | `Terminator of terminator instruction] ->
  unit

val print_instruction :
  Format.formatter ->
  [`Basic of basic instruction | `Terminator of terminator instruction] ->
  unit

(* CR-someday gyorsh: Current version of cfg is a half-way house in terms of its
   exception handling. It has a lot of redundancy and the result of the
   computation is not used.

   CFG instructions still include push/poptraps. To remove these push/poptraps
   from CFG IR, we need to split blocks at every push/poptrap. Then, we can
   annotate the blocks with the top of the trap stack, instead of carrying the
   copy of the stack. *)

(* CR-someday gyorsh: store label after separately and update after
   reordering. *)

val can_raise_terminator : terminator -> bool

val is_pure_terminator : terminator -> bool

val is_never_terminator : terminator -> bool

val is_return_terminator : terminator -> bool

val is_pure_basic : basic -> bool

val is_noop_move : basic instruction -> bool

val is_alloc : basic instruction -> bool

val is_poll : basic instruction -> bool

val is_end_region : basic -> bool

val set_stack_offset : 'a instruction -> int -> unit

val set_live : 'a instruction -> Reg.Set.t -> unit

val string_of_irc_work_list : irc_work_list -> string

val dump_basic : Format.formatter -> basic -> unit

val dump_terminator : ?sep:string -> Format.formatter -> terminator -> unit

val make_instruction :
  desc:'a ->
  ?arg:Reg.t array ->
  ?res:Reg.t array ->
  ?dbg:Debuginfo.t ->
  ?fdo:Fdo_info.t ->
  ?live:Reg.Set.t ->
  stack_offset:int ->
  id:InstructionId.t ->
  ?irc_work_list:irc_work_list ->
  ?ls_order:int ->
  ?available_before:Reg_availability_set.t option ->
  ?available_across:Reg_availability_set.t option ->
  unit ->
  'a instruction

val make_empty_block : ?label:Label.t -> terminator instruction -> basic_block

(** "Contains calls" in the traditional sense as used in upstream [Selectgen]. *)
val basic_block_contains_calls : basic_block -> bool

val equal_irc_work_list : irc_work_list -> irc_work_list -> bool

val invalid_stack_offset : int<|MERGE_RESOLUTION|>--- conflicted
+++ resolved
@@ -105,13 +105,9 @@
         (** Precomputed at register allocation time *)
     fun_poll : Lambda.poll_attribute; (* Whether to insert polling points. *)
     next_instruction_id : InstructionId.sequence; (* Next instruction id. *)
-<<<<<<< HEAD
-    fun_ret_type : Cmm.machtype  (** Function return type *)
-=======
     fun_ret_type : Cmm.machtype
         (** Function return type. As in [fun_args], this value is not used when starting
             from Linear. *)
->>>>>>> 093761e5
   }
 
 val create :
