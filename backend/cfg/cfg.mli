(**********************************************************************************
 *                             MIT License                                        *
 *                                                                                *
 *                                                                                *
 * Copyright (c) 2019-2021 Jane Street Group LLC                                  *
 *                                                                                *
 * Permission is hereby granted, free of charge, to any person obtaining a copy   *
 * of this software and associated documentation files (the "Software"), to deal  *
 * in the Software without restriction, including without limitation the rights   *
 * to use, copy, modify, merge, publish, distribute, sublicense, and/or sell      *
 * copies of the Software, and to permit persons to whom the Software is          *
 * furnished to do so, subject to the following conditions:                       *
 *                                                                                *
 * The above copyright notice and this permission notice shall be included in all *
 * copies or substantial portions of the Software.                                *
 *                                                                                *
 * THE SOFTWARE IS PROVIDED "AS IS", WITHOUT WARRANTY OF ANY KIND, EXPRESS OR     *
 * IMPLIED, INCLUDING BUT NOT LIMITED TO THE WARRANTIES OF MERCHANTABILITY,       *
 * FITNESS FOR A PARTICULAR PURPOSE AND NONINFRINGEMENT. IN NO EVENT SHALL THE    *
 * AUTHORS OR COPYRIGHT HOLDERS BE LIABLE FOR ANY CLAIM, DAMAGES OR OTHER         *
 * LIABILITY, WHETHER IN AN ACTION OF CONTRACT, TORT OR OTHERWISE, ARISING FROM,  *
 * OUT OF OR IN CONNECTION WITH THE SOFTWARE OR THE USE OR OTHER DEALINGS IN THE  *
 * SOFTWARE.                                                                      *
 *                                                                                *
 **********************************************************************************)
[@@@ocaml.warning "+a-40-41-42"]

val verbose : bool ref

include module type of struct
  include Cfg_intf.S
end

type basic_instruction_list =
  basic instruction Flambda_backend_utils.Doubly_linked_list.t

type basic_block =
  { mutable start : Label.t;
    body : basic_instruction_list;
    mutable terminator : terminator instruction;
    mutable predecessors : Label.Set.t;
        (** All predecessors, both normal and exceptional paths. *)
    mutable stack_offset : int;
        (** Stack offset of the start of the block. Used for emitting adjust
            trap on edges from one block to the next. *)
    mutable exn : Label.t option;
        (** All possible handlers of a raise that (1) can be triggered either by
            an explicit raise, or instructions such as calls and allocations,
            that appear(s) in this block; and (2) are within the same function.
            [exns] is a subset of the trap handler block labels of the cfg. *)
    mutable can_raise : bool;
        (** Does this block contain any instruction that can raise, such as a
            call, bounds check, allocation, or an explicit [raise]? *)
    mutable is_trap_handler : bool;
        (** Is this block a trap handler (i.e. is it an exn successor of another
            block) or not? *)
    mutable cold : bool
        (* CR-someday gyorsh: The current implementation allows multiple
           pushtraps in each block means that different trap stacks are
           associated with the block at different points. At most one
           instruction in each block can raise, and always the last one. If we
           split the blocks based on Pushtrap/Poptrap, each block will have a
           unique trap stack associated with it. [exns] will not be needed, as
           the exn-successor will be uniquely determined by can_raise + top of
           trap stack. *)
  }

(* Subset of Cmm.codegen_option. *)
type codegen_option =
  | Reduce_code_size
  | No_CSE
  | Assume_zero_alloc of
      { strict : bool;
        never_returns_normally : bool;
        never_raises : bool;
        loc : Location.t
      }
  | Check_zero_alloc of
      { strict : bool;
        loc : Location.t;
        custom_error_msg : string option
      }

val of_cmm_codegen_option : Cmm.codegen_option list -> codegen_option list

(** Control Flow Graph of a function. *)
type t =
  { blocks : basic_block Label.Tbl.t;  (** Map from labels to blocks *)
    fun_name : string;  (** Function name, used for printing messages *)
    fun_args : Reg.t array;
        (** Function arguments. When Cfg is constructed from Linear, this
            information is not needed (Linear.fundecl does not have fun_args
            field) and [fun_args] is an empty array as a dummy value. *)
    fun_codegen_options : codegen_option list;
        (** Code generation options passed from Cmm. *)
    fun_dbg : Debuginfo.t;  (** Dwarf debug info for function entry. *)
    entry_label : Label.t;
        (** This label must be the first in all layouts of this cfg. *)
    fun_contains_calls : bool;
        (** Precomputed during selection and poll insertion. *)
    fun_num_stack_slots : int Stack_class.Tbl.t;
        (** Precomputed at register allocation time *)
    fun_poll : Lambda.poll_attribute (* Whether to insert polling points. *)
  }

val create :
  fun_name:string ->
  fun_args:Reg.t array ->
  fun_codegen_options:codegen_option list ->
  fun_dbg:Debuginfo.t ->
  fun_contains_calls:bool ->
  fun_num_stack_slots:int Stack_class.Tbl.t ->
  fun_poll:Lambda.poll_attribute ->
  t

val fun_name : t -> string

val entry_label : t -> Label.t

val predecessor_labels : basic_block -> Label.t list

(** [exn] does not account for exceptional flow from the block that goes outside
    of the function. *)
val successor_labels : normal:bool -> exn:bool -> basic_block -> Label.Set.t

val replace_successor_labels :
  t -> normal:bool -> exn:bool -> basic_block -> f:(Label.t -> Label.t) -> unit

(** Returns [true] iff the passed block raises an exn that is not handled in
    this function, [can_raise_interproc] implies [can_raise] but not necessarily
    vice versa. *)
val can_raise_interproc : basic_block -> bool

val first_instruction_id : basic_block -> InstructionId.t

val first_instruction_stack_offset : basic_block -> int

val mem_block : t -> Label.t -> bool

val add_block_exn : t -> basic_block -> unit

val remove_blocks : t -> Label.Set.t -> unit

val get_block : t -> Label.t -> basic_block option

val get_block_exn : t -> Label.t -> basic_block

val iter_blocks : t -> f:(Label.t -> basic_block -> unit) -> unit

val fold_blocks : t -> f:(Label.t -> basic_block -> 'a -> 'a) -> init:'a -> 'a

val fold_body_instructions :
  t -> f:('a -> basic instruction -> 'a) -> init:'a -> 'a

val register_predecessors_for_all_blocks : t -> unit

(** Printing *)

val print_terminator : Format.formatter -> terminator instruction -> unit

val print_basic : Format.formatter -> basic instruction -> unit

val print_instruction' :
  ?print_reg:(Format.formatter -> Reg.t -> unit) ->
  Format.formatter ->
  [`Basic of basic instruction | `Terminator of terminator instruction] ->
  unit

val print_instruction :
  Format.formatter ->
  [`Basic of basic instruction | `Terminator of terminator instruction] ->
  unit

(* CR-someday gyorsh: Current version of cfg is a half-way house in terms of its
   exception handling. It has a lot of redundancy and the result of the
   computation is not used.

   CFG instructions still include push/poptraps. To remove these push/poptraps
   from CFG IR, we need to split blocks at every push/poptrap. Then, we can
   annotate the blocks with the top of the trap stack, instead of carrying the
   copy of the stack. *)

(* CR-someday gyorsh: store label after separately and update after
   reordering. *)

val can_raise_terminator : terminator -> bool

val is_pure_terminator : terminator -> bool

val is_never_terminator : terminator -> bool

val is_return_terminator : terminator -> bool

val is_pure_basic : basic -> bool

val is_noop_move : basic instruction -> bool

<<<<<<< HEAD
val is_alloc_or_poll : basic instruction -> bool
=======
val is_alloc : basic instruction -> bool
>>>>>>> 26f7f53d

val is_poll : basic instruction -> bool

val is_end_region : basic -> bool

val set_stack_offset : 'a instruction -> int -> unit

val set_live : 'a instruction -> Reg.Set.t -> unit

val string_of_irc_work_list : irc_work_list -> string

val dump_basic : Format.formatter -> basic -> unit

val dump_terminator : ?sep:string -> Format.formatter -> terminator -> unit

val make_instruction :
  desc:'a ->
  ?arg:Reg.t array ->
  ?res:Reg.t array ->
  ?dbg:Debuginfo.t ->
  ?fdo:Fdo_info.t ->
  ?live:Reg.Set.t ->
  stack_offset:int ->
  id:InstructionId.t ->
  ?irc_work_list:irc_work_list ->
  ?ls_order:int ->
  ?available_before:Reg_availability_set.t option ->
  ?available_across:Reg_availability_set.t option ->
  unit ->
  'a instruction

(* CR mshinwell: consolidate with [make_instruction] and tidy up ID interface *)
val make_instr :
  'a -> Reg.t array -> Reg.t array -> Debuginfo.t -> 'a instruction

(** These IDs are also used by [make_instr] *)
val next_instr_id : unit -> InstructionId.t

val reset_instr_id : unit -> unit

val make_empty_block : ?label:Label.t -> terminator instruction -> basic_block

(** "Contains calls" in the traditional sense as used in upstream [Selectgen]. *)
val basic_block_contains_calls : basic_block -> bool

(* [max_instr_id cfg] returns the maximum instruction identifier in [cfg]. *)
val max_instr_id : t -> InstructionId.t

val equal_irc_work_list : irc_work_list -> irc_work_list -> bool<|MERGE_RESOLUTION|>--- conflicted
+++ resolved
@@ -195,11 +195,7 @@
 
 val is_noop_move : basic instruction -> bool
 
-<<<<<<< HEAD
-val is_alloc_or_poll : basic instruction -> bool
-=======
 val is_alloc : basic instruction -> bool
->>>>>>> 26f7f53d
 
 val is_poll : basic instruction -> bool
 
