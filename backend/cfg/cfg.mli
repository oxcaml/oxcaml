--- conflicted
+++ resolved
@@ -272,15 +272,9 @@
   stack_offset:int ->
   id:InstructionId.t ->
   ?irc_work_list:irc_work_list ->
-<<<<<<< HEAD
-  ?ls_order:int ->
-  ?available_before:Reg_availability_set.t option ->
-  ?available_across:Reg_availability_set.t option ->
-  ?phantom_available_before:Backend_var.Set.t option ->
-=======
   ?available_before:Reg_availability_set.t ->
   ?available_across:Reg_availability_set.t ->
->>>>>>> 362c0b49
+  ?phantom_available_before:Backend_var.Set.t option ->
   unit ->
   'a instruction
 
