--- conflicted
+++ resolved
@@ -477,15 +477,10 @@
         Fdo_info.none,
         Reg.Set.empty,
         predecessor_block.terminator.stack_offset,
-<<<<<<< HEAD
         (* CR mshinwell: should these be propagated from the predecessor? *)
-        None,
-        None,
+        Reg_availability_set.Unreachable,
+        Reg_availability_set.Unreachable,
         None )
-=======
-        Reg_availability_set.Unreachable,
-        Reg_availability_set.Unreachable )
->>>>>>> 362c0b49
     | Some
         { dbg;
           fdo;
