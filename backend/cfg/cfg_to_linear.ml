--- conflicted
+++ resolved
@@ -54,8 +54,14 @@
         phantom_available_before ) =
     match like with
     | None ->
-<<<<<<< HEAD
-      [||], [||], Debuginfo.none, Reg.Set.empty, Fdo_info.none, None, None, None
+      ( [||],
+        [||],
+        Debuginfo.none,
+        Reg.Set.empty,
+        Fdo_info.none,
+        Reg_availability_set.Unreachable,
+        Reg_availability_set.Unreachable,
+        None )
     | Some
         { arg;
           res;
@@ -75,23 +81,6 @@
         available_before,
         available_across,
         phantom_available_before )
-=======
-      ( [||],
-        [||],
-        Debuginfo.none,
-        Reg.Set.empty,
-        Fdo_info.none,
-        Reg_availability_set.Unreachable,
-        Reg_availability_set.Unreachable )
-    | Some like ->
-      ( like.arg,
-        like.res,
-        like.dbg,
-        like.live,
-        like.fdo,
-        like.available_before,
-        like.available_across )
->>>>>>> 362c0b49
   in
   { desc;
     next;
