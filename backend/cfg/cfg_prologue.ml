[@@@ocaml.warning "+a-40-41-42"]

module DLL = Oxcaml_utils.Doubly_linked_list

(* Before this pass, the CFG should not contain any prologues/epilogues. Iterate
   over the CFG and make sure that this is the case. *)
let validate_no_prologue (cfg_with_layout : Cfg_with_layout.t) =
  let cfg = Cfg_with_layout.cfg cfg_with_layout in
  Label.Tbl.iter
    (fun _ block ->
      let body = block.Cfg.body in
      DLL.iter body ~f:(fun (instr : Cfg.basic Cfg.instruction) ->
          match[@ocaml.warning "-4"] instr.desc with
          | Prologue | Epilogue ->
            Misc.fatal_error
              "Cfg contains prologue/epilogue before Cfg_prologue pass"
          | _ -> ()))
    cfg.blocks

module Instruction_requirements = struct
  type t =
    (* This instruction does not use the stack, so it doesn't matter if there's
       a prologue on the stack or not*)
    | No_requirements
      (* This instruction uses the stack, either through stack slots or as a
         call, and hence requires a prologue to already be on the stack. *)
    | Requires_prologue
      (* This instruction must only occur when there's no prologue on the stack.
         This is the case for [Return] and tailcalls. Any instruction with this
         requirement must either occur on an execution path where there's no
         prologue, or occur after the epilogue.

         Only terminators can have this requirement. *)
    | Requires_no_prologue

  (* [Prologue] and [Epilogue] instructions will always be treated differently
     than other instructions (as they affect the state) and hence don't get
     requirements. *)
  type or_prologue =
    | Prologue
    | Epilogue
    | Requirements of t

  let instr_uses_stack_slots (instr : _ Cfg.instruction) =
    let regs_use_stack_slots =
      Array.exists (fun reg ->
          match reg.Reg.loc with
          | Stack (Local _) -> true
          | Stack (Incoming _ | Outgoing _ | Domainstate _) | Reg _ | Unknown ->
            false)
    in
    regs_use_stack_slots instr.Cfg.arg || regs_use_stack_slots instr.Cfg.res

  (* CR-soon cfalas: this has a lot of overlap with
     [Cfg.basic_block_contains_calls], but as soon as shrink wrapping is
     implemented and enabled, we can remove [Cfg.basic_block_contains_calls]. *)
  let terminator (instr : Cfg.terminator Cfg.instruction) fun_name =
    if instr_uses_stack_slots instr
    then Requires_prologue
    else
      match instr.desc with
      (* These will cause the function to return, and therefore the stack should
         be unwound. *)
      | Cfg.Return | Tailcall_func Indirect -> Requires_no_prologue
      | Tailcall_func (Direct func)
        when not (String.equal func.sym_name fun_name) ->
        Requires_no_prologue
      (* These are implemented by calling a function when emitted and therefore
         need a prologue. *)
      | Call _ | Call_no_return _
      | Raise (Raise_regular | Raise_reraise)
      | Prim { op = External _ | Probe _; _ } ->
        Requires_prologue
      | Tailcall_func (Direct _)
      | Tailcall_self _
      | Raise Raise_notrace
      | Never | Always _ | Parity_test _ | Truth_test _ | Float_test _
      | Int_test _ | Switch _ ->
        No_requirements

  let basic (instr : Cfg.basic Cfg.instruction) =
    if instr_uses_stack_slots instr
    then Requirements Requires_prologue
    else
      match instr.desc with
      | Prologue -> Prologue
      | Epilogue -> Epilogue
      (* [Stackoffset] instructions are only added after [Call]s, so any
         [Stackoffset] instructions should already only occur after a prologue,
         but adding a requirement for completeness. *)
      | Op (Stackoffset _) -> Requirements Requires_prologue
      (* Allocations and polls are implemented by calling a function when
         emitted, and therefore need a prologue for the function call. *)
      | Op (Alloc _ | Poll) -> Requirements Requires_prologue
      | Op
          ( Move | Spill | Reload | Const_int _ | Const_float32 _
          | Const_float _ | Const_symbol _ | Const_vec128 _ | Const_vec256 _
          | Const_vec512 _ | Load _ | Store _ | Intop _ | Intop_imm _
          | Intop_atomic _ | Floatop _ | Csel _ | Reinterpret_cast _
          | Static_cast _ | Probe_is_enabled _ | Opaque | Begin_region
          | End_region | Specific _ | Name_for_debugger _ | Dls_get | Pause )
      | Pushtrap _ | Poptrap _ | Reloadretaddr | Stack_check _ ->
        Requirements No_requirements
end

let prologue_needed_block (block : Cfg.basic_block) ~fun_name =
  (* CR-soon cfalas: Move to [Proc] so that it's arch-dependent and
     frame_pointers only affects the output for amd64. *)
  Config.with_frame_pointers || block.is_trap_handler
  || DLL.exists block.Cfg.body ~f:(fun instr ->
         match Instruction_requirements.basic instr with
         | Requirements Requires_prologue -> true
         | Prologue | Epilogue
         | Requirements (No_requirements | Requires_no_prologue) ->
           false)
  ||
  match Instruction_requirements.terminator block.terminator fun_name with
  | Requires_prologue -> true
  | No_requirements | Requires_no_prologue -> false

<<<<<<< HEAD
let descendants (cfg : Cfg.t) (block : Cfg.basic_block) : Label.Set.t =
  let visited = ref Label.Set.empty in
  let rec collect label =
    if not (Label.Set.mem label !visited)
    then (
      visited := Label.Set.add label !visited;
      let block = Cfg.get_block_exn cfg label in
      Label.Set.iter
        (fun succ_label -> collect succ_label)
        (Cfg.successor_labels ~normal:true ~exn:true block))
  in
  Profile.record ~accumulate:true "descendants" collect block.start;
  !visited
=======
(* CR-someday cfalas: This implementation can take O(n^2) memory if there are
   many blocks which need an epilogue. Ideally we should be able to re-use some
   of the epilogues stored for the children instead of storing a fresh copy for
   each block to bring this worst-case down. *)
module Reachable_epilogues = struct
  type t = Label.Set.t Label.Tbl.t

  let build (cfg : Cfg.t) : t =
    let t = Label.Tbl.map cfg.blocks (fun _ -> Label.Set.empty) in
    let visited = ref Label.Set.empty in
    let rec collect label =
      if not (Label.Set.mem label !visited)
      then (
        visited := Label.Set.add label !visited;
        let block = Cfg.get_block_exn cfg label in
        (match
           Instruction_requirements.terminator block.terminator cfg.fun_name
         with
        | Requires_no_prologue ->
          Label.Tbl.replace t label (Label.Set.singleton label)
        | No_requirements | Requires_prologue -> ());
        Label.Set.iter
          (fun succ_label ->
            collect succ_label;
            Label.Tbl.replace t label
              (Label.Set.union (Label.Tbl.find t label)
                 (Label.Tbl.find t succ_label)))
          (Cfg.successor_labels ~normal:true ~exn:true block))
    in
    collect cfg.entry_label;
    t

  let from_block (t : t) (label : Label.t) = Label.Tbl.find t label
end
>>>>>>> cb46837c

let can_place_prologue (prologue_label : Label.t) (cfg : Cfg.t)
    (doms : Cfg_dominators.t) (loop_infos : Cfg_loop_infos.t)
    (epilogue_blocks : Label.Set.t) =
  let prologue_block = Cfg.get_block_exn cfg prologue_label in
  (* Moving a prologue to a loop might cause it to execute multiple times, which
     is both inefficient as well as possibly incorrect.

     Having a non-zero stack offset means that the prologue is added after a
     [Pushtrap] or [Stackoffset] which shouldn't be allowed. This is because the
     prologue is added at the stack pointer, which would overlap with the
     handler pushed by a [Pushtrap]. *)
  if Cfg_loop_infos.is_in_loop loop_infos prologue_label
     || prologue_block.stack_offset <> 0
  then false
  else
    (* Check that the blocks requiring an epilogue are dominated by the prologue
       block. Consider the following CFG:

     *  Block A: Condition with branch to Block B / C
     *  Block B: Contains an instruction requiring a prologue, with 
        terminator that jumps to Block C
     *  Block C: Return

       We have the choice of putting the prologue in Block A or B, and we would
       place an epilogue in Block C (or we could create a new block with the
       epilogue).

       If we try to place the prologue in block B, the prologue would not
       dominate the epilogue in block C, so in some cases the epilogue would be
       executed without a prologue on the stack, which would be illegal. *)
    Label.Set.for_all
      (fun epilogue_label ->
        Cfg_dominators.is_dominating doms prologue_label epilogue_label)
      epilogue_blocks

let can_place_prologue =
  Profile.record ~accumulate:true "can_place_prologue" can_place_prologue

let find_prologue_and_epilogues_shrink_wrapped (cfg : Cfg.t) =
  let rec visit (tree : Cfg_dominators.dominator_tree) (cfg : Cfg.t)
      (doms : Cfg_dominators.t) (loop_infos : Cfg_loop_infos.t)
      (reachable_epilogues : Reachable_epilogues.t) =
    let block = Cfg.get_block_exn cfg tree.label in
    let epilogue_blocks =
      Reachable_epilogues.from_block reachable_epilogues tree.label
    in
    if prologue_needed_block block ~fun_name:cfg.fun_name
    then Some (tree.label, epilogue_blocks)
    else
      let children_prologue_block =
        List.filter_map
          (fun tree -> visit tree cfg doms loop_infos reachable_epilogues)
          tree.children
      in
      match children_prologue_block with
      | [] -> None
      | [(child, child_epilogue_blocks)] ->
        (* Only a single child needs a prologue, so will consider moving the
           prologue to that child *)
        if can_place_prologue child cfg doms loop_infos child_epilogue_blocks
        then Some (child, child_epilogue_blocks)
        else Some (tree.label, epilogue_blocks)
      | _ ->
        (* Multiple children need a prologue. We keep the prologue at the parent
           to avoid duplication of the prologue. *)
        Some (tree.label, epilogue_blocks)
  in
<<<<<<< HEAD
  let doms, tree, loop_infos =
    Profile.record ~accumulate:true "build_doms_and_loops"
      (fun () ->
        let doms = Cfg_dominators.build cfg in
        (* note: the other entries in the forest are dead code *)
        let tree = Cfg_dominators.dominator_tree_for_entry_point doms in
        let loop_infos = Cfg_loop_infos.build cfg doms in
        doms, tree, loop_infos)
      ()
  in
  let prologue_required = visit tree cfg doms loop_infos in
  (match prologue_required with
  | None -> ()
  | Some (prologue_label, epilogue_blocks) ->
    assert (
      can_place_prologue prologue_label cfg doms loop_infos epilogue_blocks));
  prologue_required
=======
  (* [Proc.prologue_required] is cheap and should provide an over-estimate of
     when we would need a prologue (in some cases [Proc.prologue_required] will
     return [true] because it uses the value of [cfg.fun_contains_calls] which
     was computed before CFG simplification, which can remove calls if they are
     dead, making the prologue unnecessary). *)
  if Proc.prologue_required ~fun_contains_calls:cfg.fun_contains_calls
       ~fun_num_stack_slots:cfg.fun_num_stack_slots
  then (
    let doms = Cfg_dominators.build cfg in
    (* note: the other entries in the forest are dead code *)
    let tree = Cfg_dominators.dominator_tree_for_entry_point doms in
    let loop_infos = Cfg_loop_infos.build cfg doms in
    let reachable_epilogues = Reachable_epilogues.build cfg in
    match visit tree cfg doms loop_infos reachable_epilogues with
    | None -> None
    | Some (prologue_label, epilogue_blocks) ->
      assert (
        can_place_prologue prologue_label cfg doms loop_infos epilogue_blocks);
      Some (prologue_label, epilogue_blocks))
  else None
>>>>>>> cb46837c

let find_prologue_and_epilogues_shrink_wrapped =
  Profile.record ~accumulate:true "find_in_body"
    find_prologue_and_epilogues_shrink_wrapped

let find_prologue_and_epilogues_at_entry (cfg : Cfg.t) =
  if Proc.prologue_required ~fun_contains_calls:cfg.fun_contains_calls
       ~fun_num_stack_slots:cfg.fun_num_stack_slots
  then
    let epilogue_blocks =
      Cfg.fold_blocks cfg
        ~f:(fun label block acc ->
          match
            Instruction_requirements.terminator block.terminator cfg.fun_name
          with
          | Requires_no_prologue -> Label.Set.add label acc
          | No_requirements | Requires_prologue -> acc)
        ~init:Label.Set.empty
    in
    Some (cfg.entry_label, epilogue_blocks)
  else None

let find_prologue_and_epilogues_at_entry =
  Profile.record ~accumulate:true "check_at_entry"
    find_prologue_and_epilogues_at_entry

let add_prologue_if_required (cfg : Cfg.t) ~f =
  let prologue_and_epilogue_blocks =
    Profile.record ~accumulate:true "find" f cfg
  in
  match prologue_and_epilogue_blocks with
  | None -> ()
  | Some (prologue_label, epilogue_blocks) ->
    let terminator_as_basic terminator =
      { terminator with Cfg.desc = Cfg.Prologue }
    in
    let prologue_block = Cfg.get_block_exn cfg prologue_label in
    let next_instr =
      Option.value
        (DLL.hd prologue_block.body)
        ~default:(terminator_as_basic prologue_block.terminator)
    in
    DLL.add_begin prologue_block.body
      (Cfg.make_instruction_from_copy next_instr ~desc:Cfg.Prologue
         ~id:(InstructionId.get_and_incr cfg.next_instruction_id)
         ());
    Label.Set.iter
      (fun label ->
        let block = Cfg.get_block_exn cfg label in
        let terminator = terminator_as_basic block.terminator in
        DLL.add_end block.body
          (Cfg.make_instruction_from_copy terminator ~desc:Cfg.Epilogue
             ~id:(InstructionId.get_and_incr cfg.next_instruction_id)
             ()))
      epilogue_blocks

module Validator = struct
  type state =
    | No_prologue_on_stack
    | Prologue_on_stack

  (* This is necessary to make a set, but the ordering of elements is
     arbitrary. *)
  let state_compare left right =
    match left, right with
    | No_prologue_on_stack, No_prologue_on_stack -> 0
    | No_prologue_on_stack, Prologue_on_stack -> 1
    | Prologue_on_stack, No_prologue_on_stack -> -1
    | Prologue_on_stack, Prologue_on_stack -> 0

  module State_set = Set.Make (struct
    type t = state

    let compare = state_compare
  end)

  (* The validator domain represents the set of possible states at an
     instruction (i.e. a state {Prologue_on_stack, No_prologue_on_stack} means
     that depending on the execution path used to get to that block/instruction,
     we can either have a prologue on the stack or not).

     Non-singleton states are allowed in cases where there is no Prologue,
     Epilogue nor any instructions which require a prologue (this happens e.g.
     when two [raise] terminators reach the same handler, but one is before the
     prologue, and the other is after the prologue - this is allowed when the
     handler does not do any stack operations, which means it is not affected if
     there's a prologue on the stack or not, but should not be a valid state if
     the handler uses the stack). *)
  module Domain : Cfg_dataflow.Domain_S with type t = State_set.t = struct
    type t = State_set.t

    let bot = State_set.empty

    let join = State_set.union

    let less_equal = State_set.subset
  end

  type context = { fun_name : string }

  module Transfer :
    Cfg_dataflow.Forward_transfer
      with type domain = State_set.t
       and type context = context = struct
    type domain = State_set.t

    type nonrec context = context

    type image =
      { normal : domain;
        exceptional : domain
      }

    let error_with_instruction (msg : string) (instr : _ Cfg.instruction) =
      Misc.fatal_errorf "Cfg_prologue: error validating instruction %s: %s"
        (InstructionId.to_string_padded instr.id)
        msg

    let basic : domain -> Cfg.basic Cfg.instruction -> context -> domain =
     fun domain instr _ ->
      State_set.map
        (fun domain ->
          match domain, Instruction_requirements.basic instr with
          | No_prologue_on_stack, Prologue when instr.stack_offset <> 0 ->
            error_with_instruction "prologue has a non-zero stack offset" instr
          | No_prologue_on_stack, Prologue -> Prologue_on_stack
          | No_prologue_on_stack, Epilogue ->
            error_with_instruction
              "epilogue appears without a prologue on the stack" instr
          | No_prologue_on_stack, Requirements Requires_prologue ->
            error_with_instruction
              "instruction needs prologue but no prologue on the stack" instr
          | ( No_prologue_on_stack,
              Requirements (No_requirements | Requires_no_prologue) ) ->
            No_prologue_on_stack
          | Prologue_on_stack, Prologue ->
            error_with_instruction
              "prologue appears while prologue is already on the stack" instr
          | Prologue_on_stack, Epilogue -> No_prologue_on_stack
          | Prologue_on_stack, Requirements (No_requirements | Requires_prologue)
            ->
            Prologue_on_stack
          | Prologue_on_stack, Requirements Requires_no_prologue ->
            error_with_instruction
              "basic instruction requires no prologue, this should never happen"
              instr)
        domain

    let terminator :
        domain -> Cfg.terminator Cfg.instruction -> context -> image =
     fun domain instr { fun_name } ->
      let res =
        State_set.map
          (fun domain ->
            match
              domain, Instruction_requirements.terminator instr fun_name
            with
            | No_prologue_on_stack, Requires_prologue ->
              error_with_instruction
                "instruction needs prologue but no prologue on the stack" instr
            | No_prologue_on_stack, (No_requirements | Requires_no_prologue) ->
              No_prologue_on_stack
            | Prologue_on_stack, (No_requirements | Requires_prologue) ->
              Prologue_on_stack
            | Prologue_on_stack, Requires_no_prologue ->
              error_with_instruction
                "terminator needs to appear after epilogue but prologue is on \
                 stack"
                instr)
          domain
      in
      { normal = res; exceptional = res }
  end

  module T = struct
    include Cfg_dataflow.Forward (Domain) (Transfer)
  end

  include (T : module type of T with type context := context)
end

let run : Cfg_with_layout.t -> Cfg_with_layout.t =
 fun cfg_with_layout ->
  if !Oxcaml_flags.cfg_prologue_validate
  then
    Profile.record "validate_no_prologue"
      (fun () -> validate_no_prologue cfg_with_layout)
      ();
  let cfg = Cfg_with_layout.cfg cfg_with_layout in
  (match !Oxcaml_flags.cfg_prologue_shrink_wrap with
  | true
    when Label.Tbl.length cfg.blocks
         <= !Oxcaml_flags.cfg_prologue_shrink_wrap_threshold ->
    add_prologue_if_required cfg ~f:find_prologue_and_epilogues_shrink_wrapped
  | _ -> add_prologue_if_required cfg ~f:find_prologue_and_epilogues_at_entry);
  cfg_with_layout

let validate : Cfg_with_layout.t -> Cfg_with_layout.t =
 fun cfg_with_layout ->
  let cfg = Cfg_with_layout.cfg cfg_with_layout in
  let fun_name = Cfg.fun_name cfg in
  match !Oxcaml_flags.cfg_prologue_validate with
  | true -> (
    match
      Profile.record ~accumulate:true "validate_dataflow"
        (fun () ->
          Validator.run cfg
            ~init:(Validator.State_set.singleton No_prologue_on_stack)
            ~handlers_are_entry_points:false { fun_name })
        ()
    with
    | Ok block_states ->
      Profile.record ~accumulate:true "validate_traps"
        (fun () ->
          Label.Tbl.iter
            (fun label state ->
              let block = Cfg.get_block_exn cfg label in
              if block.is_trap_handler
                 && Validator.State_set.mem No_prologue_on_stack state
              then
                Misc.fatal_errorf
                  "Cfg_prologue: can reach trap handler with no prologue at \
                   block %s"
                  (Label.to_string label))
            block_states)
        ();
      cfg_with_layout
    | Error () -> Misc.fatal_error "Cfg_prologue: dataflow analysis failed")
  | false -> cfg_with_layout<|MERGE_RESOLUTION|>--- conflicted
+++ resolved
@@ -118,7 +118,6 @@
   | Requires_prologue -> true
   | No_requirements | Requires_no_prologue -> false
 
-<<<<<<< HEAD
 let descendants (cfg : Cfg.t) (block : Cfg.basic_block) : Label.Set.t =
   let visited = ref Label.Set.empty in
   let rec collect label =
@@ -132,42 +131,6 @@
   in
   Profile.record ~accumulate:true "descendants" collect block.start;
   !visited
-=======
-(* CR-someday cfalas: This implementation can take O(n^2) memory if there are
-   many blocks which need an epilogue. Ideally we should be able to re-use some
-   of the epilogues stored for the children instead of storing a fresh copy for
-   each block to bring this worst-case down. *)
-module Reachable_epilogues = struct
-  type t = Label.Set.t Label.Tbl.t
-
-  let build (cfg : Cfg.t) : t =
-    let t = Label.Tbl.map cfg.blocks (fun _ -> Label.Set.empty) in
-    let visited = ref Label.Set.empty in
-    let rec collect label =
-      if not (Label.Set.mem label !visited)
-      then (
-        visited := Label.Set.add label !visited;
-        let block = Cfg.get_block_exn cfg label in
-        (match
-           Instruction_requirements.terminator block.terminator cfg.fun_name
-         with
-        | Requires_no_prologue ->
-          Label.Tbl.replace t label (Label.Set.singleton label)
-        | No_requirements | Requires_prologue -> ());
-        Label.Set.iter
-          (fun succ_label ->
-            collect succ_label;
-            Label.Tbl.replace t label
-              (Label.Set.union (Label.Tbl.find t label)
-                 (Label.Tbl.find t succ_label)))
-          (Cfg.successor_labels ~normal:true ~exn:true block))
-    in
-    collect cfg.entry_label;
-    t
-
-  let from_block (t : t) (label : Label.t) = Label.Tbl.find t label
-end
->>>>>>> cb46837c
 
 let can_place_prologue (prologue_label : Label.t) (cfg : Cfg.t)
     (doms : Cfg_dominators.t) (loop_infos : Cfg_loop_infos.t)
@@ -236,7 +199,6 @@
            to avoid duplication of the prologue. *)
         Some (tree.label, epilogue_blocks)
   in
-<<<<<<< HEAD
   let doms, tree, loop_infos =
     Profile.record ~accumulate:true "build_doms_and_loops"
       (fun () ->
@@ -254,28 +216,6 @@
     assert (
       can_place_prologue prologue_label cfg doms loop_infos epilogue_blocks));
   prologue_required
-=======
-  (* [Proc.prologue_required] is cheap and should provide an over-estimate of
-     when we would need a prologue (in some cases [Proc.prologue_required] will
-     return [true] because it uses the value of [cfg.fun_contains_calls] which
-     was computed before CFG simplification, which can remove calls if they are
-     dead, making the prologue unnecessary). *)
-  if Proc.prologue_required ~fun_contains_calls:cfg.fun_contains_calls
-       ~fun_num_stack_slots:cfg.fun_num_stack_slots
-  then (
-    let doms = Cfg_dominators.build cfg in
-    (* note: the other entries in the forest are dead code *)
-    let tree = Cfg_dominators.dominator_tree_for_entry_point doms in
-    let loop_infos = Cfg_loop_infos.build cfg doms in
-    let reachable_epilogues = Reachable_epilogues.build cfg in
-    match visit tree cfg doms loop_infos reachable_epilogues with
-    | None -> None
-    | Some (prologue_label, epilogue_blocks) ->
-      assert (
-        can_place_prologue prologue_label cfg doms loop_infos epilogue_blocks);
-      Some (prologue_label, epilogue_blocks))
-  else None
->>>>>>> cb46837c
 
 let find_prologue_and_epilogues_shrink_wrapped =
   Profile.record ~accumulate:true "find_in_body"
