[@@@ocaml.warning "+a-4-30-40-41-42"]

module Array = ArrayLabels
module List = ListLabels

let bool_of_env env_var =
  match Sys.getenv_opt env_var |> Option.map String.lowercase_ascii with
  | Some ("1" | "true" | "on") -> true
  | Some ("0" | "false" | "off") | None -> false
  | Some var ->
    Misc.fatal_errorf
      "the %s variable is \"%s\" but should be one of: \"0\", \"1\", \"true\", \
       \"false\", \"on\", \"off\""
      env_var var

let validator_debug = bool_of_env "CFG_REGALLOC_VALIDATOR_DEBUG"

let fatal_callback = ref (fun () -> ())

let on_fatal ~f = fatal_callback := f

let fatal fmt =
  !fatal_callback ();
  Misc.fatal_errorf fmt

module Instruction = struct
  type id = int

  type t = Cfg.basic Cfg.instruction

  let compare (left : t) (right : t) : int = Int.compare left.id right.id

  module Set = Set.Make (struct
    type nonrec t = t

    let compare = compare
  end)

  module IdSet = MoreLabels.Set.Make (Int)
  module IdMap = MoreLabels.Map.Make (Int)
end

let first_instruction_id (block : Cfg.basic_block) : int =
  match block.body with
  | [] -> block.terminator.id
  | first_instr :: _ -> first_instr.id

let[@inline] int_max (left : int) (right : int) =
  if left >= right then left else right

type cfg_infos =
  { arg : Reg.Set.t;
    res : Reg.Set.t;
    max_instruction_id : Instruction.id
  }

let collect_cfg_infos : Cfg_with_layout.t -> cfg_infos =
 fun cfg_with_layout ->
  let arg = ref Reg.Set.empty in
  let res = ref Reg.Set.empty in
  let max_id = ref Int.min_int in
  let add_registers (set : Reg.Set.t ref) (regs : Reg.t array) : unit =
    ArrayLabels.iter regs ~f:(fun reg ->
        match reg.Reg.loc with
        | Unknown -> set := Reg.Set.add reg !set
        | Reg _ | Stack _ -> ())
  in
  let update_max_id (instr : _ Cfg.instruction) : unit =
    max_id := int_max !max_id instr.id
  in
  Cfg_with_layout.iter_instructions
    cfg_with_layout (* CR xclerc for xclerc: use fold *)
    ~instruction:(fun instr ->
      (instr : Instruction.t).irc_work_list <- Cfg.Unknown_list;
      add_registers arg instr.arg;
      add_registers res instr.res;
      instr.arg <- Array.copy instr.arg;
      instr.res <- Array.copy instr.res;
      update_max_id instr)
    ~terminator:(fun term ->
      term.irc_work_list <- Cfg.Unknown_list;
      add_registers arg term.arg;
      add_registers res term.res;
      term.arg <- Array.copy term.arg;
      term.res <- Array.copy term.res;
      update_max_id term);
  { arg = !arg; res = !res; max_instruction_id = !max_id }

type liveness = Cfg_liveness.Liveness.domain Cfg_dataflow.Instr.Tbl.t

let liveness_analysis : Cfg_with_layout.t -> liveness =
 fun cfg_with_layout ->
  let cfg = Cfg_with_layout.cfg cfg_with_layout in
  let init = { Cfg_liveness.before = Reg.Set.empty; across = Reg.Set.empty } in
  match
    Cfg_liveness.Liveness.run cfg ~init ~map:Cfg_liveness.Liveness.Instr ()
  with
  | Ok liveness -> liveness
  | Aborted _ -> .
  | Max_iterations_reached ->
    fatal "Unable to compute liveness from CFG for function %s@."
      cfg.Cfg.fun_name

module Move = struct
  type t =
    | Plain
    | Load
    | Store

  let op_of_move = function
    | Plain -> Cfg.Move
    | Load -> Cfg.Reload
    | Store -> Cfg.Spill

  let make_instr :
      t ->
      id:Instruction.id ->
      copy:_ Cfg.instruction ->
      from:Reg.t ->
      to_:Reg.t ->
      Instruction.t =
   fun move ~id ~copy:instr ~from ~to_ ->
    { desc = Op (op_of_move move);
      arg = [| from |];
      res = [| to_ |];
      dbg = instr.dbg;
      fdo = instr.fdo;
      live = instr.live;
      (* note: recomputed anyway *)
      stack_offset = instr.stack_offset;
      id;
      irc_work_list = Unknown_list
    }

  let to_string = function Plain -> "move" | Load -> "load" | Store -> "store"
end

let same_reg_class : Reg.t -> Reg.t -> bool =
 fun reg1 reg2 ->
  Int.equal (Proc.register_class reg1) (Proc.register_class reg2)

let make_temporary :
    same_class_and_base_name_as:Reg.t -> name_prefix:string -> Reg.t =
 fun ~same_class_and_base_name_as:reg ~name_prefix ->
  let new_temp = Reg.create reg.Reg.typ in
  (if not (Reg.anonymous reg)
  then
    let name =
      Reg.Raw_name.to_string reg.Reg.raw_name |> Option.value ~default:"anon"
    in
    let name = name_prefix ^ "-" ^ name in
    new_temp.Reg.raw_name
      <- Reg.Raw_name.create_from_var (Backend_var.create_local name));
  new_temp

let simplify_cfg : Cfg_with_layout.t -> Cfg_with_layout.t =
 fun cfg_with_layout ->
  let cfg = Cfg_with_layout.cfg cfg_with_layout in
  Cfg.iter_blocks cfg ~f:(fun _label block ->
      block.body
        <- List.filter block.body ~f:(fun instr -> not (Cfg.is_noop_move instr)));
  Eliminate_fallthrough_blocks.run cfg_with_layout;
  Merge_straightline_blocks.run cfg_with_layout;
  Eliminate_dead_code.run_dead_block cfg_with_layout;
  Simplify_terminator.run cfg;
  cfg_with_layout

let precondition : Cfg_with_layout.t -> unit =
 fun cfg_with_layout ->
  (* note: the `live` field is set, because we want to call the `Deadcode` pass
     before `Cfgize`. *)
  let desc_is_neither_spill_or_reload (id : Instruction.id) (desc : Cfg.basic) :
      unit =
    match desc with
    | Op op -> (
      match op with
      | Move -> ()
      | Spill -> fatal "instruction %d is a spill" id
      | Reload -> fatal "instruction %d is a reload" id
      | Const_int _ -> ()
      | Const_float _ -> ()
      | Const_symbol _ -> ()
      | Stackoffset _ -> ()
      | Load _ -> ()
      | Store _ -> ()
      | Intop _ -> ()
      | Intop_imm _ -> ()
      | Negf -> ()
      | Absf -> ()
      | Addf -> ()
      | Subf -> ()
      | Mulf -> ()
      | Divf -> ()
      | Compf _ -> ()
      | Floatofint -> ()
      | Intoffloat -> ()
<<<<<<< HEAD
=======
      | Valueofint -> ()
      | Intofvalue -> ()
      | Probe _ -> ()
>>>>>>> aaa4d509
      | Probe_is_enabled _ -> ()
      | Opaque -> ()
      | Begin_region -> ()
      | End_region -> ()
      | Specific op ->
        if Arch.operation_can_raise op
        then
          fatal
            "architecture specific instruction %d that can raise but isn't a \
             terminator"
            id
      | Name_for_debugger _ -> ())
    | Reloadretaddr | Pushtrap _ | Poptrap | Prologue -> ()
  in
  let register_must_not_be_on_stack (id : Instruction.id) (reg : Reg.t) : unit =
    match reg.Reg.loc with
    | Unknown -> () (* most registers are not precolored *)
    | Reg _ ->
      () (* some register are precolored, e.g. to enforce constraints *)
    | Stack (Incoming _ | Outgoing _ | Domainstate _) ->
      (* incoming/outgoing/domainstate locations are for function parameters *)
      ()
    | Stack (Local _) ->
      (* local stack locations are for spilling, and will be introduced by the
         register allocator *)
      fatal "instruction %d has a register with a stack location" id
  in
  let registers_must_not_be_on_stack (id : Instruction.id) (regs : Reg.t array)
      : unit =
    ArrayLabels.iter regs ~f:(register_must_not_be_on_stack id)
  in
  (* CR xclerc for xclerc: the check below should not be in this function, since
     it is IRC-specific *)
  let register_must_be_on_unknown_list (id : Instruction.id) (reg : Reg.t) :
      unit =
    match reg.Reg.irc_work_list with
    | Unknown_list -> ()
    | Precolored -> ()
    | Initial | Simplify | Freeze | Spill | Spilled | Coalesced | Colored
    | Select_stack ->
      fatal "instruction %d has a register (%a) already in a work list (%S)" id
        Printmach.reg reg
        (Reg.string_of_irc_work_list reg.Reg.irc_work_list)
  in
  let register_must_be_on_unknown_list (id : Instruction.id)
      (regs : Reg.t array) : unit =
    ArrayLabels.iter regs ~f:(register_must_be_on_unknown_list id)
  in
  Cfg_with_layout.iter_instructions cfg_with_layout
    ~instruction:(fun instr ->
      let id = instr.id in
      desc_is_neither_spill_or_reload id instr.desc;
      registers_must_not_be_on_stack id instr.arg;
      registers_must_not_be_on_stack id instr.res;
      register_must_be_on_unknown_list id instr.arg;
      register_must_be_on_unknown_list id instr.res)
    ~terminator:(fun term ->
      let id = term.id in
      registers_must_not_be_on_stack id term.arg;
      registers_must_not_be_on_stack id term.res;
      register_must_be_on_unknown_list id term.arg;
      register_must_be_on_unknown_list id term.res);
  let fun_num_stack_slots =
    (Cfg_with_layout.cfg cfg_with_layout).fun_num_stack_slots
  in
  Array.iteri fun_num_stack_slots ~f:(fun reg_class num_slots ->
      if num_slots <> 0
      then fatal "register class %d has %d slots(s)" reg_class num_slots)

let postcondition : Cfg_with_layout.t -> allow_stack_operands:bool -> unit =
 fun cfg_with_layout ~allow_stack_operands ->
  let max_stack_slots = Array.init Proc.num_register_classes ~f:(fun _ -> -1) in
  let register_must_not_be_unknown (id : Instruction.id) (reg : Reg.t) : unit =
    match reg.Reg.loc with
    | Reg _ -> ()
    | Stack (Incoming _ | Outgoing _ | Domainstate _) -> ()
    | Stack (Local slot) ->
      let reg_class = Proc.register_class reg in
      max_stack_slots.(reg_class) <- max max_stack_slots.(reg_class) slot
    | Unknown ->
      fatal "instruction %d has a register with an unknown location" id
  in
  let registers_must_not_be_unknown (id : Instruction.id) (regs : Reg.t array) :
      unit =
    ArrayLabels.iter regs ~f:(register_must_not_be_unknown id)
  in
  let num_stack_locals (regs : Reg.t array) : int =
    Array.fold_left regs ~init:0 ~f:(fun acc reg ->
        match reg.Reg.loc with
        | Unknown | Reg _ | Stack (Incoming _ | Outgoing _ | Domainstate _) ->
          acc
        | Stack (Local _) -> succ acc)
  in
  let arch_constraints (id : Instruction.id) (desc : Cfg.basic)
      (arg : Reg.t array) (res : Reg.t array) : unit =
    match Config.architecture with
    (* CR xclerc for xclerc: what about cross-compilation? *)
    | "amd64" | "arm64" -> (
      let num_locals = num_stack_locals arg + num_stack_locals res in
      match desc with
      | Op (Spill | Reload) ->
        (* CR xclerc for xclerc: should check arg/res according to spill/reload,
           rather than the total number. *)
        if num_locals > 1
        then
          fatal "instruction %d is a move and refers to %d spilling slots" id
            num_locals
      | _ ->
        if (not allow_stack_operands) && num_locals > 0
        then
          fatal "instruction %d is not a move but refers to a spilling slot" id)
    | arch -> fatal "unsupported architecture %S" arch
  in
  let register_classes_must_be_consistent (id : Instruction.id) (reg : Reg.t) :
      unit =
    match reg.Reg.loc with
    | Reg phys_reg ->
      let phys_reg = Proc.phys_reg phys_reg in
      if not (same_reg_class reg phys_reg)
      then
        fatal
          "instruction %d assigned %a to %a but they are in different classes"
          id Printmach.reg reg Printmach.reg phys_reg
    | Stack _ | Unknown -> ()
  in
  let register_classes_must_be_consistent (id : Instruction.id)
      (regs : Reg.t array) : unit =
    ArrayLabels.iter regs ~f:(register_classes_must_be_consistent id)
  in
  Cfg_with_layout.iter_instructions cfg_with_layout
    ~instruction:(fun instr ->
      let id = instr.id in
      registers_must_not_be_unknown id instr.arg;
      registers_must_not_be_unknown id instr.res;
      arch_constraints id instr.desc instr.arg instr.res;
      register_classes_must_be_consistent id instr.arg;
      register_classes_must_be_consistent id instr.res)
    ~terminator:(fun term ->
      let id = term.id in
      registers_must_not_be_unknown id term.arg;
      registers_must_not_be_unknown id term.res;
      register_classes_must_be_consistent id term.arg;
      register_classes_must_be_consistent id term.res);
  let fun_num_stack_slots =
    (Cfg_with_layout.cfg cfg_with_layout).fun_num_stack_slots
  in
  let reg_class = ref 0 in
  Array.iter2 max_stack_slots fun_num_stack_slots ~f:(fun max_slot num_slots ->
      if succ max_slot <> num_slots
      then
        fatal
          "register class %d has a max slot of %d, but the number of slots is \
           %d"
          !reg_class max_slot num_slots;
      incr reg_class)

let save_cfg : string -> Cfg_with_layout.t -> unit =
 fun str cfg_with_layout ->
  Cfg_with_layout.save_as_dot cfg_with_layout ~show_instr:true ~show_exn:true
    ~annotate_block:(fun label ->
      let block =
        Cfg.get_block_exn (Cfg_with_layout.cfg cfg_with_layout) label
      in
      Printf.sprintf "label:%d stack_offset:%d" label block.stack_offset)
    ~annotate_succ:(Printf.sprintf "%d->%d") str

let update_stack_slots : Cfg_with_layout.t -> num_stack_slots:int array -> unit
    =
 fun cfg_with_layout ~num_stack_slots ->
  let fun_num_stack_slots =
    (Cfg_with_layout.cfg cfg_with_layout).fun_num_stack_slots
  in
  for reg_class = 0 to pred Proc.num_register_classes do
    fun_num_stack_slots.(reg_class) <- num_stack_slots.(reg_class)
  done

let remove_prologue_if_not_required : Cfg_with_layout.t -> unit =
 fun cfg_with_layout ->
  let cfg = Cfg_with_layout.cfg cfg_with_layout in
  let prologue_required =
    Proc.prologue_required ~fun_contains_calls:cfg.fun_contains_calls
      ~fun_num_stack_slots:cfg.fun_num_stack_slots
  in
  if not prologue_required
  then
    (* note: `Cfize` has put the prologue in the entry block *)
    let block = Cfg.get_block_exn cfg cfg.entry_label in
    block.body
      <- List.filter block.body ~f:(fun instr ->
             match instr.Cfg.desc with Cfg.Prologue -> false | _ -> true)

let update_live_fields : Cfg_with_layout.t -> liveness -> unit =
 fun cfg_with_layout liveness ->
  (* CR xclerc for xclerc: partial duplicate of
     `Asmgen.recompute_liveness_on_cfg` *)
  let with_liveness (instr : _ Cfg.instruction) =
    match Cfg_dataflow.Instr.Tbl.find_opt liveness instr.id with
    | None -> fatal "Missing liveness information for instruction %d" instr.id
    | Some { Cfg_liveness.before = _; across } -> Cfg.set_live instr across
  in
  Cfg.iter_blocks (Cfg_with_layout.cfg cfg_with_layout) ~f:(fun _label block ->
      block.body <- ListLabels.map block.body ~f:with_liveness;
      block.terminator <- with_liveness block.terminator)

let update_spill_cost : Cfg_with_layout.t -> unit =
 fun cfg_with_layout ->
  List.iter (Reg.all_registers ()) ~f:(fun reg -> reg.Reg.spill_cost <- 0);
  let update_reg (reg : Reg.t) : unit =
    reg.Reg.spill_cost <- reg.Reg.spill_cost + 1
  in
  let update_array (regs : Reg.t array) : unit =
    Array.iter regs ~f:update_reg
  in
  let update_instr (instr : _ Cfg.instruction) : unit =
    update_array instr.arg;
    update_array instr.res
  in
  Cfg_with_layout.iter_instructions cfg_with_layout ~instruction:update_instr
    ~terminator:update_instr

let is_spilled reg = reg.Reg.irc_work_list = Reg.Spilled

let check_length str arr expected =
  let actual = Array.length arr in
  if expected <> actual
  then
    fatal "the length of %s was expected to be %d but is actually %d" str
      expected actual

let check_lengths :
    type a. of_arg:int -> of_res:int -> a Cfg.instruction -> unit =
 fun ~of_arg ~of_res instr ->
  check_length "arg" instr.arg of_arg;
  check_length "res" instr.res of_res

let check_same str1 reg1 str2 reg2 =
  if not (Reg.same reg1 reg2)
  then
    fatal "%s and %s were expected to be the same but they differ (%a vs %a)"
      str1 str2 Printmach.reg reg1 Printmach.reg reg2

type stack_operands_rewrite =
  | All_spilled_registers_rewritten
  | May_still_have_spilled_registers

type spilled_map = Reg.t Reg.Tbl.t

let use_stack_operand (map : Reg.t Reg.Tbl.t) (regs : Reg.t array) (index : int)
    : unit =
  let reg = regs.(index) in
  match Reg.Tbl.find_opt map reg with
  | None -> fatal "register %a is missing from the map" Printmach.reg reg
  | Some spilled_reg -> regs.(index) <- spilled_reg

let may_use_stack_operands_array : Reg.t Reg.Tbl.t -> Reg.t array -> unit =
 fun map regs ->
  Array.iteri regs ~f:(fun i reg ->
      if is_spilled reg then use_stack_operand map regs i)

let may_use_stack_operands_everywhere :
    type a. Reg.t Reg.Tbl.t -> a Cfg.instruction -> stack_operands_rewrite =
 fun map instr ->
  may_use_stack_operands_array map instr.arg;
  may_use_stack_operands_array map instr.res;
  All_spilled_registers_rewritten

let insert_spill_block :
    Cfg_with_layout.t ->
    Instruction.t list ->
    after:Cfg.basic_block ->
    terminator_id:int ->
    unit =
 fun cfg_with_layout spills ~after:predecessor_block ~terminator_id ->
  let cfg = Cfg_with_layout.cfg cfg_with_layout in
  let successors =
    Cfg.successor_labels ~normal:true ~exn:false predecessor_block
  in
  let successor_label =
    match Label.Set.to_seq successors |> List.of_seq with
    | [label] -> label
    | [] ->
      Misc.fatal_errorf
        "Cannot insert a block after block %a: it has no successors" Label.print
        predecessor_block.start
    | _ :: _ :: _ ->
      Misc.fatal_errorf
        "Cannot insert a block after block %a: it has more than one successor"
        Label.print predecessor_block.start
  in
  let successor_block = Cfg.get_block_exn cfg successor_label in
  let last_spill = List.nth spills (List.length spills - 1) in
  (* Make new block for the spills. *)
  let spill_label = Cmm.new_label () in
  let spill_block : Cfg.basic_block =
    { start = spill_label;
      body = spills;
      terminator =
        { (* The [successor_block] is the only successor. *)
          desc = Cfg.Always successor_label;
          arg = [||];
          res = [||];
          dbg = last_spill.dbg;
          fdo = last_spill.fdo;
          live = last_spill.live;
          stack_offset = last_spill.stack_offset;
          id = terminator_id;
          irc_work_list = Unknown_list
        };
      (* The [predecessor_block] is the only predecessor. *)
      predecessors = Label.Set.singleton predecessor_block.start;
      stack_offset = predecessor_block.terminator.stack_offset;
      exn = None;
      can_raise = false;
      is_trap_handler = false;
      dead = predecessor_block.dead
    }
  in
  Cfg_with_layout.add_block cfg_with_layout spill_block
    ~after:predecessor_block.start;
  (* Change the labels for the terminator in [predecessor_block]. *)
  Cfg.replace_successor_labels cfg ~normal:true ~exn:false predecessor_block
    ~f:(fun old_label ->
      assert (old_label = successor_label);
      spill_label);
  (* Update predecessors for the [successor_block]. *)
  successor_block.predecessors
    <- successor_block.predecessors
       |> Label.Set.remove predecessor_block.start
       |> Label.Set.add spill_label;
  ()<|MERGE_RESOLUTION|>--- conflicted
+++ resolved
@@ -194,12 +194,8 @@
       | Compf _ -> ()
       | Floatofint -> ()
       | Intoffloat -> ()
-<<<<<<< HEAD
-=======
       | Valueofint -> ()
       | Intofvalue -> ()
-      | Probe _ -> ()
->>>>>>> aaa4d509
       | Probe_is_enabled _ -> ()
       | Opaque -> ()
       | Begin_region -> ()
