--- conflicted
+++ resolved
@@ -4,11 +4,7 @@
 module DLL = Flambda_backend_utils.Doubly_linked_list
 
 let live_before :
-<<<<<<< HEAD
-    type a. a Cfg.instruction -> Cfg_with_liveness.liveness -> Reg.Set.t =
-=======
     type a. a Cfg.instruction -> Cfg_with_infos.liveness -> Reg.Set.t =
->>>>>>> 9289e84a
  fun instr liveness ->
   match Cfg_dataflow.Instr.Tbl.find_opt liveness instr.id with
   | None -> fatal "no liveness information for instruction %d" instr.id
