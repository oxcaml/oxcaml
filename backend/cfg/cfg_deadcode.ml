--- conflicted
+++ resolved
@@ -8,27 +8,6 @@
   | None -> fatal "no liveness information for instruction %d" instr.id
   | Some { Cfg_liveness.before; across = _ } -> before
 
-<<<<<<< HEAD
-let remove_deadcode (body : Instruction.t list) liveness used_after :
-    Instruction.t list * bool =
-  let body, _, changed =
-    List.fold_right body ~init:([], used_after, false)
-      ~f:(fun (instr : Instruction.t) (acc, used_after, changed) ->
-        let before = live_before instr liveness in
-        let is_deadcode =
-          match instr.desc with
-          | Op _ as op ->
-            Cfg.is_pure_basic op
-            && Reg.disjoint_set_array used_after instr.res
-            && (not (Proc.regs_are_volatile instr.arg))
-            && not (Proc.regs_are_volatile instr.res)
-          | Reloadretaddr | Pushtrap _ | Poptrap | Prologue -> false
-        in
-        let acc = if is_deadcode then acc else instr :: acc in
-        acc, before, changed || is_deadcode)
-  in
-  body, changed
-=======
 let remove_deadcode (body : Cfg.BasicInstructionList.t) changed liveness
     used_after : unit =
   let used_after = ref used_after in
@@ -41,12 +20,11 @@
           && Reg.disjoint_set_array !used_after instr.res
           && (not (Proc.regs_are_volatile instr.arg))
           && not (Proc.regs_are_volatile instr.res)
-        | Call _ | Reloadretaddr | Pushtrap _ | Poptrap | Prologue -> false
+        | Reloadretaddr | Pushtrap _ | Poptrap | Prologue -> false
       in
       used_after := before;
       changed := !changed || is_deadcode;
       not is_deadcode)
->>>>>>> d53bd35a
 
 let run cfg_with_liveness =
   let liveness = Cfg_with_liveness.liveness cfg_with_liveness in
