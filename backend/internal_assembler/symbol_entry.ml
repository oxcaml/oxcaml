--- conflicted
+++ resolved
@@ -89,24 +89,15 @@
     | Some s -> failwith ("Unknown symbol type" ^ s)
     | None -> 0
   in
-<<<<<<< HEAD
-  let locality =
-    match symbol.sy_locality with
-=======
   let st_binding =
     match symbol.sy_binding with
->>>>>>> 21d288d2
     | Sy_local -> 0
     | Sy_global -> 1
     | Sy_weak -> 2
   in
   let symbol_entry =
     { st_name = String_table.current_length string_table;
-<<<<<<< HEAD
-      st_info = (locality lsl 4) lor bind;
-=======
       st_info = (st_binding lsl 4) lor st_type;
->>>>>>> 21d288d2
       st_other = if symbol.sy_protected then 3 else 0;
       st_shndx =
         Section_table.get_sec_idx sections
