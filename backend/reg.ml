--- conflicted
+++ resolved
@@ -308,7 +308,6 @@
     | Unknown -> Misc.fatal_error fatal_message
     | Reg _ | Stack _ -> compare_loc left right
 
-<<<<<<< HEAD
 let hash_stack_loc = function 
   | Local x -> 10 + x
   | Incoming x -> 20 + x
@@ -336,10 +335,4 @@
   module Set = Stdlib.Set.Make (RegOrder)
   module Map = Stdlib.Map.Make (RegOrder)
   module Tbl = Stdlib.Hashtbl.Make (RegOrder)
-end
-=======
-let is_of_type_addr t =
-  match t.typ with
-  | Addr -> true
-  | Val | Int | Float | Vec128 | Vec256 | Vec512 | Float32 | Valx2 -> false
->>>>>>> b19e03db
+end