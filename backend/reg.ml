(**************************************************************************)
(*                                                                        *)
(*                                 OCaml                                  *)
(*                                                                        *)
(*             Xavier Leroy, projet Cristal, INRIA Rocquencourt           *)
(*                                                                        *)
(*   Copyright 1996 Institut National de Recherche en Informatique et     *)
(*     en Automatique.                                                    *)
(*                                                                        *)
(*   All rights reserved.  This file is distributed under the terms of    *)
(*   the GNU Lesser General Public License version 2.1, with the          *)
(*   special exception on linking described in the file LICENSE.          *)
(*                                                                        *)
(**************************************************************************)

open! Int_replace_polymorphic_compare
open Cmm


module V = Backend_var

module Name = struct
  type t =
    | Anon
    | Var of V.t

  let to_string = function
    | Anon -> "anon"
    | Var var -> V.name var

  let with_prefix ~prefix = function
    | Anon -> Anon
    | Var var -> Var (V.create_local (prefix ^ "-" ^ V.name var))
end

type t =
  { name: Name.t;
    stamp: int;
    typ: Cmm.machtype_component;
    preassigned: bool;
    mutable loc: location; }

and location =
    Unknown
  | Reg of int
  | Stack of stack_location

and stack_location =
    Local of int
  | Incoming of int
  | Outgoing of int
  | Domainstate of int

type reg = t

let dummy =
  { name = Name.Anon; stamp = 0; typ = Int; preassigned = false; loc = Unknown; }

let currstamp = ref 0
let all_relocatable_regs = ref ([] : t list)

let create_gen ~name ~typ ~loc =
  let preassigned =
    match loc with
    | Reg _ | Stack _ -> true
    | Unknown -> false
  in
  let r = { name; stamp = !currstamp; typ; preassigned; loc } in
  if not preassigned then all_relocatable_regs := r :: !all_relocatable_regs;
  incr currstamp;
  r

let create typ = create_gen ~name:Name.Anon ~typ ~loc:Unknown

let create_with_typ r = create_gen ~name:Name.Anon ~typ:r.typ ~loc:Unknown

let create_with_typ_and_name ?prefix_if_var r =
  let name =
    match prefix_if_var with
    | Some prefix -> Name.with_prefix r.name ~prefix
    | None -> r.name
  in
  create_gen ~name ~typ:r.typ ~loc:Unknown

let create_at_location typ loc = create_gen ~name:Name.Anon ~typ ~loc

let createv_gen ~name ~typs =
  let n = Array.length typs in
  let rv = Array.make n dummy in
  for i = 0 to n-1 do rv.(i) <- create_gen ~name ~typ:typs.(i) ~loc:Unknown done;
  rv

let createv typs = createv_gen ~name:Name.Anon ~typs

let createv_with_id ~id typs = createv_gen ~name:(Name.Var id) ~typs

let createv_with_typs rs = createv_gen ~name:Name.Anon ~typs:(Array.map (fun r -> r.typ) rs)

let createv_with_typs_and_id ~id rs = createv_gen ~name:(Name.Var id) ~typs:(Array.map (fun r -> r.typ) rs)

let typv rv =
  Array.map (fun r -> r.typ) rv

let is_preassigned t = t.preassigned

let is_unknown t =
  match t.loc with
  | Unknown -> true
  | Reg _ | Stack (Local _ | Incoming _ | Outgoing _ | Domainstate _) -> false

let first_virtual_reg_stamp = ref (-1)

let is_stack t =
  match t.loc with
  | Stack _ -> true
  | Reg _ | Unknown -> false

let is_reg t =
  match t.loc with
  | Reg _ -> true
  | Stack _ | Unknown -> false

let clear_relocatable_regs () =
  (* When restart is called for the first time, the current
     stamp reflects all hard pseudo-registers that have been allocated by Proc,
     so remember it and use it as the base stamp for allocating soft pseudo-registers *)
  if !first_virtual_reg_stamp = -1 then begin
    first_virtual_reg_stamp := !currstamp;
    (* Only hard regs created before now *)
    assert (Misc.Stdlib.List.is_empty !all_relocatable_regs)
  end;
  currstamp := !first_virtual_reg_stamp;
  all_relocatable_regs := []

let reinit_reg r =
  r.loc <- Unknown

<<<<<<< HEAD
let reinit_relocatable_regs () = List.iter reinit_reg !all_relocatable_regs
let all_relocatable_regs () = !all_relocatable_regs

let compare r1 r2 =
  let c = Int.compare r1.stamp r2.stamp in
  if c <> 0 then c
  else Cmm.compare_machtype_component r1.typ r2.typ

let same r1 r2 =
  r1.stamp = r2.stamp && Cmm.equal_machtype_component r1.typ r2.typ
=======
let total_registers () = !currstamp
let reinit_relocatable_regs () = List.iter reinit_reg !all_relocatable_regs
let all_relocatable_regs () = !all_relocatable_regs
>>>>>>> 6e15ad74

module RegOrder = struct
  type t = reg
  let equal = same
  let compare = compare
  let hash r = r.stamp
end

module Set = Set.Make (RegOrder)
module Map = Map.Make (RegOrder)
module Tbl = Hashtbl.Make (RegOrder)

let add_set_array s v =
  match Array.length v with
    0 -> s
  | 1 -> Set.add v.(0) s
  | n -> let rec add_all i =
           if i >= n then s else Set.add v.(i) (add_all(i+1))
         in add_all 0

let diff_set_array s v =
  match Array.length v with
    0 -> s
  | 1 -> Set.remove v.(0) s
  | n -> let rec remove_all i =
           if i >= n then s else Set.remove v.(i) (remove_all(i+1))
         in remove_all 0

let inter_set_array s v =
  match Array.length v with
    0 -> Set.empty
  | 1 -> if Set.mem v.(0) s
         then Set.add v.(0) Set.empty
         else Set.empty
  | n -> let rec inter_all i =
           if i >= n then Set.empty
           else if Set.mem v.(i) s then Set.add v.(i) (inter_all(i+1))
           else inter_all(i+1)
         in inter_all 0

let disjoint_set_array s v =
  match Array.length v with
    0 -> true
  | 1 -> not (Set.mem v.(0) s)
  | n -> let rec disjoint_all i =
           if i >= n then true
           else if Set.mem v.(i) s then false
           else disjoint_all (i+1)
         in disjoint_all 0

let set_of_array v =
  match Array.length v with
    0 -> Set.empty
  | 1 -> Set.add v.(0) Set.empty
  | n -> let rec add_all i =
           if i >= n then Set.empty else Set.add v.(i) (add_all(i+1))
         in add_all 0

let set_has_collisions s =
  let phys_regs = Hashtbl.create (Int.min (Set.cardinal s) 32) in
  Set.fold (fun r acc ->
    match r.loc with
    | Reg id ->
      if Hashtbl.mem phys_regs id then true
      else (Hashtbl.add phys_regs id (); acc)
    | Unknown | Stack _ -> acc) s false

let equal_stack_location left right =
  match left, right with
  | Local left, Local right -> Int.equal left right
  | Incoming left, Incoming right -> Int.equal left right
  | Outgoing left, Outgoing right -> Int.equal left right
  | Domainstate left, Domainstate right -> Int.equal left right
  | Local _, (Incoming _ | Outgoing _ | Domainstate _)
  | Incoming _, (Local _ | Outgoing _ | Domainstate _)
  | Outgoing _, (Local _ | Incoming _ | Domainstate _)
  | Domainstate _, (Local _ | Incoming _ | Outgoing _)->
    false

let equal_location left right =
  match left, right with
  | Unknown, Unknown -> true
  | Reg left, Reg right -> Int.equal left right
  | Stack left, Stack right -> equal_stack_location left right
  | Unknown, (Reg _ | Stack _)
  | Reg _, (Unknown | Stack _)
  | Stack _, (Unknown | Reg _) ->
    false

let same_loc left right =
  (* CR-soon azewierzejew: This should also compare [reg_class] for [Stack
     (Local _)]. That's complicated because [reg_class] is definied in [Proc]
     which relies on [Reg]. *)
  equal_location left.loc right.loc<|MERGE_RESOLUTION|>--- conflicted
+++ resolved
@@ -121,9 +121,9 @@
   | Stack _ | Unknown -> false
 
 let clear_relocatable_regs () =
-  (* When restart is called for the first time, the current
-     stamp reflects all hard pseudo-registers that have been allocated by Proc,
-     so remember it and use it as the base stamp for allocating soft pseudo-registers *)
+  (* When clear_relocatable_regs is called for the first time, the current
+     stamp reflects all hardware pseudo-registers that have been allocated by Proc,
+     so remember it and use it as the base stamp for allocating temp pseudo-registers *)
   if !first_virtual_reg_stamp = -1 then begin
     first_virtual_reg_stamp := !currstamp;
     (* Only hard regs created before now *)
@@ -132,11 +132,8 @@
   currstamp := !first_virtual_reg_stamp;
   all_relocatable_regs := []
 
-let reinit_reg r =
-  r.loc <- Unknown
-
-<<<<<<< HEAD
-let reinit_relocatable_regs () = List.iter reinit_reg !all_relocatable_regs
+let reinit_relocatable_regs () = List.iter (fun r -> r.loc <- Unknown) !all_relocatable_regs
+
 let all_relocatable_regs () = !all_relocatable_regs
 
 let compare r1 r2 =
@@ -146,11 +143,6 @@
 
 let same r1 r2 =
   r1.stamp = r2.stamp && Cmm.equal_machtype_component r1.typ r2.typ
-=======
-let total_registers () = !currstamp
-let reinit_relocatable_regs () = List.iter reinit_reg !all_relocatable_regs
-let all_relocatable_regs () = !all_relocatable_regs
->>>>>>> 6e15ad74
 
 module RegOrder = struct
   type t = reg
