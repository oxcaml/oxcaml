(**************************************************************************)
(*                                                                        *)
(*                                 OCaml                                  *)
(*                                                                        *)
(*             Xavier Leroy, projet Cristal, INRIA Rocquencourt           *)
(*                                                                        *)
(*   Copyright 1996 Institut National de Recherche en Informatique et     *)
(*     en Automatique.                                                    *)
(*                                                                        *)
(*   All rights reserved.  This file is distributed under the terms of    *)
(*   the GNU Lesser General Public License version 2.1, with the          *)
(*   special exception on linking described in the file LICENSE.          *)
(*                                                                        *)
(**************************************************************************)

(* Selection of pseudo-instructions, assignment of pseudo-registers,
   sequentialization. *)

[@@@ocaml.warning "+a-4-9-40-41-42"]
<<<<<<< HEAD

type environment = unit Select_utils.environment
=======
>>>>>>> e4821c29

class virtual selector_generic :
  object
    (* The following methods must or can be overridden by the processor
       description *)
    method is_immediate : Mach.integer_operation -> int -> bool
    (* Must be overriden to indicate whether a constant is a suitable immediate
       operand to the given integer arithmetic instruction. The default
       implementation handles shifts by immediate amounts, but produces no
       immediate operations otherwise. *)

    method virtual is_immediate_test : Mach.integer_comparison -> int -> bool
    (* Must be defined to indicate whether a constant is a suitable immediate
       operand to the given integer test *)

    method virtual select_addressing :
      Cmm.memory_chunk ->
      Cmm.expression ->
      Arch.addressing_mode * Cmm.expression
    (* Must be defined to select addressing modes *)

    method is_simple_expr : Cmm.expression -> bool

    method effects_of : Cmm.expression -> Select_utils.Effect_and_coeffect.t
    (* Can be overridden to reflect special extcalls known to be pure *)

    method select_operation :
      Cmm.operation ->
      Cmm.expression list ->
      Debuginfo.t ->
      Mach.operation * Cmm.expression list
    (* Can be overridden to deal with special arithmetic instructions *)

    method select_condition : Cmm.expression -> Mach.test * Cmm.expression
    (* Can be overridden to deal with special test instructions *)

    method select_store :
      bool ->
      Arch.addressing_mode ->
      Cmm.expression ->
      Mach.operation * Cmm.expression
    (* Can be overridden to deal with special store constant instructions *)

    method regs_for : Cmm.machtype -> Reg.t array
    (* Return an array of fresh registers of the given type. Default
       implementation is like Reg.createv. Can be overridden if float values are
       stored as pairs of integer registers. *)

    method insert_op :
      Select_utils.environment ->
      Mach.operation ->
      Reg.t array ->
      Reg.t array ->
      Reg.t array
    (* Can be overridden to deal with 2-address instructions or instructions
       with hardwired input/output registers *)

    method insert_op_debug :
      Select_utils.environment ->
      Mach.operation ->
      Debuginfo.t ->
      Reg.t array ->
      Reg.t array ->
      Reg.t array
    (* Can be overridden to deal with 2-address instructions or instructions
       with hardwired input/output registers *)

    method insert_move_extcall_arg :
      Select_utils.environment ->
      Cmm.exttype ->
      Reg.t array ->
      Reg.t array ->
      unit
    (* Can be overridden to deal with unusual unboxed calling conventions, e.g.
       on a 64-bit platform, passing unboxed 32-bit arguments in 32-bit stack
       slots. *)

    method emit_extcall_args :
      Select_utils.environment ->
      Cmm.exttype list ->
      Cmm.expression list ->
      Reg.t array * int
    (* Can be overridden to deal with stack-based calling conventions *)

    method emit_stores :
      Select_utils.environment ->
      Debuginfo.t ->
      Cmm.expression list ->
      Reg.t array ->
      unit
    (* Fill a freshly allocated block. Can be overridden for architectures that
       do not provide Arch.offset_addressing. *)

    method mark_call : unit
    (* informs the code emitter that the current function is non-leaf: it may
       perform a (non-tail) call; by default, sets [contains_calls := true] *)

    method mark_tailcall : unit
    (* informs the code emitter that the current function may end with a
       tail-call; by default, does nothing *)

    method mark_c_tailcall : unit

    (* informs the code emitter that the current function may call a C function
       that never returns; by default, sets [contains_calls := true] in [-g]
       mode and does nothing otherwise.

       It is unnecessary to save the stack pointer in this situation, unless we
       need to produce exact stack backtraces, hence the default definition.

       Some architectures still need to ensure that the stack is properly
       aligned when the C function is called, regardless of [-g]. This is
       achieved by overloading this method to set [contains_calls := true]. *)
    method mark_instr : Mach.instruction_desc -> unit
    (* dispatches on instructions to call one of the marking function above;
       overloading this is useful if Ispecific instructions need marking *)

    (* The following method is the entry point and should not be overridden *)
    method emit_fundecl :
      future_funcnames:Misc.Stdlib.String.Set.t -> Cmm.fundecl -> Mach.fundecl

    (* The following methods should not be overridden. They cannot be declared
       "private" in the current implementation because they are not always
       applied to "self", but ideally they should be private. *)
    method extract_onto : Mach.instruction -> Mach.instruction

    method extract : Mach.instruction

    method insert :
      Select_utils.environment ->
      Mach.instruction_desc ->
      Reg.t array ->
      Reg.t array ->
      unit

    method insert_debug :
      Select_utils.environment ->
      Mach.instruction_desc ->
      Debuginfo.t ->
      Reg.t array ->
      Reg.t array ->
      unit

    method insert_move : Select_utils.environment -> Reg.t -> Reg.t -> unit

    method insert_move_args :
      Select_utils.environment -> Reg.t array -> Reg.t array -> int -> unit

    method insert_move_results :
      Select_utils.environment -> Reg.t array -> Reg.t array -> int -> unit

    method insert_moves :
      Select_utils.environment -> Reg.t array -> Reg.t array -> unit

    method emit_expr :
      Select_utils.environment ->
      Cmm.expression ->
      bound_name:Backend_var.With_provenance.t option ->
      Reg.t array option

    method emit_expr_aux :
      Select_utils.environment ->
      Cmm.expression ->
      bound_name:Backend_var.With_provenance.t option ->
      Reg.t array option

    method emit_tail : Select_utils.environment -> Cmm.expression -> unit

    (* [contains_calls] is declared as a reference instance variable, instead of
       a mutable boolean instance variable, because the traversal uses
       functional object copies. *)
    val contains_calls : bool ref
  end<|MERGE_RESOLUTION|>--- conflicted
+++ resolved
@@ -17,11 +17,8 @@
    sequentialization. *)
 
 [@@@ocaml.warning "+a-4-9-40-41-42"]
-<<<<<<< HEAD
 
 type environment = unit Select_utils.environment
-=======
->>>>>>> e4821c29
 
 class virtual selector_generic :
   object
