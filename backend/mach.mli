(**************************************************************************)
(*                                                                        *)
(*                                 OCaml                                  *)
(*                                                                        *)
(*             Xavier Leroy, projet Cristal, INRIA Rocquencourt           *)
(*                                                                        *)
(*   Copyright 1996 Institut National de Recherche en Informatique et     *)
(*     en Automatique.                                                    *)
(*                                                                        *)
(*   All rights reserved.  This file is distributed under the terms of    *)
(*   the GNU Lesser General Public License version 2.1, with the          *)
(*   special exception on linking described in the file LICENSE.          *)
(*                                                                        *)
(**************************************************************************)

(* Representation of machine code by sequences of pseudoinstructions *)

type trap_stack =
  | Uncaught
  (** Exceptions escape the current function *)
  | Generic_trap of trap_stack
  (** Current handler is a regular Trywith *)
  | Specific_trap of Cmm.trywith_shared_label * trap_stack
  (** Current handler is a delayed/shared Trywith *)

type integer_comparison =
    Isigned of Cmm.integer_comparison
  | Iunsigned of Cmm.integer_comparison

type integer_operation =
    Iadd | Isub | Imul | Imulh | Idiv | Imod
  | Iand | Ior | Ixor | Ilsl | Ilsr | Iasr
  | Iclz of { arg_is_non_zero: bool; }
  | Ictz of { arg_is_non_zero: bool; }
  | Ipopcnt
  | Icomp of integer_comparison
  | Icheckbound

type float_comparison = Cmm.float_comparison

type test =
    Itruetest
  | Ifalsetest
  | Iinttest of integer_comparison
  | Iinttest_imm of integer_comparison * int
  | Ifloattest of float_comparison
  | Ioddtest
  | Ieventest

type operation =
    Imove
  | Ispill
  | Ireload
  | Iconst_int of nativeint
  | Iconst_float of int64
  | Iconst_symbol of string
  | Icall_ind
  | Icall_imm of { func : string; }
  | Itailcall_ind
  | Itailcall_imm of { func : string; }
  | Iextcall of { func : string;
                  ty_res : Cmm.machtype; ty_args : Cmm.exttype list;
                  alloc : bool; returns : bool; }
  | Istackoffset of int
  | Iload of Cmm.memory_chunk * Arch.addressing_mode
  | Istore of Cmm.memory_chunk * Arch.addressing_mode * bool
                                 (* false = initialization, true = assignment *)
  | Ialloc of { bytes : int; dbginfo : Debuginfo.alloc_dbginfo; }
  | Iintop of integer_operation
  | Iintop_imm of integer_operation * int
  | Inegf | Iabsf | Iaddf | Isubf | Imulf | Idivf
  | Ifloatofint | Iintoffloat
  | Ispecific of Arch.specific_operation
  | Iname_for_debugger of { ident : Backend_var.t; which_parameter : int option;
      provenance : unit option; is_assignment : bool; }
    (** [Iname_for_debugger] has the following semantics:
        (a) The argument register(s) is/are deemed to contain the value of the
            given identifier.
        (b) If [is_assignment] is [true], any information about other [Reg.t]s
            that have been previously deemed to hold the value of that
            identifier is forgotten. *)
  | Iprobe of { name: string; handler_code_sym: string; }
  | Iprobe_is_enabled of { name: string }

type instruction =
  { desc: instruction_desc;
    next: instruction;
    arg: Reg.t array;
    res: Reg.t array;
    dbg: Debuginfo.t;
    mutable live: Reg.Set.t;
    mutable available_before: Reg_availability_set.t;
    mutable available_across: Reg_availability_set.t option;
  }

and instruction_desc =
    Iend
  | Iop of operation
  | Ireturn of Cmm.trap_action list
  | Iifthenelse of test * instruction * instruction
  | Iswitch of int array * instruction array
  | Icatch of Cmm.rec_flag * trap_stack * (int * trap_stack * instruction) list * instruction
  | Iexit of int * Cmm.trap_action list
  | Itrywith of instruction * Cmm.trywith_kind * (trap_stack * instruction)
  | Iraise of Lambda.raise_kind

type fundecl =
  { fun_name: string;
    fun_args: Reg.t array;
    fun_body: instruction;
    fun_codegen_options : Cmm.codegen_option list;
    fun_dbg : Debuginfo.t;
    fun_num_stack_slots: int array;
    fun_contains_calls: bool;
  }

val dummy_instr: instruction
val end_instr: unit -> instruction
val instr_cons:
      instruction_desc -> Reg.t array -> Reg.t array -> instruction ->
        instruction
val instr_cons_debug:
      instruction_desc -> Reg.t array -> Reg.t array -> Debuginfo.t ->
        instruction -> instruction
val instr_iter: (instruction -> unit) -> instruction -> unit

val operation_can_raise : operation -> bool

<<<<<<< HEAD
val free_conts_for_handlers : fundecl -> Numbers.Int.Set.t Numbers.Int.Map.t
=======
val equal_trap_stack : trap_stack -> trap_stack -> bool
>>>>>>> bf6a6b65
<|MERGE_RESOLUTION|>--- conflicted
+++ resolved
@@ -126,8 +126,5 @@
 
 val operation_can_raise : operation -> bool
 
-<<<<<<< HEAD
 val free_conts_for_handlers : fundecl -> Numbers.Int.Set.t Numbers.Int.Map.t
-=======
-val equal_trap_stack : trap_stack -> trap_stack -> bool
->>>>>>> bf6a6b65
+val equal_trap_stack : trap_stack -> trap_stack -> bool