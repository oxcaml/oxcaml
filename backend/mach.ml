(**************************************************************************)
(*                                                                        *)
(*                                 OCaml                                  *)
(*                                                                        *)
(*             Xavier Leroy, projet Cristal, INRIA Rocquencourt           *)
(*                                                                        *)
(*   Copyright 1996 Institut National de Recherche en Informatique et     *)
(*     en Automatique.                                                    *)
(*                                                                        *)
(*   All rights reserved.  This file is distributed under the terms of    *)
(*   the GNU Lesser General Public License version 2.1, with the          *)
(*   special exception on linking described in the file LICENSE.          *)
(*                                                                        *)
(**************************************************************************)

(* Representation of machine code by sequences of pseudoinstructions *)

type trap_stack =
  | Uncaught
  | Generic_trap of trap_stack
  | Specific_trap of Cmm.trywith_shared_label * trap_stack

type integer_comparison =
    Isigned of Cmm.integer_comparison
  | Iunsigned of Cmm.integer_comparison

type integer_operation =
    Iadd | Isub | Imul | Imulh | Idiv | Imod
  | Iand | Ior | Ixor | Ilsl | Ilsr | Iasr
  | Iclz of { arg_is_non_zero: bool; }
  | Ictz of { arg_is_non_zero: bool; }
  | Ipopcnt
  | Icomp of integer_comparison
  | Icheckbound

type float_comparison = Cmm.float_comparison

type test =
    Itruetest
  | Ifalsetest
  | Iinttest of integer_comparison
  | Iinttest_imm of integer_comparison * int
  | Ifloattest of float_comparison
  | Ioddtest
  | Ieventest

type operation =
    Imove
  | Ispill
  | Ireload
  | Iconst_int of nativeint
  | Iconst_float of int64
  | Iconst_symbol of string
  | Icall_ind
  | Icall_imm of { func : string; }
  | Itailcall_ind
  | Itailcall_imm of { func : string; }
  | Iextcall of { func : string;
                  ty_res : Cmm.machtype; ty_args : Cmm.exttype list;
                  alloc : bool; returns : bool; }
  | Istackoffset of int
  | Iload of Cmm.memory_chunk * Arch.addressing_mode
  | Istore of Cmm.memory_chunk * Arch.addressing_mode * bool
  | Ialloc of { bytes : int; dbginfo : Debuginfo.alloc_dbginfo; }
  | Iintop of integer_operation
  | Iintop_imm of integer_operation * int
  | Inegf | Iabsf | Iaddf | Isubf | Imulf | Idivf
  | Ifloatofint | Iintoffloat
  | Ispecific of Arch.specific_operation
  | Iname_for_debugger of { ident : Backend_var.t; which_parameter : int option;
      provenance : unit option; is_assignment : bool; }
  | Iprobe of { name: string; handler_code_sym: string; }
  | Iprobe_is_enabled of { name: string }

type instruction =
  { desc: instruction_desc;
    next: instruction;
    arg: Reg.t array;
    res: Reg.t array;
    dbg: Debuginfo.t;
    mutable live: Reg.Set.t;
    mutable available_before: Reg_availability_set.t;
    mutable available_across: Reg_availability_set.t option;
  }

and instruction_desc =
    Iend
  | Iop of operation
  | Ireturn of Cmm.trap_action list
  | Iifthenelse of test * instruction * instruction
  | Iswitch of int array * instruction array
  | Icatch of Cmm.rec_flag * trap_stack * (int * trap_stack * instruction) list * instruction
  | Iexit of int * Cmm.trap_action list
  | Itrywith of instruction * Cmm.trywith_kind * (trap_stack * instruction)
  | Iraise of Lambda.raise_kind

type fundecl =
  { fun_name: string;
    fun_args: Reg.t array;
    fun_body: instruction;
    fun_codegen_options : Cmm.codegen_option list;
    fun_dbg : Debuginfo.t;
    fun_num_stack_slots: int array;
    fun_contains_calls: bool;
  }

let rec dummy_instr =
  { desc = Iend;
    next = dummy_instr;
    arg = [||];
    res = [||];
    dbg = Debuginfo.none;
    live = Reg.Set.empty;
    available_before = Reg_availability_set.Ok Reg_with_debug_info.Set.empty;
    available_across = None;
  }

let end_instr () =
  { desc = Iend;
    next = dummy_instr;
    arg = [||];
    res = [||];
    dbg = Debuginfo.none;
    live = Reg.Set.empty;
    available_before = Reg_availability_set.Ok Reg_with_debug_info.Set.empty;
    available_across = None;
  }

let instr_cons d a r n =
  { desc = d; next = n; arg = a; res = r;
    dbg = Debuginfo.none; live = Reg.Set.empty;
    available_before = Reg_availability_set.Ok Reg_with_debug_info.Set.empty;
    available_across = None;
  }

let instr_cons_debug d a r dbg n =
  { desc = d; next = n; arg = a; res = r; dbg = dbg; live = Reg.Set.empty;
    available_before = Reg_availability_set.Ok Reg_with_debug_info.Set.empty;
    available_across = None;
  }

let rec instr_iter f i =
  match i.desc with
    Iend -> ()
  | _ ->
      f i;
      match i.desc with
        Iend -> ()
      | Ireturn _ | Iop Itailcall_ind | Iop(Itailcall_imm _) -> ()
      | Iifthenelse(_tst, ifso, ifnot) ->
          instr_iter f ifso; instr_iter f ifnot; instr_iter f i.next
      | Iswitch(_index, cases) ->
          for i = 0 to Array.length cases - 1 do
            instr_iter f cases.(i)
          done;
          instr_iter f i.next
      | Icatch(_, _ts, handlers, body) ->
          instr_iter f body;
          List.iter (fun (_n, _ts, handler) -> instr_iter f handler) handlers;
          instr_iter f i.next
      | Iexit _ -> ()
      | Itrywith(body, _kind, (_ts, handler)) ->
          instr_iter f body; instr_iter f handler; instr_iter f i.next
      | Iraise _ -> ()
      | Iop (Imove | Ispill | Ireload
            | Iconst_int _ | Iconst_float _ | Iconst_symbol _
            | Icall_ind | Icall_imm _ | Iextcall _ | Istackoffset _
            | Iload _ | Istore _ | Ialloc _
            | Iintop _ | Iintop_imm _
            | Inegf | Iabsf | Iaddf | Isubf | Imulf | Idivf
            | Ifloatofint | Iintoffloat
            | Ispecific _ | Iname_for_debugger _ | Iprobe _ | Iprobe_is_enabled _) ->
        instr_iter f i.next

let operation_can_raise op =
  match op with
  | Icall_ind | Icall_imm _ | Iextcall _
  | Iintop (Icheckbound) | Iintop_imm (Icheckbound, _)
  | Iprobe _
  | Ialloc _ -> true
  | _ -> false

<<<<<<< HEAD
let free_conts_for_handlers fundecl =
  let module S = Numbers.Int.Set in
  let module M = Numbers.Int.Map in
  let acc = ref M.empty in
  let rec free_conts i =
    match i.desc with
    | Iend -> S.empty
    | desc ->
      let next_conts = free_conts i.next in
      match desc with
      | Iend -> assert false
      | Iop _ -> next_conts
      | Ireturn _ -> next_conts
      | Iifthenelse (_, then_, else_) ->
        S.union next_conts (S.union (free_conts then_) (free_conts else_))
      | Iswitch (_, cases) ->
        Array.fold_left (fun conts instr -> S.union conts (free_conts instr))
          next_conts cases
      | Icatch (_rec_flag, _ts, handlers, body) ->
        let conts = S.union next_conts (free_conts body) in
        let conts =
          List.fold_left (fun conts (nfail, ts, i) ->
            let rec add_exn_conts conts = function
              | Uncaught -> conts
              | Generic_trap ts -> add_exn_conts conts ts
              | Specific_trap (nfail, ts) -> add_exn_conts (S.add nfail conts) ts
            in
            let free = add_exn_conts (free_conts i) ts in
            acc := M.add nfail free !acc;
            S.union conts free)
            conts handlers
        in
        List.fold_left (fun conts (nfail, _ts, _i) ->
          S.remove nfail conts)
          conts handlers
      | Iexit (nfail, _) -> S.add nfail next_conts
      | Itrywith (body, kind, (_ts, handler)) ->
        let conts =
          S.union next_conts (S.union (free_conts body) (free_conts handler))
        in
        begin match kind with
        | Regular -> conts
        | Delayed nfail -> S.remove nfail conts
        end
      | Iraise _ -> next_conts
  in
  let free = free_conts fundecl.fun_body in
  assert(S.is_empty free);
  !acc
=======
let rec equal_trap_stack ts1 ts2 =
  match ts1, ts2 with
  | Uncaught, Uncaught -> true
  | Generic_trap ts1, Generic_trap ts2 -> equal_trap_stack ts1 ts2
  | Specific_trap (lbl1, ts1), Specific_trap (lbl2, ts2) ->
    Int.equal lbl1 lbl2 && equal_trap_stack ts1 ts2
  | Uncaught, (Generic_trap _ | Specific_trap _)
  | Generic_trap _, (Uncaught | Specific_trap _)
  | Specific_trap _, (Uncaught | Generic_trap _) -> false
>>>>>>> bf6a6b65
<|MERGE_RESOLUTION|>--- conflicted
+++ resolved
@@ -180,7 +180,6 @@
   | Ialloc _ -> true
   | _ -> false
 
-<<<<<<< HEAD
 let free_conts_for_handlers fundecl =
   let module S = Numbers.Int.Set in
   let module M = Numbers.Int.Map in
@@ -230,7 +229,7 @@
   let free = free_conts fundecl.fun_body in
   assert(S.is_empty free);
   !acc
-=======
+
 let rec equal_trap_stack ts1 ts2 =
   match ts1, ts2 with
   | Uncaught, Uncaught -> true
@@ -239,5 +238,4 @@
     Int.equal lbl1 lbl2 && equal_trap_stack ts1 ts2
   | Uncaught, (Generic_trap _ | Specific_trap _)
   | Generic_trap _, (Uncaught | Specific_trap _)
-  | Specific_trap _, (Uncaught | Generic_trap _) -> false
->>>>>>> bf6a6b65
+  | Specific_trap _, (Uncaught | Generic_trap _) -> false