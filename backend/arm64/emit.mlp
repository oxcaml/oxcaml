#2 "backend/arm64/emit.mlp"
(**************************************************************************)
(*                                                                        *)
(*                                 OCaml                                  *)
(*                                                                        *)
(*             Xavier Leroy, projet Gallium, INRIA Rocquencourt           *)
(*                 Benedikt Meurer, University of Siegen                  *)
(*                                                                        *)
(*   Copyright 2013 Institut National de Recherche en Informatique et     *)
(*     en Automatique.                                                    *)
(*   Copyright 2012 Benedikt Meurer.                                      *)
(*                                                                        *)
(*   All rights reserved.  This file is distributed under the terms of    *)
(*   the GNU Lesser General Public License version 2.1, with the          *)
(*   special exception on linking described in the file LICENSE.          *)
(*                                                                        *)
(**************************************************************************)

(* Emission of ARM assembly code, 64-bit mode *)

open Misc
open Cmm
open Arch
open Proc
open Reg
open Mach
open Linear
open Emitaux

(* Tradeoff between code size and code speed *)

let fastcode_flag = ref true

(* Names for special regs *)

let reg_domain_state_ptr = phys_reg Int 25 (* x28 *)
let reg_trap_ptr = phys_reg Int 23 (* x26 *)
let reg_alloc_ptr = phys_reg Int 24 (* x27 *)
let reg_tmp1 = phys_reg Int 26 (* x16 *)
let reg_x8 = phys_reg Int 8 (* x8 *)

(* Output a label *)

let label_prefix =
  if macosx then "L" else ".L"

let emit_label lbl =
  emit_string label_prefix; emit_int lbl

(* Symbols *)

(* CR sdolan: Support local symbol definitions & references on arm64 *)

let emit_symbol s =
  if macosx then emit_string "_";
  Emitaux.emit_symbol '$' s

(* Object types *)

let emit_symbol_type emit_lbl_or_sym lbl_or_sym ty =
  if not macosx then begin
    `	.type	{emit_lbl_or_sym lbl_or_sym}, %{emit_string ty}\n`
  end


let emit_symbol_size sym =
  if not macosx then begin
    `	.size	{emit_symbol sym}, .-{emit_symbol sym}\n`
  end

(* Output a pseudo-register *)

let emit_reg = function
    {loc = Reg r; typ} -> emit_string (register_name typ r)
  | _ -> fatal_error "Emit.emit_reg"

(* Likewise, but with the 32-bit name of the register *)

let int_reg_name_w =
  [| "w0";  "w1";  "w2";  "w3";  "w4";  "w5";  "w6";  "w7";
     "w8";  "w9";  "w10"; "w11"; "w12"; "w13"; "w14"; "w15";
     "w19"; "w20"; "w21"; "w22"; "w23"; "w24"; "w25";
     "w26"; "w27"; "w28"; "w16"; "w17" |]

let emit_wreg = function
    {loc = Reg r} -> emit_string int_reg_name_w.(r)
  | _ -> fatal_error "Emit.emit_wreg"

(* Layout of the stack frame *)

let stack_offset = ref 0

let num_stack_slots = Array.make Proc.num_stack_slot_classes 0

let prologue_required = ref false

let contains_calls = ref false

let initial_stack_offset () =
    8 * num_stack_slots.(0) +
    8 * num_stack_slots.(1) +
    (if !contains_calls then 8 else 0)

let frame_size () =
  let sz =
    !stack_offset +
    initial_stack_offset ()
  in Misc.align sz 16

let slot_offset loc cl =
  match loc with
    Incoming n ->
      assert (n >= 0);
      frame_size() + n
  | Local n ->
      !stack_offset +
      (if cl = 0
       then n * 8
       else num_stack_slots.(0) * 8 + n * 8)
  | Outgoing n ->
      assert (n >= 0);
      n
  | Domainstate _ -> assert false (* not a satck slot *)

(* Output a stack reference *)

let emit_stack r =
  match r.loc with
  | Stack (Domainstate n) ->
      let ofs = n + Domainstate.(idx_of_field Domain_extra_params) * 8 in
      `[{emit_reg reg_domain_state_ptr}, #{emit_int ofs}]`
  | Stack s ->
      let ofs = slot_offset s (stack_slot_class r.typ) in
      `[sp, #{emit_int ofs}]`
  | _ -> fatal_error "Emit.emit_stack"

(* Output an addressing mode *)

let emit_symbol_offset s ofs =
  emit_symbol s;
  if ofs > 0 then `+{emit_int ofs}`
  else if ofs < 0 then `-{emit_int (-ofs)}`
  else ()

let emit_addressing addr r =
  match addr with
  | Iindexed ofs ->
      `[{emit_reg r}, #{emit_int ofs}]`
  | Ibased(s, ofs) ->
      assert (not !Clflags.dlcode);  (* see selection.ml *)
      `[{emit_reg r}, #:lo12:{emit_symbol_offset s ofs}]`

(* Record live pointers at call points *)

let record_frame_label live dbg =
  let lbl = new_label () in
  let live_offset = ref [] in
  Reg.Set.iter
    (function
      | {typ = Val; loc = Reg r} ->
          live_offset := ((r lsl 1) + 1) :: !live_offset
      | {typ = Val; loc = Stack s} as reg ->
          live_offset := slot_offset s (stack_slot_class reg.typ) :: !live_offset
      | {typ = Addr} as r ->
          Misc.fatal_error ("bad GC root " ^ Reg.name r)
      | _ -> ())
    live;
  record_frame_descr ~label:lbl ~frame_size:(frame_size())
    ~live_offset:!live_offset dbg;
  lbl

let record_frame live dbg =
  let lbl = record_frame_label live dbg in `{emit_label lbl}:`

(* Record calls to the GC -- we've moved them out of the way *)

type gc_call =
  { gc_lbl: label;                      (* Entry label *)
    gc_return_lbl: label;               (* Where to branch after GC *)
    gc_frame_lbl: label }               (* Label of frame descriptor *)

let call_gc_sites = ref ([] : gc_call list)

let emit_call_gc gc =
  `{emit_label gc.gc_lbl}:	bl	{emit_symbol "caml_call_gc"}\n`;
  `{emit_label gc.gc_frame_lbl}:	b	{emit_label gc.gc_return_lbl}\n`

(* Record calls to caml_ml_array_bound_error.
   In debug mode, we maintain one call to caml_ml_array_bound_error
   per bound check site. Otherwise, we can share a single call. *)

type bound_error_call =
  { bd_lbl: label;                    (* Entry label *)
    bd_frame_lbl: label }             (* Label of frame descriptor *)

let bound_error_sites = ref ([] : bound_error_call list)

let bound_error_label dbg =
  if !Clflags.debug || !bound_error_sites = [] then begin
    let lbl_bound_error = new_label() in
    let lbl_frame = record_frame_label Reg.Set.empty (Dbg_other dbg) in
    bound_error_sites :=
      { bd_lbl = lbl_bound_error;
        bd_frame_lbl = lbl_frame } :: !bound_error_sites;
    lbl_bound_error
  end else begin
    let bd = List.hd !bound_error_sites in bd.bd_lbl
  end

let emit_call_bound_error bd =
  `{emit_label bd.bd_lbl}:	bl	{emit_symbol "caml_ml_array_bound_error"}\n`;
  `{emit_label bd.bd_frame_lbl}:\n`

(* Names of various instructions *)

let name_for_comparison = function
  | Isigned Ceq -> "eq" | Isigned Cne -> "ne" | Isigned Cle -> "le"
  | Isigned Cge -> "ge" | Isigned Clt -> "lt" | Isigned Cgt -> "gt"
  | Iunsigned Ceq -> "eq" | Iunsigned Cne -> "ne" | Iunsigned Cle -> "ls"
  | Iunsigned Cge -> "cs" | Iunsigned Clt -> "cc" | Iunsigned Cgt -> "hi"

let name_for_int_operation = function
  | Iadd -> "add"
  | Isub -> "sub"
  | Imul -> "mul"
  | Idiv -> "sdiv"
  | Iand -> "and"
  | Ior  -> "orr"
  | Ixor -> "eor"
  | Ilsl -> "lsl"
  | Ilsr -> "lsr"
  | Iasr -> "asr"
  | _ -> assert false

(* Decompose an integer constant into four 16-bit shifted fragments.
   Omit the fragments that are equal to "default" (16 zeros or 16 ones). *)

let decompose_int default n =
  let rec decomp n pos =
    if pos >= 64 then [] else begin
      let frag = Nativeint.logand n 0xFFFFn
      and rem  = Nativeint.shift_right_logical n 16 in
      if frag = default
      then decomp rem (pos + 16)
      else (frag, pos) :: decomp rem (pos + 16)
    end
  in decomp n 0

(* Load an integer constant into a register *)

let emit_movk dst (f, p) =
    `	movk	{emit_reg dst}, #{emit_nativeint f}, lsl #{emit_int p}\n`

let emit_intconst dst n =
  if is_logical_immediate n then
    `	orr	{emit_reg dst}, xzr, #{emit_nativeint n}\n`
  else begin
    let dz = decompose_int 0x0000n n
    and dn = decompose_int 0xFFFFn n in
    if List.length dz <= List.length dn then begin
      match dz with
      | [] ->
          `	mov	{emit_reg dst}, xzr\n`
      | (f, p) :: l ->
          `	movz	{emit_reg dst}, #{emit_nativeint f}, lsl #{emit_int p}\n`;
          List.iter (emit_movk dst) l
    end else begin
      match dn with
      | [] ->
          `	movn	{emit_reg dst}, #0\n`
      | (f, p) :: l ->
          let nf = Nativeint.logxor f 0xFFFFn in
          `	movn	{emit_reg dst}, #{emit_nativeint nf}, lsl #{emit_int p}\n`;
          List.iter (emit_movk dst) l
    end
  end

let num_instructions_for_intconst n =
  if is_logical_immediate n then 1 else begin
    let dz = decompose_int 0x0000n n
    and dn = decompose_int 0xFFFFn n in
    max 1 (min (List.length dz) (List.length dn))
  end

(* Recognize float constants appropriate for FMOV dst, #fpimm instruction:
   "a normalized binary floating point encoding with 1 sign bit, 4
    bits of fraction and a 3-bit exponent" *)

let is_immediate_float bits =
  let exp = (Int64.(to_int (shift_right_logical bits 52)) land 0x7FF) - 1023 in
  let mant = Int64.logand bits 0xF_FFFF_FFFF_FFFFL in
  exp >= -3 && exp <= 4 && Int64.logand mant 0xF_0000_0000_0000L = mant

(* Adjust sp (up or down) by the given byte amount *)

let emit_stack_adjustment n =
  let instr = if n < 0 then "sub" else "add" in
  let m = abs n in
  assert (m < 0x1_000_000);
  let ml = m land 0xFFF and mh = m land 0xFFF_000 in
  if mh <> 0 then `	{emit_string instr}	sp, sp, #{emit_int mh}\n`;
  if ml <> 0 then `	{emit_string instr}	sp, sp, #{emit_int ml}\n`;
  if n <> 0 then cfi_adjust_cfa_offset (-n)

(* Deallocate the stack frame and reload the return address
   before a return or tail call *)

let output_epilogue f =
  let n = frame_size() in
  if !contains_calls then
    `	ldr	x30, [sp, #{emit_int (n-8)}]\n`;
  if n > 0 then
    emit_stack_adjustment n;
  f();
  (* reset CFA back because function body may continue *)
  if n > 0 then cfi_adjust_cfa_offset n

(* Output add-immediate / sub-immediate / cmp-immediate instructions *)

let rec emit_addimm rd rs n =
  if n < 0 then emit_subimm rd rs (-n)
  else if n <= 0xFFF then
    `	add	{emit_reg rd}, {emit_reg rs}, #{emit_int n}\n`
  else begin
    assert (n <= 0xFFF_FFF);
    let nl = n land 0xFFF and nh = n land 0xFFF_000 in
    `	add	{emit_reg rd}, {emit_reg rs}, #{emit_int nh}\n`;
    if nl <> 0 then
      `	add	{emit_reg rd}, {emit_reg rd}, #{emit_int nl}\n`
  end

and emit_subimm rd rs n =
  if n < 0 then emit_addimm rd rs (-n)
  else if n <= 0xFFF then
    `	sub	{emit_reg rd}, {emit_reg rs}, #{emit_int n}\n`
  else begin
    assert (n <= 0xFFF_FFF);
    let nl = n land 0xFFF and nh = n land 0xFFF_000 in
    `	sub	{emit_reg rd}, {emit_reg rs}, #{emit_int nh}\n`;
    if nl <> 0 then
      `	sub	{emit_reg rd}, {emit_reg rd}, #{emit_int nl}\n`
  end

let emit_cmpimm rs n =
  if n >= 0
  then `	cmp	{emit_reg rs}, #{emit_int n}\n`
  else `	cmn	{emit_reg rs}, #{emit_int (-n)}\n`

(* Name of current function *)
let function_name = ref ""
(* Entry point for tail recursive calls *)
let tailrec_entry_point = ref None
(* Pending floating-point literals *)
let float_literals = ref ([] : (int64 * label) list)

(* Label a floating-point literal *)
let float_literal f =
  try
    List.assoc f !float_literals
  with Not_found ->
    let lbl = new_label() in
    float_literals := (f, lbl) :: !float_literals;
    lbl

(* Emit all pending literals *)
let emit_literals() =
  if !float_literals <> [] then begin
    if macosx then
      `	.section	__TEXT,__literal8,8byte_literals\n`;
    `	.align	3\n`;
    List.iter
      (fun (f, lbl) ->
        `{emit_label lbl}:`; emit_float64_directive ".quad" f)
      !float_literals;
    float_literals := []
  end

(* Emit code to load the address of a symbol *)

let emit_load_symbol_addr dst s =
  if macosx then begin
    `	adrp	{emit_reg dst}, {emit_symbol s}@GOTPAGE\n`;
    `	ldr	{emit_reg dst}, [{emit_reg dst}, {emit_symbol s}@GOTPAGEOFF]\n`
  end else if not !Clflags.dlcode then begin
    `	adrp	{emit_reg dst}, {emit_symbol s}\n`;
    `	add	{emit_reg dst}, {emit_reg dst}, #:lo12:{emit_symbol s}\n`
  end else begin
    `	adrp	{emit_reg dst}, :got:{emit_symbol s}\n`;
    `	ldr	{emit_reg dst}, [{emit_reg dst}, #:got_lo12:{emit_symbol s}]\n`
  end

(* The following functions are used for calculating the sizes of the
   call GC and bounds check points emitted out-of-line from the function
   body.  See branch_relaxation.mli. *)

let num_call_gc_and_check_bound_points instr =
  let rec loop instr ((call_gc, check_bound) as totals) =
    match instr.desc with
    | Lend -> totals
    | Lop (Ialloc _) when !fastcode_flag ->
      loop instr.next (call_gc + 1, check_bound)
    | Lop (Ipoll _) ->
      loop instr.next (call_gc + 1, check_bound)
    | Lop (Iintop Icheckbound)
    | Lop (Iintop_imm (Icheckbound, _))
    | Lop (Ispecific (Ishiftcheckbound _)) ->
      let check_bound =
        (* When not in debug mode, there is at most one check-bound point. *)
        if not !Clflags.debug then 1
        else check_bound + 1
      in
      loop instr.next (call_gc, check_bound)
    (* The following four should never be seen, since this function is run
       before branch relaxation. *)
    | Lop (Ispecific (Ifar_alloc _))
    | Lop (Ispecific (Ifar_poll _))
    | Lop (Ispecific Ifar_intop_checkbound)
    | Lop (Ispecific (Ifar_intop_imm_checkbound _))
    | Lop (Ispecific (Ifar_shiftcheckbound _)) -> assert false
    | _ -> loop instr.next totals
  in
  loop instr (0, 0)

let max_out_of_line_code_offset ~num_call_gc ~num_check_bound =
  if num_call_gc < 1 && num_check_bound < 1 then 0
  else begin
    let size_of_call_gc = 2 in
    let size_of_check_bound = 1 in
    let size_of_last_thing =
      (* Call-GC points come before check-bound points. *)
      if num_check_bound >= 1 then size_of_check_bound else size_of_call_gc
    in
    let total_size =
      size_of_call_gc*num_call_gc + size_of_check_bound*num_check_bound
    in
    let max_offset = total_size - size_of_last_thing in
    assert (max_offset >= 0);
    max_offset
  end

module BR = Branch_relaxation.Make (struct
  (* CR-someday mshinwell: B and BL have +/- 128Mb ranges; for the moment we
     assume we will never exceed this.  It would seem to be most likely to
     occur for branches between functions; in this case, the linker should be
     able to insert veneers anyway.  (See section 4.6.7 of the document
     "ELF for the ARM 64-bit architecture (AArch64)".) *)

  type distance = int

  module Cond_branch = struct
    type t = TB | CB | Bcc

    let all = [TB; CB; Bcc]

    (* AArch64 instructions are 32 bits wide, so [distance] in this module
       means units of 32-bit words. *)
    let max_displacement = function
      | TB -> 32 * 1024 / 4  (* +/- 32Kb *)
      | CB | Bcc -> 1 * 1024 * 1024 / 4  (* +/- 1Mb *)

    let classify_instr = function
      | Lop (Ialloc _)
      | Lop (Ipoll _)
      | Lop (Iintop Icheckbound)
      | Lop (Iintop_imm (Icheckbound, _))
      | Lop (Ispecific (Ishiftcheckbound _)) -> Some Bcc
      (* The various "far" variants in [specific_operation] don't need to
         return [Some] here, since their code sequences never contain any
         conditional branches that might need relaxing. *)
      | Lcondbranch (Itruetest, _)
      | Lcondbranch (Ifalsetest, _) -> Some CB
      | Lcondbranch (Iinttest _, _)
      | Lcondbranch (Iinttest_imm _, _)
      | Lcondbranch (Ifloattest _, _) -> Some Bcc
      | Lcondbranch (Ioddtest, _)
      | Lcondbranch (Ieventest, _) -> Some TB
      | Lcondbranch3 _ -> Some Bcc
      | _ -> None
  end

  let offset_pc_at_branch = 0

  let prologue_size () =
    (if initial_stack_offset () > 0 then 2 else 0)
      + (if !contains_calls then 1 else 0)

  let epilogue_size () =
    if !contains_calls then 3 else 2

  let instr_size = function
    | Lend -> 0
    | Lprologue -> prologue_size ()
    | Lop (Imove | Ispill | Ireload) -> 1
    | Lop (Iconst_int n) ->
      num_instructions_for_intconst n
    | Lop (Iconst_float _) -> 2
    | Lop (Iconst_symbol _) -> 2
    | Lop (Iconst_vec128 _) ->
      (* CR mslater: (SIMD) arm64 *)
      Misc.fatal_error "128-bit vectors are not supported on this architecture"
    | Lop (Iintop_atomic _) ->
      (* Never generated; builtins are not yet translated to atomics *)
      assert false
    | Lop (Icall_ind) -> 1
    | Lop (Icall_imm _) -> 1
    | Lop (Itailcall_ind) -> epilogue_size ()
    | Lop (Itailcall_imm { func; _ }) ->
      if func.sym_name = !function_name then 1 else epilogue_size ()
    | Lop (Iextcall { alloc = false; }) -> 1
    | Lop (Iextcall { alloc = true; }) -> 3
    | Lop (Istackoffset _) -> 2
    | Lop (Iload (size, addr, _)) | Lop (Istore (size, addr, _)) ->
      let based = match addr with Iindexed _ -> 0 | Ibased _ -> 1 in
      based + begin match size with Single -> 2 | _ -> 1 end
    | Lop (Ialloc _) when !fastcode_flag -> 5
    | Lop (Ispecific (Ifar_alloc _)) when !fastcode_flag -> 6
    | Lop (Ipoll _) -> 3
    | Lop (Ispecific (Ifar_poll _)) -> 4
    | Lop (Ialloc { bytes = num_bytes; _ })
    | Lop (Ispecific (Ifar_alloc { bytes = num_bytes; _ })) ->
      begin match num_bytes with
      | 16 | 24 | 32 -> 1
      | _ -> 1 + num_instructions_for_intconst (Nativeint.of_int num_bytes)
      end
    | Lop (Icsel _) -> 4
    | Lop (Ibeginregion | Iendregion) ->
       Misc.fatal_error "Local allocations not supported on this architecture"
    | Lop (Iintop (Icomp _)) -> 2
    | Lop (Icompf _) -> 2
    | Lop (Iintop_imm (Icomp _, _)) -> 2
    | Lop (Iintop (Icheckbound)) -> 2
    | Lop (Ispecific (Ifar_intop_checkbound)) -> 3
    | Lop (Iintop_imm (Icheckbound, _)) -> 2
    | Lop (Ispecific (Ifar_intop_imm_checkbound _)) -> 3
    | Lop (Ispecific (Ishiftcheckbound _)) -> 2
    | Lop (Ispecific (Ifar_shiftcheckbound _)) -> 3
    | Lop (Iintop Imod) -> 2
    | Lop (Iintop (Imulh _)) -> 1
    | Lop (Iintop _) -> 1
    | Lop (Iintop_imm _) -> 1
    | Lop (Ifloatofint | Iintoffloat | Iabsf | Inegf | Ispecific Isqrtf) -> 1
    | Lop (Ivalueofint | Iintofvalue) -> 1
    | Lop (Iaddf | Isubf | Imulf | Idivf | Ispecific Inegmulf) -> 1
    | Lop (Iopaque) -> 0
    | Lop (Ispecific (Imuladdf | Inegmuladdf | Imulsubf | Inegmulsubf)) -> 1
    | Lop (Ispecific (Ishiftarith _)) -> 1
    | Lop (Ispecific (Imuladd | Imulsub)) -> 1
    | Lop (Ispecific (Ibswap { bitwidth = Sixteen } )) -> 2
    | Lop (Ispecific (Ibswap { bitwidth = (Thirtytwo | Sixtyfour) })) -> 1
    | Lop (Ispecific Imove32) -> 1
    | Lop (Ispecific (Isignext _)) -> 1
    | Lop (Iname_for_debugger _) -> 0
    | Lop (Iprobe _ | Iprobe_is_enabled _) ->
      fatal_error ("Probes not supported.")
    | Lreloadretaddr -> 0
    | Lreturn -> epilogue_size ()
    | Llabel _ -> 0
    | Lbranch _ -> 1
    | Lcondbranch (tst, _) ->
      begin match tst with
      | Itruetest -> 1
      | Ifalsetest -> 1
      | Iinttest _ -> 2
      | Iinttest_imm _ -> 2
      | Ifloattest _ -> 2
      | Ioddtest -> 1
      | Ieventest -> 1
      end
    | Lcondbranch3 (lbl0, lbl1, lbl2) ->
      1 + begin match lbl0 with None -> 0 | Some _ -> 1 end
        + begin match lbl1 with None -> 0 | Some _ -> 1 end
        + begin match lbl2 with None -> 0 | Some _ -> 1 end
    | Lswitch jumptbl -> 3 + Array.length jumptbl
    | Lentertrap -> 0
    | Ladjust_stack_offset _ -> 0
    | Lpushtrap _ -> 4
    | Lpoptrap -> 1
    | Lraise k ->
      begin match k with
      | Lambda.Raise_regular -> 2
      | Lambda.Raise_reraise -> 1
      | Lambda.Raise_notrace -> 4
      end

  let relax_poll ~return_label =
    Lop (Ispecific (Ifar_poll { return_label }))

  let relax_allocation ~num_bytes ~dbginfo =
    Lop (Ispecific (Ifar_alloc { bytes = num_bytes; dbginfo }))

  let relax_intop_checkbound () =
    Lop (Ispecific (Ifar_intop_checkbound))

  let relax_intop_imm_checkbound ~bound =
    Lop (Ispecific (Ifar_intop_imm_checkbound { bound; }))

  let relax_specific_op = function
    | Ishiftcheckbound { shift; } ->
      Lop (Ispecific (Ifar_shiftcheckbound { shift; }))
    | _ -> assert false
end)

(* Output the assembly code for allocation. *)

let assembly_code_for_allocation i ~n ~far ~dbginfo =
  let lbl_frame =
    record_frame_label i.live (Dbg_alloc dbginfo)
  in
  if !fastcode_flag then begin
    let lbl_after_alloc = new_label() in
    let lbl_call_gc = new_label() in
    (* n is at most Max_young_whsize * 8, i.e. currently 0x808,
       so it is reasonable to assume n < 0x1_000.  This makes
       the generated code simpler. *)
    assert (16 <= n && n < 0x1_000 && n land 0x7 = 0);
    let offset = Domainstate.(idx_of_field Domain_young_limit) * 8 in
    `	ldr	{emit_reg reg_tmp1}, [{emit_reg reg_domain_state_ptr}, #{emit_int offset}]\n`;
    `	sub	{emit_reg reg_alloc_ptr}, {emit_reg reg_alloc_ptr}, #{emit_int n}\n`;
    `	cmp	{emit_reg reg_alloc_ptr}, {emit_reg reg_tmp1}\n`;
    if not far then begin
      `	b.lo	{emit_label lbl_call_gc}\n`
    end else begin
      let lbl = new_label () in
      `	b.cs	{emit_label lbl}\n`;
      `	b	{emit_label lbl_call_gc}\n`;
      `{emit_label lbl}:\n`
    end;
    `{emit_label lbl_after_alloc}:`;
    `	add	{emit_reg i.res.(0)}, {emit_reg reg_alloc_ptr}, #8\n`;
    call_gc_sites :=
      { gc_lbl = lbl_call_gc;
        gc_return_lbl = lbl_after_alloc;
        gc_frame_lbl = lbl_frame } :: !call_gc_sites
  end else begin
    begin match n with
    | 16 -> `	bl	{emit_symbol "caml_alloc1"}\n`
    | 24 -> `	bl	{emit_symbol "caml_alloc2"}\n`
    | 32 -> `	bl	{emit_symbol "caml_alloc3"}\n`
    | _  -> emit_intconst reg_x8 (Nativeint.of_int n);
            `	bl	{emit_symbol "caml_allocN"}\n`
    end;
    `{emit_label lbl_frame}:	add	{emit_reg i.res.(0)}, {emit_reg reg_alloc_ptr}, #8\n`
  end

let assembly_code_for_poll i ~far ~return_label =
  let lbl_frame = record_frame_label i.live (Dbg_alloc []) in
  let lbl_call_gc = new_label() in
  let lbl_after_poll = match return_label with
  | None -> new_label()
  | Some lbl -> lbl in
  let offset = Domainstate.(idx_of_field Domain_young_limit) * 8 in
    `	ldr	{emit_reg reg_tmp1}, [{emit_reg reg_domain_state_ptr}, #{emit_int offset}]\n`;
    `	cmp	{emit_reg reg_alloc_ptr}, {emit_reg reg_tmp1}\n`;
  if not far then begin
    match return_label with
    | None ->
        `	b.ls	{emit_label lbl_call_gc}\n`;
        `{emit_label lbl_after_poll}:\n`
    | Some return_label ->
        `	b.hi	{emit_label return_label}\n`;
        `	b	{emit_label lbl_call_gc}\n`;
  end else begin
    match return_label with
    | None ->
        `	b.hi	{emit_label lbl_after_poll}\n`;
        `	b	{emit_label lbl_call_gc}\n`;
        `{emit_label lbl_after_poll}:\n`
    | Some return_label ->
        let lbl = new_label () in
        `	b.ls	{emit_label lbl}\n`;
        `	b	{emit_label return_label}\n`;
        `{emit_label lbl}:	b	{emit_label lbl_call_gc}\n`
  end;
  call_gc_sites :=
    { gc_lbl = lbl_call_gc;
      gc_return_lbl = lbl_after_poll;
      gc_frame_lbl = lbl_frame; } :: !call_gc_sites

(* Output .text section directive, or named .text.caml.<name> if enabled. *)

let emit_named_text_section func_name =
  if !Clflags.function_sections then begin
    `	.section .text.caml.{emit_symbol func_name},{emit_string_literal "ax"},%progbits\n`
  end
  else
    `	.text\n`

(* Emit code to load an emitted literal *)

let emit_load_literal dst lbl =
  if macosx then begin
    `	adrp	{emit_reg reg_tmp1}, {emit_label lbl}@PAGE\n`;
    `	ldr	{emit_reg dst}, [{emit_reg reg_tmp1}, {emit_label lbl}@PAGEOFF]\n`
  end else begin
    `	adrp	{emit_reg reg_tmp1}, {emit_label lbl}\n`;
    `	ldr	{emit_reg dst}, [{emit_reg reg_tmp1}, #:lo12:{emit_label lbl}]\n`
  end


let name_for_float_comparison = function
  | CFeq -> "eq"
  | CFneq -> "ne"
  | CFlt -> "cc"
  | CFnlt -> "cs"
  | CFle -> "ls"
  | CFnle -> "hi"
  | CFgt -> "gt"
  | CFngt -> "le"
  | CFge -> "ge"
  | CFnge -> "lt"

let move src dst =
  if src.loc <> dst.loc then begin
    match (src, dst) with
    | {loc = Reg _; typ = Float}, {loc = Reg _} ->
      `	fmov	{emit_reg dst}, {emit_reg src}\n`
    | {loc = Reg _}, {loc = Reg _} ->
      `	mov	{emit_reg dst}, {emit_reg src}\n`
    | {loc = Reg _}, {loc = Stack _} ->
      `	str	{emit_reg src}, {emit_stack dst}\n`
    | {loc = Stack _}, {loc = Reg _} ->
      `	ldr	{emit_reg dst}, {emit_stack src}\n`
    | _ ->
      assert false
  end
(* Output the assembly code for an instruction *)

let emit_instr i =
    emit_debug_info i.dbg;
    match i.desc with
    | Lend -> ()
    | Lprologue ->
      assert (!prologue_required);
      let n = frame_size() in
      if n > 0 then
        emit_stack_adjustment (-n);
      if !contains_calls then begin
        cfi_offset ~reg:30 (* return address *) ~offset:(-8);
        `	str	x30, [sp, #{emit_int (n-8)}]\n`
      end
    | Lop(Iintop_atomic _) ->
      (* Never generated; builtins are not yet translated to atomics *)
      assert false
    | Lop(Imove | Ispill | Ireload) ->
        move i.arg.(0) i.res.(0)
    | Lop(Ispecific Imove32) ->
        let src = i.arg.(0) and dst = i.res.(0) in
        if src.loc <> dst.loc then begin
          match (src, dst) with
          | {loc = Reg _}, {loc = Reg _} ->
              `	mov	{emit_wreg dst}, {emit_wreg src}\n`
          | {loc = Reg _}, {loc = Stack _} ->
              `	str	{emit_wreg src}, {emit_stack dst}\n`
          | {loc = Stack _}, {loc = Reg _} ->
              `	ldr	{emit_wreg dst}, {emit_stack src}\n`
          | _ ->
              assert false
        end
    | Lop(Iconst_int n) ->
        emit_intconst i.res.(0) n
    | Lop(Iconst_float f) ->
        if f = 0L then
          `	fmov	{emit_reg i.res.(0)}, xzr\n`
        else if is_immediate_float f then
          `	fmov	{emit_reg i.res.(0)}, #{emit_printf "%.7f" (Int64.float_of_bits f)}\n`
        else begin
          let lbl = float_literal f in
          emit_load_literal i.res.(0) lbl
        end
    | Lop(Iconst_vec128 _) ->
      (* CR mslater: (SIMD) arm64 *)
      Misc.fatal_error "128-bit vectors are not supported on this architecture"
    | Lop(Iconst_symbol s) ->
        emit_load_symbol_addr i.res.(0) s.sym_name
    | Lop(Icall_ind) ->
        `	blr	{emit_reg i.arg.(0)}\n`;
        `{record_frame i.live (Dbg_other i.dbg)}\n`
    | Lop(Icall_imm { func; }) ->
        `	bl	{emit_symbol func.sym_name}\n`;
        `{record_frame i.live (Dbg_other i.dbg)}\n`
    | Lop(Itailcall_ind) ->
        output_epilogue (fun () -> `	br	{emit_reg i.arg.(0)}\n`)
    | Lop(Itailcall_imm { func; }) ->
        if func.sym_name = !function_name then
          match !tailrec_entry_point with
          | None -> Misc.fatal_error "jump to missing tailrec entry point"
          | Some tailrec_entry_point -> `	b	{emit_label tailrec_entry_point}\n`
        else
          output_epilogue (fun () -> `	b	{emit_symbol func.sym_name}\n`)
    | Lop(Iextcall { func; alloc = false; }) ->
        `	bl	{emit_symbol func}\n`
    | Lop(Iextcall { func; alloc = true; }) ->
        emit_load_symbol_addr reg_x8 func;
        `	bl	{emit_symbol "caml_c_call"}\n`;
        `{record_frame i.live (Dbg_other i.dbg)}\n`
    | Lop(Istackoffset n) ->
        assert (n mod 16 = 0);
        emit_stack_adjustment (-n);
        stack_offset := !stack_offset + n
    | Lop(Iload(size, addr, _mut)) ->
        let dst = i.res.(0) in
        let base =
          match addr with
          | Iindexed _ -> i.arg.(0)
          | Ibased(s, ofs) ->
              assert (not !Clflags.dlcode);  (* see selection.ml *)
              `	adrp	{emit_reg reg_tmp1}, {emit_symbol_offset s ofs}\n`;
              reg_tmp1 in
        begin match size with
        | Byte_unsigned ->
            `	ldrb	{emit_wreg dst}, {emit_addressing addr base}\n`
        | Byte_signed ->
            `	ldrsb	{emit_reg dst}, {emit_addressing addr base}\n`
        | Sixteen_unsigned ->
            `	ldrh	{emit_wreg dst}, {emit_addressing addr base}\n`
        | Sixteen_signed ->
            `	ldrsh	{emit_reg dst}, {emit_addressing addr base}\n`
        | Thirtytwo_unsigned ->
            `	ldr	{emit_wreg dst}, {emit_addressing addr base}\n`
        | Thirtytwo_signed ->
            `	ldrsw	{emit_reg dst}, {emit_addressing addr base}\n`
        | Single ->
            `	ldr	s7, {emit_addressing addr base}\n`;
            `	fcvt	{emit_reg dst}, s7\n`
        | Word_int | Word_val | Double ->
            `	ldr	{emit_reg dst}, {emit_addressing addr base}\n`
        (* CR mslater: (SIMD) arm64 *)
        | Onetwentyeight -> fatal_error "arm64: got 128 bit memory chunk"
        end
    | Lop(Istore(size, addr, _)) ->
        let src = i.arg.(0) in
        let base =
          match addr with
          | Iindexed _ -> i.arg.(1)
          | Ibased(s, ofs) ->
              assert (not !Clflags.dlcode);
              `	adrp	{emit_reg reg_tmp1}, {emit_symbol_offset s ofs}\n`;
              reg_tmp1 in
        begin match size with
        | Byte_unsigned | Byte_signed ->
            `	strb	{emit_wreg src}, {emit_addressing addr base}\n`
        | Sixteen_unsigned | Sixteen_signed ->
            `	strh	{emit_wreg src}, {emit_addressing addr base}\n`
        | Thirtytwo_unsigned | Thirtytwo_signed ->
            `	str	{emit_wreg src}, {emit_addressing addr base}\n`
        | Single ->
            `	fcvt	s7, {emit_reg src}\n`;
            `	str	s7, {emit_addressing addr base}\n`;
        | Word_int | Word_val | Double ->
            `	str	{emit_reg src}, {emit_addressing addr base}\n`
        (* CR mslater: (SIMD) arm64 *)
        | Onetwentyeight -> fatal_error "arm64: got 128 bit memory chunk"
        end
    | Lop(Ialloc { bytes = n; dbginfo; mode = Alloc_heap }) ->
        assembly_code_for_allocation i ~n ~far:false ~dbginfo
    | Lop(Ispecific (Ifar_alloc { bytes = n; dbginfo })) ->
        assembly_code_for_allocation i ~n ~far:true ~dbginfo
    | Lop(Ialloc { mode = Alloc_local } | Ibeginregion | Iendregion) ->
       Misc.fatal_error "Local allocations not supported on this architecture"
    | Lop(Ipoll { return_label }) ->
        assembly_code_for_poll i ~far:false ~return_label
    | Lop(Ispecific (Ifar_poll { return_label })) ->
        assembly_code_for_poll i ~far:true ~return_label
    | Lop(Iintop_imm(Iadd, n)) ->
        emit_addimm i.res.(0) i.arg.(0) n
    | Lop(Iintop_imm(Isub, n)) ->
        emit_subimm i.res.(0) i.arg.(0) n
    | Lop(Iintop(Icomp cmp)) ->
        `	cmp	{emit_reg i.arg.(0)}, {emit_reg i.arg.(1)}\n`;
        `	cset	{emit_reg i.res.(0)}, {emit_string (name_for_comparison cmp)}\n`
    | Lop(Icompf cmp) ->
        let comp = name_for_float_comparison cmp in
        `	fcmp	{emit_reg i.arg.(0)}, {emit_reg i.arg.(1)}\n`;
        `	cset	{emit_reg i.res.(0)}, {emit_string comp}\n`
    | Lop(Iintop_imm(Icomp cmp, n)) ->
        emit_cmpimm i.arg.(0) n;
        `	cset	{emit_reg i.res.(0)}, {emit_string (name_for_comparison cmp)}\n`
    | Lop(Iintop (Icheckbound)) ->
        let lbl = bound_error_label i.dbg in
        `	cmp	{emit_reg i.arg.(0)}, {emit_reg i.arg.(1)}\n`;
        `	b.ls	{emit_label lbl}\n`
    | Lop(Ispecific Ifar_intop_checkbound) ->
        let lbl = bound_error_label i.dbg in
        let lbl2 = new_label () in
        `	cmp	{emit_reg i.arg.(0)}, {emit_reg i.arg.(1)}\n`;
        `	b.hi	{emit_label lbl2}\n`;
        `	b	{emit_label lbl}\n`;
        `{emit_label lbl2}:\n`;
    | Lop(Iintop_imm(Icheckbound, n)) ->
        let lbl = bound_error_label i.dbg in
        emit_cmpimm i.arg.(0) n;
        `	b.ls	{emit_label lbl}\n`
    | Lop(Ispecific(
          Ifar_intop_imm_checkbound { bound; })) ->
        let lbl = bound_error_label i.dbg in
        let lbl2 = new_label () in
        `	cmp	{emit_reg i.arg.(0)}, #{emit_int bound}\n`;
        `	b.hi	{emit_label lbl2}\n`;
        `	b	{emit_label lbl}\n`;
        `{emit_label lbl2}:\n`;
    | Lop(Ispecific(Ishiftcheckbound { shift; })) ->
        let lbl = bound_error_label i.dbg in
        `	cmp	{emit_reg i.arg.(1)}, {emit_reg i.arg.(0)}, lsr #{emit_int shift}\n`;
        `	b.cs	{emit_label lbl}\n`
    | Lop(Ispecific(Ifar_shiftcheckbound { shift; })) ->
        let lbl = bound_error_label i.dbg in
        let lbl2 = new_label () in
        `	cmp	{emit_reg i.arg.(1)}, {emit_reg i.arg.(0)}, lsr #{emit_int shift}\n`;
        `	b.lo	{emit_label lbl2}\n`;
        `	b	{emit_label lbl}\n`;
        `{emit_label lbl2}:\n`;
    | Lop(Iintop Imod) ->
        `	sdiv	{emit_reg reg_tmp1}, {emit_reg i.arg.(0)}, {emit_reg i.arg.(1)}\n`;
        `	msub	{emit_reg i.res.(0)}, {emit_reg reg_tmp1}, {emit_reg i.arg.(1)}, {emit_reg i.arg.(0)}\n`
    | Lop(Iintop (Imulh { signed = true })) ->
        `	smulh	{emit_reg i.res.(0)}, {emit_reg i.arg.(0)}, {emit_reg i.arg.(1)}\n`
    | Lop(Iintop (Imulh { signed = false })) ->
        `	umulh	{emit_reg i.res.(0)}, {emit_reg i.arg.(0)}, {emit_reg i.arg.(1)}\n`
    | Lop(Iintop op) ->
        let instr = name_for_int_operation op in
        `	{emit_string instr}     {emit_reg i.res.(0)}, {emit_reg i.arg.(0)}, {emit_reg i.arg.(1)}\n`
    | Lop(Iintop_imm(op, n)) ->
        let instr = name_for_int_operation op in
        `	{emit_string instr}     {emit_reg i.res.(0)}, {emit_reg i.arg.(0)}, #{emit_int n}\n`
    | Lop(Ifloatofint | Iintoffloat | Iabsf | Inegf | Ispecific Isqrtf as op) ->
        let instr = (match op with
                     | Ifloatofint      -> "scvtf"
                     | Iintoffloat      -> "fcvtzs"
                     | Iabsf            -> "fabs"
                     | Inegf            -> "fneg"
                     | Ispecific Isqrtf -> "fsqrt"
                     | _                -> assert false) in
        `	{emit_string instr}	{emit_reg i.res.(0)}, {emit_reg i.arg.(0)}\n`
    | Lop(Ivalueofint | Iintofvalue) ->
        let src = i.arg.(0) and dst = i.res.(0) in
        if src.loc <> dst.loc then begin
          match (src, dst) with
          | {loc = Reg _}, {loc = Reg _} ->
              `	mov	{emit_reg dst}, {emit_reg src}\n`
          | {loc = Reg _}, {loc = Stack _} ->
              `	str	{emit_reg src}, {emit_stack dst}\n`
          | {loc = Stack _}, {loc = Reg _} ->
              `	ldr	{emit_reg dst}, {emit_stack src}\n`
          | _ ->
              assert false
        end
    | Lop(Iaddf | Isubf | Imulf | Idivf | Ispecific Inegmulf as op) ->
        let instr = (match op with
                     | Iaddf              -> "fadd"
                     | Isubf              -> "fsub"
                     | Imulf              -> "fmul"
                     | Idivf              -> "fdiv"
                     | Ispecific Inegmulf -> "fnmul"
                     | _                  -> assert false) in
        `	{emit_string instr}	{emit_reg i.res.(0)}, {emit_reg i.arg.(0)}, {emit_reg i.arg.(1)}\n`
    | Lop(Ispecific(Imuladdf | Inegmuladdf | Imulsubf | Inegmulsubf as op)) ->
        let instr = (match op with
                     | Imuladdf    -> "fmadd"
                     | Inegmuladdf -> "fnmadd"
                     | Imulsubf    -> "fmsub"
                     | Inegmulsubf -> "fnmsub"
                     | _ -> assert false) in
        `	{emit_string instr}	{emit_reg i.res.(0)}, {emit_reg i.arg.(1)}, {emit_reg i.arg.(2)}, {emit_reg i.arg.(0)}\n`
    | Lop(Iopaque) ->
        assert (i.arg.(0).loc = i.res.(0).loc)
    | Lop(Ispecific(Ishiftarith(op, shift))) ->
        let instr = (match op with
                       Ishiftadd    -> "add"
                     | Ishiftsub    -> "sub") in
        `	{emit_string instr}	{emit_reg i.res.(0)}, {emit_reg i.arg.(0)}, {emit_reg i.arg.(1)}`;
        if shift >= 0
        then `, lsl #{emit_int shift}\n`
        else `, asr #{emit_int (-shift)}\n`
    | Lop(Ispecific(Imuladd | Imulsub as op)) ->
        let instr = (match op with
                       Imuladd -> "madd"
                     | Imulsub -> "msub"
                     | _ -> assert false) in
        `	{emit_string instr}	{emit_reg i.res.(0)}, {emit_reg i.arg.(0)}, {emit_reg i.arg.(1)}, {emit_reg i.arg.(2)}\n`
    | Lop(Ispecific(Ibswap { bitwidth })) ->
        begin match bitwidth with
        | Sixteen ->
            `	rev16	{emit_wreg i.res.(0)}, {emit_wreg i.arg.(0)}\n`;
            `	ubfm	{emit_reg i.res.(0)}, {emit_reg i.res.(0)}, #0, #15\n`
        | Thirtytwo ->
            `	rev	{emit_wreg i.res.(0)}, {emit_wreg i.arg.(0)}\n`
        | Sixtyfour ->
            `	rev	{emit_reg i.res.(0)}, {emit_reg i.arg.(0)}\n`
        end
    | Lop(Ispecific(Isignext size)) ->
        `	sbfm	{emit_reg i.res.(0)}, {emit_reg i.arg.(0)}, #0, #{emit_int (size - 1)}\n`
    | Lop (Iname_for_debugger _) -> ()
    | Lop (Iprobe _ | Iprobe_is_enabled _) ->
        fatal_error ("Probes not supported.")
    | Lop (Icsel tst) ->
      let len = Array.length i.arg in
      let ifso = i.arg.(len - 2) in
      let ifnot = i.arg.(len - 1) in
      if Reg.same_loc ifso ifnot then
        move ifso i.res.(0)
      else
        begin match tst with
        | Itruetest ->
            `	cmp	{emit_reg i.arg.(0)}, #0\n`;
            `	csel	{emit_reg i.res.(0)}, {emit_reg i.arg.(1)}, {emit_reg i.arg.(2)}, ne\n`
        | Ifalsetest ->
            `	cmp	{emit_reg i.arg.(0)}, #0\n`;
            `	csel	{emit_reg i.res.(0)}, {emit_reg i.arg.(1)}, {emit_reg i.arg.(2)}, eq\n`
        | Iinttest cmp ->
            let comp = name_for_comparison cmp in
            `	cmp	{emit_reg i.arg.(0)}, {emit_reg i.arg.(1)}\n`;
            `	csel	{emit_reg i.res.(0)}, {emit_reg i.arg.(2)}, {emit_reg i.arg.(3)}, {emit_string comp}\n`
        | Iinttest_imm(cmp, n) ->
            let comp = name_for_comparison cmp in
            emit_cmpimm i.arg.(0) n;
            `	csel	{emit_reg i.res.(0)}, {emit_reg i.arg.(1)}, {emit_reg i.arg.(2)}, {emit_string comp}\n`
        | Ifloattest cmp ->
            let comp = name_for_float_comparison cmp in
            `	fcmp	{emit_reg i.arg.(0)}, {emit_reg i.arg.(1)}\n`;
            `	csel	{emit_reg i.res.(0)}, {emit_reg i.arg.(2)}, {emit_reg i.arg.(3)}, {emit_string comp}\n`
        | Ioddtest ->
            `	tst	{emit_reg i.arg.(0)}, #1\n`;
            `	csel	{emit_reg i.res.(0)}, {emit_reg i.arg.(1)}, {emit_reg i.arg.(2)}, ne\n`
        | Ieventest ->
            `	tst	{emit_reg i.arg.(0)}, #1\n`;
            `	csel	{emit_reg i.res.(0)}, {emit_reg i.arg.(1)}, {emit_reg i.arg.(2)}, eq\n`
        end
    | Lreloadretaddr ->
        ()
    | Lreturn ->
        output_epilogue (fun () -> `	ret\n`)
    | Llabel { label = lbl; _ } ->
        `{emit_label lbl}:\n`
    | Lbranch lbl ->
        `	b	{emit_label lbl}\n`
    | Lcondbranch(tst, lbl) ->
        begin match tst with
        | Itruetest ->
            `	cbnz	{emit_reg i.arg.(0)}, {emit_label lbl}\n`
        | Ifalsetest ->
            `	cbz	{emit_reg i.arg.(0)}, {emit_label lbl}\n`
        | Iinttest cmp ->
            `	cmp	{emit_reg i.arg.(0)}, {emit_reg i.arg.(1)}\n`;
            let comp = name_for_comparison cmp in
            `	b.{emit_string comp}	{emit_label lbl}\n`
        | Iinttest_imm(cmp, n) ->
            emit_cmpimm i.arg.(0) n;
            let comp = name_for_comparison cmp in
            `	b.{emit_string comp}	{emit_label lbl}\n`
        | Ifloattest cmp ->
            let comp = name_for_float_comparison cmp in
            `	fcmp	{emit_reg i.arg.(0)}, {emit_reg i.arg.(1)}\n`;
            `	b.{emit_string comp}	{emit_label lbl}\n`
        | Ioddtest ->
            `	tbnz	{emit_reg i.arg.(0)}, #0, {emit_label lbl}\n`
        | Ieventest ->
            `	tbz	{emit_reg i.arg.(0)}, #0, {emit_label lbl}\n`
        end
    | Lcondbranch3(lbl0, lbl1, lbl2) ->
        `	cmp	{emit_reg i.arg.(0)}, #1\n`;
        begin match lbl0 with
          None -> ()
        | Some lbl -> `	b.lt	{emit_label lbl}\n`
        end;
        begin match lbl1 with
          None -> ()
        | Some lbl -> `	b.eq	{emit_label lbl}\n`
        end;
        begin match lbl2 with
          None -> ()
        | Some lbl -> `	b.gt	{emit_label lbl}\n`
        end
    | Lswitch jumptbl ->
        let lbltbl = new_label() in
        `	adr	{emit_reg reg_tmp1}, {emit_label lbltbl}\n`;
        `	add	{emit_reg reg_tmp1}, {emit_reg reg_tmp1}, {emit_reg i.arg.(0)}, lsl #2\n`;
        `	br	{emit_reg reg_tmp1}\n`;
        `{emit_label lbltbl}:`;
        for j = 0 to Array.length jumptbl - 1 do
            `	b	{emit_label jumptbl.(j)}\n`
        done
(* Alternative:
        let lbltbl = new_label() in
        `	adr	{emit_reg reg_tmp1}, {emit_label lbltbl}\n`;
        `	ldr	{emit_wreg reg_tmp2}, [{emit_reg reg_tmp1}, {emit_reg i.arg.(0)}, lsl #2]\n`;
        `	add	{emit_reg reg_tmp1}, {emit_wreg reg_tmp2}, sxtb\n`;
        `	br	{emit_reg reg_tmp1}\n`;
        `{emit_label lbltbl}:\n`;
        for j = 0 to Array.length jumptbl - 1 do
            `	.word	{emit_label jumptbl.(j)} - {emit_label lbltbl}\n`
        done
*)
    | Lentertrap ->
        ()
    | Ladjust_stack_offset { delta_bytes } ->
        cfi_adjust_cfa_offset delta_bytes;
        stack_offset := !stack_offset + delta_bytes
    | Lpushtrap { lbl_handler; } ->
        `	adr	{emit_reg reg_tmp1}, {emit_label lbl_handler}\n`;
        stack_offset := !stack_offset + 16;
        `	str	{emit_reg reg_trap_ptr}, [sp, -16]!\n`;
        `	str	{emit_reg reg_tmp1}, [sp, #8]\n`;
        cfi_adjust_cfa_offset 16;
        `	mov	{emit_reg reg_trap_ptr}, sp\n`
    | Lpoptrap ->
        `	ldr	{emit_reg reg_trap_ptr}, [sp], 16\n`;
        cfi_adjust_cfa_offset (-16);
        stack_offset := !stack_offset - 16
    | Lraise k ->
        begin match k with
        | Lambda.Raise_regular ->
          let offset = Domainstate.(idx_of_field Domain_backtrace_pos) * 8 in
          `	str	xzr, [{emit_reg reg_domain_state_ptr}, {emit_int offset}]\n`;
          `	bl	{emit_symbol "caml_raise_exn"}\n`;
          `{record_frame Reg.Set.empty (Dbg_raise i.dbg)}\n`
        | Lambda.Raise_reraise ->
          `	bl	{emit_symbol "caml_raise_exn"}\n`;
          `{record_frame Reg.Set.empty (Dbg_raise i.dbg)}\n`
        | Lambda.Raise_notrace ->
          `	mov	sp, {emit_reg reg_trap_ptr}\n`;
          `	ldr	{emit_reg reg_tmp1}, [sp, #8]\n`;
          `	ldr	{emit_reg reg_trap_ptr}, [sp], 16\n`;
          `	br	{emit_reg reg_tmp1}\n`
        end

(* Emission of an instruction sequence *)

let rec emit_all i =
  if i.desc = Lend then () else (emit_instr i; emit_all i.next)

(* Emission of a function declaration *)

let fundecl fundecl =
  let fun_end_label, fundecl =
    match Emitaux.Dwarf_helpers.record_dwarf_for_fundecl fundecl with
    | None -> None, fundecl
    | Some { fun_end_label; fundecl } -> Some fun_end_label, fundecl
  in
  function_name := fundecl.fun_name;
  fastcode_flag := fundecl.fun_fast;
  tailrec_entry_point := fundecl.fun_tailrec_entry_point_label;
  float_literals := [];
  stack_offset := 0;
  call_gc_sites := [];
  bound_error_sites := [];
  for i = 0 to Proc.num_stack_slot_classes - 1 do
    num_stack_slots.(i) <- fundecl.fun_num_stack_slots.(i);
  done;
  prologue_required := fundecl.fun_prologue_required;
  contains_calls := fundecl.fun_contains_calls;
  emit_named_text_section !function_name;
  `	.align	3\n`;
  `	.globl	{emit_symbol fundecl.fun_name}\n`;
  emit_symbol_type emit_symbol fundecl.fun_name "function";
  `{emit_symbol fundecl.fun_name}:\n`;
  emit_debug_info fundecl.fun_dbg;
  cfi_startproc();
  let num_call_gc, num_check_bound =
    num_call_gc_and_check_bound_points fundecl.fun_body
  in
  let max_out_of_line_code_offset =
    max_out_of_line_code_offset ~num_call_gc
      ~num_check_bound
  in
  BR.relax fundecl.fun_body ~max_out_of_line_code_offset;
  emit_all fundecl.fun_body;
  List.iter emit_call_gc !call_gc_sites;
  List.iter emit_call_bound_error !bound_error_sites;
  assert (List.length !call_gc_sites = num_call_gc);
  assert (List.length !bound_error_sites = num_check_bound);
  (match fun_end_label with
   | None -> ()
   | Some fun_end_label -> `{emit_label fun_end_label}:\n`);
  cfi_endproc();
  emit_symbol_type emit_symbol fundecl.fun_name "function";
  emit_symbol_size fundecl.fun_name;
  emit_literals()

(* Emission of data *)

let emit_item = function
  | Cdefine_symbol s ->
    if !Clflags.dlcode || s.sym_global = Cmm.Global then begin
      (* GOT relocations against non-global symbols don't seem to work
         properly: GOT entries are not created for the symbols and the
         relocations evaluate to random other GOT entries.  For the moment
         force all symbols to be global. *)
      `	.globl	{emit_symbol s.sym_name}\n`;
    end;
    `{emit_symbol s.sym_name}:\n`
  | Cint8 n -> `	.byte	{emit_int n}\n`
  | Cint16 n -> `	.short	{emit_int n}\n`
  | Cint32 n -> `	.long	{emit_nativeint n}\n`
  | Cint n -> `	.quad	{emit_nativeint n}\n`
  | Csingle f -> emit_float32_directive ".long" (Int32.bits_of_float f)
  | Cdouble f -> emit_float64_directive ".quad" (Int64.bits_of_float f)
<<<<<<< HEAD
=======
  | Cvec128 _ ->
    (* CR mslater: (SIMD) arm64 *)
    Misc.fatal_error "128-bit vectors not supported on this architecture"
>>>>>>> 9289e84a
  | Csymbol_address s -> `	.quad	{emit_symbol s.sym_name}\n`
  | Cstring s -> emit_string_directive "	.ascii  " s
  | Cskip n -> if n > 0 then `	.space	{emit_int n}\n`
  | Calign n -> `	.align	{emit_int(Misc.log2 n)}\n`

let data l =
  `	.data\n`;
  `	.align 3\n`;
  List.iter emit_item l

(* Beginning / end of an assembly file *)

let begin_assembly _unix =
  reset_debug_info();
  `	.file	\"\"\n`;  (* PR#7037 *)
  let lbl_begin = Cmm_helpers.make_symbol "data_begin" in
  `	.data\n`;
  `	.globl	{emit_symbol lbl_begin}\n`;
  `{emit_symbol lbl_begin}:\n`;
  let lbl_begin = Cmm_helpers.make_symbol "code_begin" in
  emit_named_text_section lbl_begin;
  `	.globl	{emit_symbol lbl_begin}\n`;
  `{emit_symbol lbl_begin}:\n`

let end_assembly _dwarf =
  let lbl_end = Cmm_helpers.make_symbol "code_end" in
  emit_named_text_section lbl_end;
  `	.globl	{emit_symbol lbl_end}\n`;
  `{emit_symbol lbl_end}:\n`;
  let lbl_end = Cmm_helpers.make_symbol "data_end" in
  `	.data\n`;
  `	.quad	0\n`;  (* PR#6329 *)
  `	.globl	{emit_symbol lbl_end}\n`;
  `{emit_symbol lbl_end}:\n`;
  `	.quad	0\n`;
  `	.align	3\n`;  (* #7887 *)
  let lbl = Cmm_helpers.make_symbol "frametable" in
  `	.globl	{emit_symbol lbl}\n`;
  `{emit_symbol lbl}:\n`;
  emit_frames
    { efa_code_label = (fun lbl ->
                       emit_symbol_type emit_label lbl "function";
                       `	.quad	{emit_label lbl}\n`);
      efa_data_label = (fun lbl ->
                       emit_symbol_type emit_label lbl "object";
                       `	.quad	{emit_label lbl}\n`);
      efa_8 = (fun n -> `	.byte	{emit_int n}\n`);
      efa_16 = (fun n -> `	.short	{emit_int n}\n`);
      efa_32 = (fun n -> `	.long	{emit_int32 n}\n`);
      efa_word = (fun n -> `	.quad	{emit_int n}\n`);
      efa_align = (fun n -> `	.align	{emit_int(Misc.log2 n)}\n`);
      efa_label_rel = (fun lbl ofs ->
                           `	.long	{emit_label lbl} - . + {emit_int32 ofs}\n`);
      efa_def_label = (fun lbl -> `{emit_label lbl}:\n`);
      efa_string = (fun s -> emit_string_directive "	.asciz	" s) };
  emit_symbol_type emit_symbol lbl "object";
  emit_symbol_size lbl;
  begin match Config.system with
  | "linux" ->
      (* Mark stack as non-executable *)
      `	.section	.note.GNU-stack,\"\",%progbits\n`
  | _ -> ()
  end<|MERGE_RESOLUTION|>--- conflicted
+++ resolved
@@ -1194,12 +1194,9 @@
   | Cint n -> `	.quad	{emit_nativeint n}\n`
   | Csingle f -> emit_float32_directive ".long" (Int32.bits_of_float f)
   | Cdouble f -> emit_float64_directive ".quad" (Int64.bits_of_float f)
-<<<<<<< HEAD
-=======
   | Cvec128 _ ->
     (* CR mslater: (SIMD) arm64 *)
     Misc.fatal_error "128-bit vectors not supported on this architecture"
->>>>>>> 9289e84a
   | Csymbol_address s -> `	.quad	{emit_symbol s.sym_name}\n`
   | Cstring s -> emit_string_directive "	.ascii  " s
   | Cskip n -> if n > 0 then `	.space	{emit_int n}\n`
