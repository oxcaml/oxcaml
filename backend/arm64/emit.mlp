(**************************************************************************)
(*                                                                        *)
(*                                 OCaml                                  *)
(*                                                                        *)
(*             Xavier Leroy, projet Gallium, INRIA Rocquencourt           *)
(*                 Benedikt Meurer, University of Siegen                  *)
(*                                                                        *)
(*   Copyright 2013 Institut National de Recherche en Informatique et     *)
(*     en Automatique.                                                    *)
(*   Copyright 2012 Benedikt Meurer.                                      *)
(*                                                                        *)
(*   All rights reserved.  This file is distributed under the terms of    *)
(*   the GNU Lesser General Public License version 2.1, with the          *)
(*   special exception on linking described in the file LICENSE.          *)
(*                                                                        *)
(**************************************************************************)

(* Emission of ARM assembly code, 64-bit mode *)

(* Correctness: carefully consider any use of [Config], [Clflags],
   [Flambda_backend_flags] and shared variables.
   For details, see [asmgen.mli]. *)

open Misc
open Cmm
open Arch
open Proc
open Reg
open Simple_operation
open Linear
open Emitaux

(* Tradeoff between code size and code speed *)

let fastcode_flag = ref true

(* Names for special regs *)

let reg_domain_state_ptr = phys_reg Int 25 (* x28 *)
let reg_trap_ptr = phys_reg Int 23 (* x26 *)
let reg_alloc_ptr = phys_reg Int 24 (* x27 *)
let reg_tmp1 = phys_reg Int 26 (* x16 *)
let reg_x8 = phys_reg Int 8 (* x8 *)
let reg_stack_arg_begin = phys_reg Int 17  (* x20 *)
let reg_stack_arg_end  = phys_reg Int 18 (* x21 *)


(* Output a label *)

let label_prefix =
  if macosx then "L" else ".L"

let emit_label lbl =
  emit_string label_prefix; emit_string (Label.to_string lbl)

(* Symbols *)

(* CR sdolan: Support local symbol definitions & references on arm64 *)

let emit_symbol s =
  if macosx then emit_string "_";
  Emitaux.emit_symbol s

(* Object types *)

let emit_symbol_type emit_lbl_or_sym lbl_or_sym ty =
  if not macosx then begin
    `	.type	{emit_lbl_or_sym lbl_or_sym}, %{emit_string ty}\n`
  end


let emit_symbol_size sym =
  if not macosx then begin
    `	.size	{emit_symbol sym}, .-{emit_symbol sym}\n`
  end

(* Output a pseudo-register *)

let emit_reg = function
    {loc = Reg r; typ} -> emit_string (register_name typ r)
  | _ -> fatal_error "Emit.emit_reg"

(* Likewise, but with the 32-bit name of the register *)

let int_reg_name_w =
  [| "w0";  "w1";  "w2";  "w3";  "w4";  "w5";  "w6";  "w7";
     "w8";  "w9";  "w10"; "w11"; "w12"; "w13"; "w14"; "w15";
     "w19"; "w20"; "w21"; "w22"; "w23"; "w24"; "w25";
     "w26"; "w27"; "w28"; "w16"; "w17" |]

let emit_wreg = function
    {loc = Reg r} -> emit_string int_reg_name_w.(r)
  | _ -> fatal_error "Emit.emit_wreg"

(* Layout of the stack frame *)

let stack_offset = ref 0

let num_stack_slots = Array.make Proc.num_stack_slot_classes 0

let prologue_required = ref false

let contains_calls = ref false

let initial_stack_offset () =
  Proc.initial_stack_offset ~contains_calls:!contains_calls
    ~num_stack_slots

let frame_size () =
  Proc.frame_size
    ~stack_offset:!stack_offset
    ~contains_calls:!contains_calls
    ~num_stack_slots

let slot_offset loc stack_class =
  let offset =
    Proc.slot_offset loc ~stack_class ~stack_offset:!stack_offset
      ~fun_contains_calls:!contains_calls ~fun_num_stack_slots:num_stack_slots
  in
  match offset with
  | Bytes_relative_to_stack_pointer n -> n
  | Bytes_relative_to_domainstate_pointer _ ->
    Misc.fatal_errorf "Not a stack slot"

(* Output a stack reference *)

let emit_stack r =
  match r.loc with
  | Stack (Domainstate n) ->
      let ofs = n + Domainstate.(idx_of_field Domain_extra_params) * 8 in
      `[{emit_reg reg_domain_state_ptr}, #{emit_int ofs}]`
  | Stack s ->
      let ofs = slot_offset s (stack_slot_class r.typ) in
      `[sp, #{emit_int ofs}]`
  | _ -> fatal_error "Emit.emit_stack"

(* Output an addressing mode *)

let emit_symbol_offset s ofs =
  emit_symbol s;
  if ofs > 0 then `+{emit_int ofs}`
  else if ofs < 0 then `-{emit_int (-ofs)}`
  else ()

let emit_addressing addr r =
  match addr with
  | Iindexed ofs ->
      `[{emit_reg r}, #{emit_int ofs}]`
  | Ibased(s, ofs) ->
      assert (not !Clflags.dlcode);  (* see selection.ml *)
      `[{emit_reg r}, #:lo12:{emit_symbol_offset s ofs}]`

(* Record live pointers at call points *)

let record_frame_label live dbg =
  let lbl = new_label () in
  let live_offset = ref [] in
  Reg.Set.iter
    (function
      | {typ = Val; loc = Reg r} ->
          live_offset := ((r lsl 1) + 1) :: !live_offset
      | {typ = Val; loc = Stack s} as reg ->
          live_offset := slot_offset s (stack_slot_class reg.typ) :: !live_offset
      | {typ = Addr} as r ->
          Misc.fatal_error ("bad GC root " ^ Reg.name r)
      | { typ = Valx2; } as r ->
          (* CR mslater: (SIMD) arm64 *)
          Misc.fatal_error ("Unexpected Valx2 type of reg " ^ Reg.name r)
      | { typ = Val; loc = Unknown ; } as r ->
          Misc.fatal_error ("Unknown location " ^ Reg.name r)
      | { typ = Int | Float | Float32 | Vec128; _ } -> ())
    live;
  record_frame_descr ~label:lbl ~frame_size:(frame_size())
    ~live_offset:!live_offset dbg;
  lbl

let record_frame live dbg =
  let lbl = record_frame_label live dbg in `{emit_label lbl}:`

(* Record calls to the GC -- we've moved them out of the way *)

type gc_call =
  { gc_lbl: label;                      (* Entry label *)
    gc_return_lbl: label;               (* Where to branch after GC *)
    gc_frame_lbl: label }               (* Label of frame descriptor *)

let call_gc_sites = ref ([] : gc_call list)

let emit_call_gc gc =
  `{emit_label gc.gc_lbl}:	bl	{emit_symbol "caml_call_gc"}\n`;
  `{emit_label gc.gc_frame_lbl}:	b	{emit_label gc.gc_return_lbl}\n`

(* Record calls to local stack reallocation *)

type local_realloc_call =
  { lr_lbl: label;
    lr_return_lbl: label;
    lr_dbg: Debuginfo.t
  }

let local_realloc_sites = ref ([] : local_realloc_call list)

let emit_local_realloc lr =
  `{emit_label lr.lr_lbl}:\n`;
  `	{emit_debug_info lr.lr_dbg}\n`;
  `	bl	{emit_symbol "caml_call_local_realloc"}\n`;
  `	b	{emit_label lr.lr_return_lbl}\n`

(* Local stack reallocation *)

type stack_realloc = {
  sc_label : Label.t; (* Label of the reallocation code. *)
  sc_return : Label.t; (* Label to return to after reallocation. *)
  sc_max_frame_size_in_bytes : int; (* Size for reallocation. *)
}

let stack_realloc = ref (None : stack_realloc option)

let clear_stack_realloc () =
  stack_realloc := None

let emit_stack_realloc () =
  match !stack_realloc with
  | None -> ()
  | Some { sc_label; sc_return; sc_max_frame_size_in_bytes; } ->
    `{emit_label sc_label}:\n`;
    (* Pass the desired frame size on the stack, since all of the
       argument-passing registers may be in use. *)
    `    mov {emit_reg reg_tmp1}, #{emit_int sc_max_frame_size_in_bytes}\n`;
    `    stp {emit_reg reg_tmp1}, x30, [sp, #-16]!\n`;
    `    bl {emit_symbol "caml_call_realloc_stack"}\n`;
    `    ldp {emit_reg reg_tmp1}, x30, [sp], #16\n`;
    `    b {emit_label sc_return}\n`

(* Names of various instructions *)

let name_for_comparison = function
  | Isigned Ceq -> "eq" | Isigned Cne -> "ne" | Isigned Cle -> "le"
  | Isigned Cge -> "ge" | Isigned Clt -> "lt" | Isigned Cgt -> "gt"
  | Iunsigned Ceq -> "eq" | Iunsigned Cne -> "ne" | Iunsigned Cle -> "ls"
  | Iunsigned Cge -> "cs" | Iunsigned Clt -> "cc" | Iunsigned Cgt -> "hi"

let name_for_int_operation = function
  | Iadd -> "add"
  | Isub -> "sub"
  | Imul -> "mul"
  | Idiv -> "sdiv"
  | Iand -> "and"
  | Ior  -> "orr"
  | Ixor -> "eor"
  | Ilsl -> "lsl"
  | Ilsr -> "lsr"
  | Iasr -> "asr"
  | Iclz { arg_is_non_zero = _ } -> "clz"
  | _ -> assert false

(* Decompose an integer constant into four 16-bit shifted fragments.
   Omit the fragments that are equal to "default" (16 zeros or 16 ones). *)

let decompose_int default n =
  let rec decomp n pos =
    if pos >= 64 then [] else begin
      let frag = Nativeint.logand n 0xFFFFn
      and rem  = Nativeint.shift_right_logical n 16 in
      if frag = default
      then decomp rem (pos + 16)
      else (frag, pos) :: decomp rem (pos + 16)
    end
  in decomp n 0

(* Load an integer constant into a register *)

let emit_movk dst (f, p) =
    `	movk	{emit_reg dst}, #{emit_nativeint f}, lsl #{emit_int p}\n`

let emit_intconst dst n =
  if is_logical_immediate n then
    `	orr	{emit_reg dst}, xzr, #{emit_nativeint n}\n`
  else begin
    let dz = decompose_int 0x0000n n
    and dn = decompose_int 0xFFFFn n in
    if List.length dz <= List.length dn then begin
      match dz with
      | [] ->
          `	mov	{emit_reg dst}, xzr\n`
      | (f, p) :: l ->
          `	movz	{emit_reg dst}, #{emit_nativeint f}, lsl #{emit_int p}\n`;
          List.iter (emit_movk dst) l
    end else begin
      match dn with
      | [] ->
          `	movn	{emit_reg dst}, #0\n`
      | (f, p) :: l ->
          let nf = Nativeint.logxor f 0xFFFFn in
          `	movn	{emit_reg dst}, #{emit_nativeint nf}, lsl #{emit_int p}\n`;
          List.iter (emit_movk dst) l
    end
  end

let num_instructions_for_intconst n =
  if is_logical_immediate n then 1 else begin
    let dz = decompose_int 0x0000n n
    and dn = decompose_int 0xFFFFn n in
    max 1 (min (List.length dz) (List.length dn))
  end

(* Recognize float constants appropriate for FMOV dst, #fpimm instruction:
   "a normalized binary floating point encoding with 1 sign bit, 4
    bits of fraction and a 3-bit exponent" *)

let is_immediate_float bits =
  let exp = (Int64.(to_int (shift_right_logical bits 52)) land 0x7FF) - 1023 in
  let mant = Int64.logand bits 0xF_FFFF_FFFF_FFFFL in
  exp >= -3 && exp <= 4 && Int64.logand mant 0xF_0000_0000_0000L = mant

(* Adjust sp (up or down) by the given byte amount *)

let emit_stack_adjustment n =
  let instr = if n < 0 then "sub" else "add" in
  let m = abs n in
  assert (m < 0x1_000_000);
  let ml = m land 0xFFF and mh = m land 0xFFF_000 in
  if mh <> 0 then `	{emit_string instr}	sp, sp, #{emit_int mh}\n`;
  if ml <> 0 then `	{emit_string instr}	sp, sp, #{emit_int ml}\n`;
  if n <> 0 then cfi_adjust_cfa_offset (-n)

(* Deallocate the stack frame and reload the return address
   before a return or tail call *)

let output_epilogue f =
  let n = frame_size() in
  if !contains_calls then
    `	ldr	x30, [sp, #{emit_int (n-8)}]\n`;
  if n > 0 then
    emit_stack_adjustment n;
  f();
  (* reset CFA back because function body may continue *)
  if n > 0 then cfi_adjust_cfa_offset n

(* Output add-immediate / sub-immediate / cmp-immediate instructions *)

let rec emit_addimm rd rs n =
  if n < 0 then emit_subimm rd rs (-n)
  else if n <= 0xFFF then
    `	add	{emit_reg rd}, {emit_reg rs}, #{emit_int n}\n`
  else begin
    assert (n <= 0xFFF_FFF);
    let nl = n land 0xFFF and nh = n land 0xFFF_000 in
    `	add	{emit_reg rd}, {emit_reg rs}, #{emit_int nh}\n`;
    if nl <> 0 then
      `	add	{emit_reg rd}, {emit_reg rd}, #{emit_int nl}\n`
  end

and emit_subimm rd rs n =
  if n < 0 then emit_addimm rd rs (-n)
  else if n <= 0xFFF then
    `	sub	{emit_reg rd}, {emit_reg rs}, #{emit_int n}\n`
  else begin
    assert (n <= 0xFFF_FFF);
    let nl = n land 0xFFF and nh = n land 0xFFF_000 in
    `	sub	{emit_reg rd}, {emit_reg rs}, #{emit_int nh}\n`;
    if nl <> 0 then
      `	sub	{emit_reg rd}, {emit_reg rd}, #{emit_int nl}\n`
  end

let emit_cmpimm rs n =
  if n >= 0
  then `	cmp	{emit_reg rs}, #{emit_int n}\n`
  else `	cmn	{emit_reg rs}, #{emit_int (-n)}\n`

(* Name of current function *)
let function_name = ref ""
(* Entry point for tail recursive calls *)
let tailrec_entry_point = ref None
(* Pending floating-point literals *)
let float_literals = ref ([] : (int64 * label) list)

(* Label a floating-point literal *)
let float_literal f =
  try
    List.assoc f !float_literals
  with Not_found ->
    let lbl = new_label() in
    float_literals := (f, lbl) :: !float_literals;
    lbl

(* Emit all pending literals *)
let emit_literals() =
  if !float_literals <> [] then begin
    if macosx then
      `	.section	__TEXT,__literal8,8byte_literals\n`;
    `	.align	3\n`;
    List.iter
      (fun (f, lbl) ->
        `{emit_label lbl}:`; emit_float64_directive ".quad" f)
      !float_literals;
    float_literals := []
  end

(* Emit code to load the address of a symbol *)

let emit_load_symbol_addr dst s =
  if macosx then begin
    `	adrp	{emit_reg dst}, {emit_symbol s}@GOTPAGE\n`;
    `	ldr	{emit_reg dst}, [{emit_reg dst}, {emit_symbol s}@GOTPAGEOFF]\n`
  end else if not !Clflags.dlcode then begin
    `	adrp	{emit_reg dst}, {emit_symbol s}\n`;
    `	add	{emit_reg dst}, {emit_reg dst}, #:lo12:{emit_symbol s}\n`
  end else begin
    `	adrp	{emit_reg dst}, :got:{emit_symbol s}\n`;
    `	ldr	{emit_reg dst}, [{emit_reg dst}, #:got_lo12:{emit_symbol s}]\n`
  end

(* The following functions are used for calculating the sizes of the
   call GC and bounds check points emitted out-of-line from the function
   body.  See branch_relaxation.mli. *)

let num_call_gc_points instr =
  let rec loop instr call_gc =
    match instr.desc with
    | Lend -> call_gc
    | Lop (Alloc { mode = Heap; _ }) when !fastcode_flag ->
      loop instr.next (call_gc + 1)
    | Lop Poll ->
      loop instr.next (call_gc + 1)
    (* The following four should never be seen, since this function is run
       before branch relaxation. *)
    | Lop (Specific (Ifar_alloc _))
    | Lop (Specific (Ifar_poll _)) -> assert false
    | _ -> loop instr.next call_gc
  in
  loop instr 0

let max_out_of_line_code_offset ~num_call_gc =
  if num_call_gc < 1 then 0
  else begin
    let size_of_call_gc = 2 in
    let size_of_last_thing = size_of_call_gc in
    let total_size = size_of_call_gc*num_call_gc in
    let max_offset = total_size - size_of_last_thing in
    assert (max_offset >= 0);
    max_offset
  end

module BR = Branch_relaxation.Make (struct
  (* CR-someday mshinwell: B and BL have +/- 128Mb ranges; for the moment we
     assume we will never exceed this.  It would seem to be most likely to
     occur for branches between functions; in this case, the linker should be
     able to insert veneers anyway.  (See section 4.6.7 of the document
     "ELF for the ARM 64-bit architecture (AArch64)".) *)

  type distance = int

  module Cond_branch = struct
    type t = TB | CB | Bcc

    let all = [TB; CB; Bcc]

    (* AArch64 instructions are 32 bits wide, so [distance] in this module
       means units of 32-bit words. *)
    let max_displacement = function
      | TB -> 32 * 1024 / 4  (* +/- 32Kb *)
      | CB | Bcc -> 1 * 1024 * 1024 / 4  (* +/- 1Mb *)

    let classify_instr = function
      | Lop (Alloc _)
      | Lop Poll -> Some Bcc
      (* The various "far" variants in [specific_operation] don't need to
         return [Some] here, since their code sequences never contain any
         conditional branches that might need relaxing. *)
      | Lcondbranch (Itruetest, _)
      | Lcondbranch (Ifalsetest, _) -> Some CB
      | Lcondbranch (Iinttest _, _)
      | Lcondbranch (Iinttest_imm _, _)
      | Lcondbranch (Ifloattest _, _) -> Some Bcc
      | Lcondbranch (Ioddtest, _)
      | Lcondbranch (Ieventest, _) -> Some TB
      | Lcondbranch3 _ -> Some Bcc
      | _ -> None
  end

  let offset_pc_at_branch = 0

  let prologue_size () =
    (if initial_stack_offset () > 0 then 2 else 0)
      + (if !contains_calls then 1 else 0)

  let epilogue_size () =
    if !contains_calls then 3 else 2

  let instr_size = function
    | Lend -> 0
    | Lprologue -> prologue_size ()
    | Lop (Move | Spill | Reload) -> 1
    | Lop (Const_int n) ->
      num_instructions_for_intconst n
    | Lop (Const_float32 _) ->
      (* CR mslater: (float32) arm64 *)
      Misc.fatal_error "float32 is not supported on this architecture"
    | Lop (Const_float _) -> 2
    | Lop (Const_symbol _) -> 2
    | Lop (Const_vec128 _) ->
      (* CR mslater: (SIMD) arm64 *)
      Misc.fatal_error "SIMD is not supported on this architecture"
    | Lop (Intop_atomic _) ->
      (* Never generated; builtins are not yet translated to atomics *)
      assert false
    | Lcall_op (Lcall_ind) -> 1
    | Lcall_op (Lcall_imm _) -> 1
    | Lcall_op (Ltailcall_ind) -> epilogue_size ()
    | Lcall_op (Ltailcall_imm { func; _ }) ->
      if func.sym_name = !function_name then 1 else epilogue_size ()
    | Lcall_op (Lextcall {alloc; stack_ofs} ) ->
      if Config.runtime5 && stack_ofs > 0 then 5
      else if alloc then 3
      else 5
    | Lop (Stackoffset _) -> 2
    | Lop (Load  { memory_chunk; addressing_mode; is_atomic }) ->
      let based = match addressing_mode with Iindexed _ -> 0 | Ibased _ -> 1
      and barrier = if is_atomic then 1 else 0
      and single = match memory_chunk with Single { reg = Float64 } -> 2 | _ -> 1 in
      based + barrier + single
    | Lop (Store (memory_chunk, addressing_mode, assignment)) ->
      let based = match addressing_mode with Iindexed _ -> 0 | Ibased _ -> 1
      and barrier =
        match memory_chunk, assignment with
        | (Word_int | Word_val), true -> 1
        | _ -> 0
      and single = match memory_chunk with Single { reg = Float64 } -> 2 | _ -> 1 in
      based + barrier + single
    | Lop (Alloc { mode = Local; _ }) -> 9
    | Lop (Alloc _) when !fastcode_flag -> 5
    | Lop (Specific (Ifar_alloc _)) when !fastcode_flag -> 6
    | Lop Poll -> 3
    | Lop (Specific (Ifar_poll _)) -> 4
    | Lop (Alloc { bytes = num_bytes; _ })
    | Lop (Specific (Ifar_alloc { bytes = num_bytes; _ })) ->
      begin match num_bytes with
      | 16 | 24 | 32 -> 1
      | _ -> 1 + num_instructions_for_intconst (Nativeint.of_int num_bytes)
      end
    | Lop (Csel _) -> 4
    | Lop (Begin_region | End_region) -> 1
    | Lop (Intop (Icomp _)) -> 2
    | Lop (Floatop (Float64, Icompf _)) -> 2
    | Lop (Floatop (Float32, Icompf _)) ->
      (* CR mslater: (float32) arm64 *)
      Misc.fatal_error "float32 is not supported on this architecture"
    | Lop (Intop_imm (Icomp _, _)) -> 2
    | Lop (Intop Imod) -> 2
    | Lop (Intop (Imulh _)) -> 1
    | Lop (Intop (Iclz _)) -> 1
    | Lop (Intop (Ictz _)) -> 2
    | Lop (Intop _) -> 1
    | Lop (Intop_imm _) -> 1
    | Lop (Floatop (Float64, (Iabsf | Inegf)) | Specific Isqrtf) -> 1
    | Lop (Floatop (Float32, (Iabsf | Inegf))) ->
      (* CR mslater: (float32) arm64 *)
      Misc.fatal_error "float32 is not supported on this architecture"
    | Lop (Reinterpret_cast (Value_of_int | Int_of_value |
                              Float_of_int64 | Int64_of_float)) -> 1
    | Lop (Reinterpret_cast (Float32_of_float | Float_of_float32 |
                              Float32_of_int32 | Int32_of_float32)) ->
      (* CR mslater: (float32) arm64 *)
      Misc.fatal_error "float32 is not supported on this architecture"
    | Lop (Reinterpret_cast V128_of_v128) ->
      (* CR mslater: (SIMD) arm64 *)
      Misc.fatal_error "SIMD is not supported on this architecture"
    | Lop (Static_cast (Float_of_int Float64 | Int_of_float Float64)) -> 1
    | Lop (Static_cast (Float_of_int Float32 | Int_of_float Float32 |
                         Float_of_float32 | Float32_of_float)) ->
      (* CR mslater: (float32) arm64 *)
      Misc.fatal_error "float32 is not supported on this architecture"
    | Lop (Static_cast (V128_of_scalar _ | Scalar_of_v128 _)) ->
      (* CR mslater: (SIMD) arm64 *)
      Misc.fatal_error "SIMD is not supported on this architecture"
    | Lop (Floatop (Float64, (Iaddf | Isubf | Imulf | Idivf)) | Specific Inegmulf) -> 1
    | Lop (Floatop (Float32, (Iaddf | Isubf | Imulf | Idivf))) ->
      (* CR mslater: (float32) arm64 *)
      Misc.fatal_error "float32 is not supported on this architecture"
    | Lop (Opaque) -> 0
    | Lop (Specific (Imuladdf | Inegmuladdf | Imulsubf | Inegmulsubf)) -> 1
    | Lop (Specific (Ishiftarith _)) -> 1
    | Lop (Specific (Imuladd | Imulsub)) -> 1
    | Lop (Specific (Ibswap { bitwidth = Sixteen } )) -> 2
    | Lop (Specific (Ibswap { bitwidth = (Thirtytwo | Sixtyfour) })) -> 1
    | Lop (Specific Imove32) -> 1
    | Lop (Specific (Isignext _)) -> 1
    | Lop (Name_for_debugger _) -> 0
    | Lcall_op (Lprobe _) | Lop (Probe_is_enabled _) ->
      fatal_error ("Probes not supported.")
    | Lop (Dls_get) -> 1
    | Lreloadretaddr -> 0
    | Lreturn -> epilogue_size ()
    | Llabel _ -> 0
    | Lbranch _ -> 1
    | Lcondbranch (tst, _) ->
      begin match tst with
      | Itruetest -> 1
      | Ifalsetest -> 1
      | Iinttest _ -> 2
      | Iinttest_imm _ -> 2
      | Ifloattest _ -> 2
      | Ioddtest -> 1
      | Ieventest -> 1
      end
    | Lcondbranch3 (lbl0, lbl1, lbl2) ->
      1 + begin match lbl0 with None -> 0 | Some _ -> 1 end
        + begin match lbl1 with None -> 0 | Some _ -> 1 end
        + begin match lbl2 with None -> 0 | Some _ -> 1 end
    | Lswitch jumptbl -> 3 + Array.length jumptbl
    | Lentertrap -> 0
    | Ladjust_stack_offset _ -> 0
    | Lpushtrap _ -> 4
    | Lpoptrap -> 1
    | Lraise k ->
      begin match k with
      | Lambda.Raise_regular -> 1
      | Lambda.Raise_reraise -> 1
      | Lambda.Raise_notrace -> 4
      end
    | Lstackcheck _ -> 5

  let relax_poll ~return_label =
    Lop (Specific (Ifar_poll { return_label }))

  let relax_allocation ~num_bytes ~dbginfo =
    Lop (Specific (Ifar_alloc { bytes = num_bytes; dbginfo }))
end)

let name_for_float_comparison = function
  | CFeq -> "eq"
  | CFneq -> "ne"
  | CFlt -> "cc"
  | CFnlt -> "cs"
  | CFle -> "ls"
  | CFnle -> "hi"
  | CFgt -> "gt"
  | CFngt -> "le"
  | CFge -> "ge"
  | CFnge -> "lt"

(* Output the assembly code for allocation. *)

let assembly_code_for_allocation i ~local ~n ~far ~dbginfo =
  if local then begin
    let r = i.res.(0) in
    let module DS = Domainstate in
    let domain_local_sp_offset = DS.(idx_of_field Domain_local_sp) * 8 in
    let domain_local_limit_offset = DS.(idx_of_field Domain_local_limit) * 8 in
    let domain_local_top_offset = DS.(idx_of_field Domain_local_top) * 8 in
    `	ldr	{emit_reg reg_tmp1}, [{emit_reg reg_domain_state_ptr}, #{emit_int domain_local_limit_offset}]\n`;
    `	ldr	{emit_reg r}, [{emit_reg reg_domain_state_ptr}, #{emit_int domain_local_sp_offset}]\n`;
    `	sub	{emit_reg r}, {emit_reg r}, #{emit_int n}\n`;
    `	str	{emit_reg r}, [{emit_reg reg_domain_state_ptr}, #{emit_int domain_local_sp_offset}]\n`;
    `	cmp	{emit_reg r}, {emit_reg reg_tmp1}\n`;
    let lbl_call = new_label () in
    `	b.lt	{emit_label lbl_call}\n`;
    let lbl_after_alloc = new_label () in
    `{emit_label lbl_after_alloc}:\n`;
    `	ldr	{emit_reg reg_tmp1}, [{emit_reg reg_domain_state_ptr}, #{emit_int domain_local_top_offset}]\n`;
    `	add	{emit_reg r}, {emit_reg r}, {emit_reg reg_tmp1}\n`;
    `	add	{emit_reg r}, {emit_reg r}, #{emit_int 8}\n`;
    local_realloc_sites :=
      { lr_lbl = lbl_call;
        lr_dbg = i.dbg;
        lr_return_lbl = lbl_after_alloc } :: !local_realloc_sites
  end else begin
    let lbl_frame =
      record_frame_label i.live (Dbg_alloc dbginfo)
    in
    if !fastcode_flag then begin
      let lbl_after_alloc = new_label() in
      let lbl_call_gc = new_label() in
      (* n is at most Max_young_whsize * 8, i.e. currently 0x808,
         so it is reasonable to assume n < 0x1_000.  This makes
         the generated code simpler. *)
      assert (16 <= n && n < 0x1_000 && n land 0x7 = 0);
      let offset = Domainstate.(idx_of_field Domain_young_limit) * 8 in
      `	ldr	{emit_reg reg_tmp1}, [{emit_reg reg_domain_state_ptr}, #{emit_int offset}]\n`;
      `	sub	{emit_reg reg_alloc_ptr}, {emit_reg reg_alloc_ptr}, #{emit_int n}\n`;
      `	cmp	{emit_reg reg_alloc_ptr}, {emit_reg reg_tmp1}\n`;
      if not far then begin
        `	b.lo	{emit_label lbl_call_gc}\n`
      end else begin
        let lbl = new_label () in
        `	b.cs	{emit_label lbl}\n`;
        `	b	{emit_label lbl_call_gc}\n`;
        `{emit_label lbl}:\n`
      end;
      `{emit_label lbl_after_alloc}:`;
      `	add	{emit_reg i.res.(0)}, {emit_reg reg_alloc_ptr}, #8\n`;
      call_gc_sites :=
        { gc_lbl = lbl_call_gc;
          gc_return_lbl = lbl_after_alloc;
          gc_frame_lbl = lbl_frame } :: !call_gc_sites
    end else begin
      begin match n with
      | 16 -> `	bl	{emit_symbol "caml_alloc1"}\n`
      | 24 -> `	bl	{emit_symbol "caml_alloc2"}\n`
      | 32 -> `	bl	{emit_symbol "caml_alloc3"}\n`
      | _  -> emit_intconst reg_x8 (Nativeint.of_int n);
              `	bl	{emit_symbol "caml_allocN"}\n`
      end;
      `{emit_label lbl_frame}:	add	{emit_reg i.res.(0)}, {emit_reg reg_alloc_ptr}, #8\n`
    end
  end

let assembly_code_for_poll i ~far ~return_label =
  let lbl_frame = record_frame_label i.live (Dbg_alloc []) in
  let lbl_call_gc = new_label() in
  let lbl_after_poll = match return_label with
  | None -> new_label()
  | Some lbl -> lbl in
  let offset = Domainstate.(idx_of_field Domain_young_limit) * 8 in
    `	ldr	{emit_reg reg_tmp1}, [{emit_reg reg_domain_state_ptr}, #{emit_int offset}]\n`;
    `	cmp	{emit_reg reg_alloc_ptr}, {emit_reg reg_tmp1}\n`;
  if not far then begin
    match return_label with
    | None ->
        `	b.ls	{emit_label lbl_call_gc}\n`;
        `{emit_label lbl_after_poll}:\n`
    | Some return_label ->
        `	b.hi	{emit_label return_label}\n`;
        `	b	{emit_label lbl_call_gc}\n`;
  end else begin
    match return_label with
    | None ->
        `	b.hi	{emit_label lbl_after_poll}\n`;
        `	b	{emit_label lbl_call_gc}\n`;
        `{emit_label lbl_after_poll}:\n`
    | Some return_label ->
        let lbl = new_label () in
        `	b.ls	{emit_label lbl}\n`;
        `	b	{emit_label return_label}\n`;
        `{emit_label lbl}:	b	{emit_label lbl_call_gc}\n`
  end;
  call_gc_sites :=
    { gc_lbl = lbl_call_gc;
      gc_return_lbl = lbl_after_poll;
      gc_frame_lbl = lbl_frame; } :: !call_gc_sites

(* Output .text section directive, or named .text.caml.<name> if enabled. *)

let emit_named_text_section func_name =
  if !Clflags.function_sections then begin
    `	.section .text.caml.{emit_symbol func_name},{emit_string_literal "ax"},%progbits\n`
  end
  else
    `	.text\n`

(* Emit code to load an emitted literal *)

let emit_load_literal dst lbl =
  if macosx then begin
    `	adrp	{emit_reg reg_tmp1}, {emit_label lbl}@PAGE\n`;
    `	ldr	{emit_reg dst}, [{emit_reg reg_tmp1}, {emit_label lbl}@PAGEOFF]\n`
  end else begin
    `	adrp	{emit_reg reg_tmp1}, {emit_label lbl}\n`;
    `	ldr	{emit_reg dst}, [{emit_reg reg_tmp1}, #:lo12:{emit_label lbl}]\n`
  end


let move src dst =
  if src.loc <> dst.loc then begin
    match (src, dst) with
    | {loc = Reg _; typ = Float}, {loc = Reg _} ->
      `	fmov	{emit_reg dst}, {emit_reg src}\n`
    | {loc = Reg _}, {loc = Reg _} ->
      `	mov	{emit_reg dst}, {emit_reg src}\n`
    | {loc = Reg _}, {loc = Stack _} ->
      `	str	{emit_reg src}, {emit_stack dst}\n`
    | {loc = Stack _}, {loc = Reg _} ->
      `	ldr	{emit_reg dst}, {emit_stack src}\n`
    | _ ->
      assert false
  end
(* Output the assembly code for an instruction *)

let emit_instr i =
    emit_debug_info i.dbg;
    match i.desc with
    | Lend -> ()
    | Lprologue ->
      assert (!prologue_required);
      let n = frame_size() in
      if n > 0 then
        emit_stack_adjustment (-n);
      if !contains_calls then begin
        cfi_offset ~reg:30 (* return address *) ~offset:(-8);
        `	str	x30, [sp, #{emit_int (n-8)}]\n`
      end
    | Lop(Intop_atomic _) ->
      (* Never generated; builtins are not yet translated to atomics *)
      assert false
    | Lop (Reinterpret_cast (Int64_of_float | Float_of_int64)) ->
        `	fmov {emit_reg i.res.(0)}, {emit_reg i.arg.(0)}\n`
    | Lop(Static_cast (Int_of_float Float64)) ->
        `	fcvtzs {emit_reg i.res.(0)}, {emit_reg i.arg.(0)}\n`
    | Lop(Static_cast (Float_of_int Float64)) ->
        `	scvtf	{emit_reg i.res.(0)}, {emit_reg i.arg.(0)}\n`
    | Lop (Reinterpret_cast (Float32_of_float | Float_of_float32 |
                              Int32_of_float32 | Float32_of_int32))
    | Lop (Static_cast (Float_of_int Float32 | Int_of_float Float32 |
                          Float_of_float32 | Float32_of_float)) ->
        (* CR mslater: (float32) arm64 *)
        Misc.fatal_error "float32 not supported on this architecture"
    | Lop(Reinterpret_cast V128_of_v128)
    | Lop(Static_cast (V128_of_scalar _ | Scalar_of_v128 _)) ->
        (* CR mslater: (SIMD) arm64 *)
        Misc.fatal_error "SIMD is not supported on this architecture"
    | Lop(Move | Spill | Reload) ->
        move i.arg.(0) i.res.(0)
    | Lop(Specific Imove32) ->
        let src = i.arg.(0) and dst = i.res.(0) in
        if src.loc <> dst.loc then begin
          match (src, dst) with
          | {loc = Reg _}, {loc = Reg _} ->
              `	mov	{emit_wreg dst}, {emit_wreg src}\n`
          | {loc = Reg _}, {loc = Stack _} ->
              `	str	{emit_wreg src}, {emit_stack dst}\n`
          | {loc = Stack _}, {loc = Reg _} ->
              `	ldr	{emit_wreg dst}, {emit_stack src}\n`
          | _ ->
              assert false
        end
    | Lop(Const_int n) ->
        emit_intconst i.res.(0) n
    | Lop (Const_float32 _) ->
        (* CR mslater: (float32) arm64 *)
        Misc.fatal_error "float32 is not supported on this architecture"
    | Lop(Const_float f) ->
        if f = 0L then
          `	fmov	{emit_reg i.res.(0)}, xzr\n`
        else if is_immediate_float f then
          `	fmov	{emit_reg i.res.(0)}, #{emit_printf "%.7f" (Int64.float_of_bits f)}\n`
        else begin
          let lbl = float_literal f in
          emit_load_literal i.res.(0) lbl
        end
    | Lop(Const_vec128 _) ->
        (* CR mslater: (SIMD) arm64 *)
        Misc.fatal_error "SIMD is not supported on this architecture"
    | Lop(Const_symbol s) ->
        emit_load_symbol_addr i.res.(0) s.sym_name
    | Lcall_op(Lcall_ind) ->
        `	blr	{emit_reg i.arg.(0)}\n`;
        `{record_frame i.live (Dbg_other i.dbg)}\n`
    | Lcall_op(Lcall_imm { func; }) ->
        `	bl	{emit_symbol func.sym_name}\n`;
        `{record_frame i.live (Dbg_other i.dbg)}\n`
    | Lcall_op(Ltailcall_ind) ->
        output_epilogue (fun () -> `	br	{emit_reg i.arg.(0)}\n`)
    | Lcall_op(Ltailcall_imm { func; }) ->
        if func.sym_name = !function_name then
          match !tailrec_entry_point with
          | None -> Misc.fatal_error "jump to missing tailrec entry point"
          | Some tailrec_entry_point -> `	b	{emit_label tailrec_entry_point}\n`
        else
          output_epilogue (fun () -> `	b	{emit_symbol func.sym_name}\n`)
    | Lcall_op(Lextcall {func; alloc; stack_ofs}) ->
        if Config.runtime5 && stack_ofs > 0 then begin
          `	mov	{emit_reg reg_stack_arg_begin}, sp\n`;
          `	add	{emit_reg reg_stack_arg_end}, sp, #{emit_int (Misc.align stack_ofs 16)}\n`;
          emit_load_symbol_addr reg_x8 func;
          `	bl	{emit_symbol "caml_c_call_stack_args"}\n`;
          `{record_frame i.live (Dbg_other i.dbg)}\n`
        end else if alloc then begin
          emit_load_symbol_addr reg_x8 func;
          `	bl	{emit_symbol "caml_c_call"}\n`;
          `{record_frame i.live (Dbg_other i.dbg)}\n`
        end else begin
          (* store ocaml stack in the frame pointer register
             NB: no need to store previous x29 because OCaml frames don't
             maintain frame pointer *)
          if Config.runtime5 then begin
            `	mov	x29, sp\n`;
            cfi_remember_state ();
            cfi_def_cfa_register ~reg:29;
            let offset = Domainstate.(idx_of_field Domain_c_stack) * 8 in
            `	ldr	{emit_reg reg_tmp1}, [{emit_reg reg_domain_state_ptr}, {emit_int offset}]\n`;
              `	mov	sp, {emit_reg reg_tmp1}\n`
          end;
          `	bl	{emit_symbol func}\n`;
          if Config.runtime5 then begin
            `	mov	sp, x29\n`;
          end;
          cfi_restore_state ()
        end
    | Lop(Stackoffset n) ->
        assert (n mod 16 = 0);
        emit_stack_adjustment (-n);
        stack_offset := !stack_offset + n
    | Lop(Load { memory_chunk; addressing_mode; is_atomic }) ->
        assert(memory_chunk = Word_int || memory_chunk = Word_val || is_atomic = false);
        let dst = i.res.(0) in
        let base =
          match addressing_mode with
          | Iindexed _ -> i.arg.(0)
          | Ibased(s, ofs) ->
              assert (not !Clflags.dlcode);  (* see selection.ml *)
              `	adrp	{emit_reg reg_tmp1}, {emit_symbol_offset s ofs}\n`;
              reg_tmp1 in
        begin match memory_chunk with
        | Byte_unsigned ->
            `	ldrb	{emit_wreg dst}, {emit_addressing addressing_mode base}\n`
        | Byte_signed ->
            `	ldrsb	{emit_reg dst}, {emit_addressing addressing_mode base}\n`
        | Sixteen_unsigned ->
            `	ldrh	{emit_wreg dst}, {emit_addressing addressing_mode base}\n`
        | Sixteen_signed ->
            `	ldrsh	{emit_reg dst}, {emit_addressing addressing_mode base}\n`
        | Thirtytwo_unsigned ->
            `	ldr	{emit_wreg dst}, {emit_addressing addressing_mode base}\n`
        | Thirtytwo_signed ->
            `	ldrsw	{emit_reg dst}, {emit_addressing addressing_mode base}\n`
        | Single { reg = Float64 } ->
            `	ldr	s7, {emit_addressing addressing_mode base}\n`;
            `	fcvt	{emit_reg dst}, s7\n`
        | Word_int | Word_val ->
          if is_atomic then begin
            assert (addressing_mode = Iindexed 0);
            `	dmb	ishld\n`;
            `	ldar	{emit_reg dst}, [{emit_reg i.arg.(0)}]\n`
          end else
            `	ldr	{emit_reg dst}, {emit_addressing addressing_mode base}\n`
        | Double ->
                      `	ldr	{emit_reg dst}, {emit_addressing addressing_mode base}\n`
        | Single { reg = Float32 } ->
            (* CR mslater: (float32) arm64 *)
            fatal_error "arm64: got float32 memory chunk"
        | Onetwentyeight_aligned | Onetwentyeight_unaligned ->
            (* CR mslater: (SIMD) arm64 *)
            fatal_error "arm64: got 128 bit memory chunk"
        end
    | Lop(Store(size, addr, assignment)) ->
      (* NB: assignments other than Word_int and Word_val do not follow the
      Multicore OCaml memory model and so do not emit a barrier *)
      let src = i.arg.(0) in
        let base =
          match addr with
          | Iindexed _ -> i.arg.(1)
          | Ibased(s, ofs) ->
              assert (not !Clflags.dlcode);
              `	adrp	{emit_reg reg_tmp1}, {emit_symbol_offset s ofs}\n`;
              reg_tmp1 in
        begin match size with
        | Byte_unsigned | Byte_signed ->
            `	strb	{emit_wreg src}, {emit_addressing addr base}\n`
        | Sixteen_unsigned | Sixteen_signed ->
            `	strh	{emit_wreg src}, {emit_addressing addr base}\n`
        | Thirtytwo_unsigned | Thirtytwo_signed ->
            `	str	{emit_wreg src}, {emit_addressing addr base}\n`
        | Single { reg = Float64 } ->
            `	fcvt	s7, {emit_reg src}\n`;
            `	str	s7, {emit_addressing addr base}\n`;
        | Word_int | Word_val ->
            (* memory model barrier for non-initializing store *)
            if assignment then `	dmb	ishld\n`;
            `	str	{emit_reg src}, {emit_addressing addr base}\n`
        | Double ->
          `	str	{emit_reg src}, {emit_addressing addr base}\n`
        | Single { reg = Float32 } ->
            (* CR mslater: (float32) arm64 *)
            fatal_error "arm64: got float32 memory chunk"
        | Onetwentyeight_aligned | Onetwentyeight_unaligned ->
            (* CR mslater: (SIMD) arm64 *)
            fatal_error "arm64: got 128 bit memory chunk"
        end
    | Lop(Alloc { bytes = n; dbginfo; mode = Heap }) ->
        assembly_code_for_allocation i ~n ~local:false ~far:false ~dbginfo
    | Lop(Specific (Ifar_alloc { bytes = n; dbginfo })) ->
        assembly_code_for_allocation i ~n ~local:false ~far:true ~dbginfo
    | Lop(Alloc { bytes = n; dbginfo; mode = Local }) ->
        assembly_code_for_allocation i ~n ~local:true ~far:false ~dbginfo
    | Lop(Begin_region) ->
        let offset = Domainstate.(idx_of_field Domain_local_sp) * 8 in
        `	ldr	{emit_reg i.res.(0)}, [{emit_reg reg_domain_state_ptr}, #{emit_int offset}]\n`
    | Lop(End_region) ->
        let offset = Domainstate.(idx_of_field Domain_local_sp) * 8 in
        `	str	{emit_reg i.arg.(0)}, [{emit_reg reg_domain_state_ptr}, #{emit_int offset}]\n`
    | Lop(Poll) ->
        assembly_code_for_poll i ~far:false ~return_label:None
    | Lop(Specific (Ifar_poll { return_label })) ->
        assembly_code_for_poll i ~far:true ~return_label
    | Lop(Intop_imm(Iadd, n)) ->
        emit_addimm i.res.(0) i.arg.(0) n
    | Lop(Intop_imm(Isub, n)) ->
        emit_subimm i.res.(0) i.arg.(0) n
    | Lop(Intop(Icomp cmp)) ->
        `	cmp	{emit_reg i.arg.(0)}, {emit_reg i.arg.(1)}\n`;
        `	cset	{emit_reg i.res.(0)}, {emit_string (name_for_comparison cmp)}\n`
    | Lop(Floatop(Float64, Icompf cmp)) ->
        let comp = name_for_float_comparison cmp in
        `	fcmp	{emit_reg i.arg.(0)}, {emit_reg i.arg.(1)}\n`;
        `	cset	{emit_reg i.res.(0)}, {emit_string comp}\n`
    | Lop(Floatop(Float32, Icompf _)) ->
        (* CR mslater: (float32) arm64 *)
        Misc.fatal_error "float32 is not supported on this architecture"
    | Lop(Intop_imm(Icomp cmp, n)) ->
        emit_cmpimm i.arg.(0) n;
        `	cset	{emit_reg i.res.(0)}, {emit_string (name_for_comparison cmp)}\n`
    | Lop(Intop Imod) ->
        `	sdiv	{emit_reg reg_tmp1}, {emit_reg i.arg.(0)}, {emit_reg i.arg.(1)}\n`;
        `	msub	{emit_reg i.res.(0)}, {emit_reg reg_tmp1}, {emit_reg i.arg.(1)}, {emit_reg i.arg.(0)}\n`
    | Lop(Intop (Imulh { signed = true })) ->
        `	smulh	{emit_reg i.res.(0)}, {emit_reg i.arg.(0)}, {emit_reg i.arg.(1)}\n`
    | Lop(Intop (Imulh { signed = false })) ->
        `	umulh	{emit_reg i.res.(0)}, {emit_reg i.arg.(0)}, {emit_reg i.arg.(1)}\n`
<<<<<<< HEAD
    | Lop(Intop (Iclz _)) ->
        ` clz {emit_reg i.res.(0)}, {emit_reg i.arg.(0)}\n`
    | Lop(Intop (Ictz _)) ->
        (* `ctz Rd, Rn` is optionally supported from Armv8.7, but rbit and clz
           are supported in all ARMv8 CPUs. *)
        ` rbit {emit_reg i.res.(0)}, {emit_reg i.arg.(0)}\n`;
        ` clz  {emit_reg i.res.(0)}, {emit_reg i.res.(0)}\n`
=======
    | Lop(Intop (Iclz _ as op)) ->
        let instr = name_for_int_operation op in
        `	{emit_string instr}	{emit_reg i.res.(0)}, {emit_reg i.arg.(0)}\n`
>>>>>>> 3849aa56
    | Lop(Intop op) ->
        let instr = name_for_int_operation op in
        `	{emit_string instr}	{emit_reg i.res.(0)}, {emit_reg i.arg.(0)}, {emit_reg i.arg.(1)}\n`
    | Lop(Intop_imm(op, n)) ->
        let instr = name_for_int_operation op in
        `	{emit_string instr}	{emit_reg i.res.(0)}, {emit_reg i.arg.(0)}, #{emit_int n}\n`
    | Lop(Floatop (Float64, (Iabsf | Inegf)) | Specific Isqrtf as op) ->
        let instr = (match op with
                     | Floatop (Float64, Iabsf) -> "fabs"
                     | Floatop (Float64, Inegf) -> "fneg"
                     | Specific Isqrtf          -> "fsqrt"
                     | _                        -> assert false) in
        `	{emit_string instr}	{emit_reg i.res.(0)}, {emit_reg i.arg.(0)}\n`
    | Lop(Floatop (Float32, (Iabsf | Inegf))) ->
        (* CR mslater: (float32) arm64 *)
        Misc.fatal_error "float32 is not supported on this architecture"
    | Lop(Reinterpret_cast (Int_of_value | Value_of_int)) ->
        let src = i.arg.(0) and dst = i.res.(0) in
        if src.loc <> dst.loc then begin
          match (src, dst) with
          | {loc = Reg _}, {loc = Reg _} ->
              `	mov	{emit_reg dst}, {emit_reg src}\n`
          | {loc = Reg _}, {loc = Stack _} ->
              `	str	{emit_reg src}, {emit_stack dst}\n`
          | {loc = Stack _}, {loc = Reg _} ->
              `	ldr	{emit_reg dst}, {emit_stack src}\n`
          | _ ->
              assert false
        end
    | Lop(Floatop (Float64, (Iaddf | Isubf | Imulf | Idivf)) | Specific Inegmulf as op) ->
        let instr = (match op with
                     | Floatop (Float64, Iaddf) -> "fadd"
                     | Floatop (Float64, Isubf) -> "fsub"
                     | Floatop (Float64, Imulf) -> "fmul"
                     | Floatop (Float64, Idivf) -> "fdiv"
                     | Specific Inegmulf        -> "fnmul"
                     | _                        -> assert false) in
        `	{emit_string instr}	{emit_reg i.res.(0)}, {emit_reg i.arg.(0)}, {emit_reg i.arg.(1)}\n`
    | Lop(Floatop (Float32, (Iaddf | Isubf | Imulf | Idivf))) ->
        (* CR mslater: (float32) arm64 *)
        Misc.fatal_error "float32 is not supported on this architecture"
    | Lop(Specific(Imuladdf | Inegmuladdf | Imulsubf | Inegmulsubf as op)) ->
        let instr = (match op with
                     | Imuladdf    -> "fmadd"
                     | Inegmuladdf -> "fnmadd"
                     | Imulsubf    -> "fmsub"
                     | Inegmulsubf -> "fnmsub"
                     | _ -> assert false) in
        `	{emit_string instr}	{emit_reg i.res.(0)}, {emit_reg i.arg.(1)}, {emit_reg i.arg.(2)}, {emit_reg i.arg.(0)}\n`
    | Lop(Opaque) ->
        assert (i.arg.(0).loc = i.res.(0).loc)
    | Lop(Specific(Ishiftarith(op, shift))) ->
        let instr = (match op with
                       Ishiftadd    -> "add"
                     | Ishiftsub    -> "sub") in
        `	{emit_string instr}	{emit_reg i.res.(0)}, {emit_reg i.arg.(0)}, {emit_reg i.arg.(1)}`;
        if shift >= 0
        then `, lsl #{emit_int shift}\n`
        else `, asr #{emit_int (-shift)}\n`
    | Lop(Specific(Imuladd | Imulsub as op)) ->
        let instr = (match op with
                       Imuladd -> "madd"
                     | Imulsub -> "msub"
                     | _ -> assert false) in
        `	{emit_string instr}	{emit_reg i.res.(0)}, {emit_reg i.arg.(0)}, {emit_reg i.arg.(1)}, {emit_reg i.arg.(2)}\n`
    | Lop(Specific(Ibswap { bitwidth })) ->
        begin match bitwidth with
        | Sixteen ->
            `	rev16	{emit_wreg i.res.(0)}, {emit_wreg i.arg.(0)}\n`;
            `	ubfm	{emit_reg i.res.(0)}, {emit_reg i.res.(0)}, #0, #15\n`
        | Thirtytwo ->
            `	rev	{emit_wreg i.res.(0)}, {emit_wreg i.arg.(0)}\n`
        | Sixtyfour ->
            `	rev	{emit_reg i.res.(0)}, {emit_reg i.arg.(0)}\n`
        end
    | Lop(Specific(Isignext size)) ->
        `	sbfm	{emit_reg i.res.(0)}, {emit_reg i.arg.(0)}, #0, #{emit_int (size - 1)}\n`
    | Lop (Name_for_debugger _) -> ()
    | Lcall_op (Lprobe _) | Lop (Probe_is_enabled _) ->
      fatal_error ("Probes not supported.")
    | Lop(Dls_get) ->
      if Config.runtime5 then
        let offset = Domainstate.(idx_of_field Domain_dls_root) * 8 in
        `	ldr	{emit_reg i.res.(0)}, [{emit_reg reg_domain_state_ptr}, {emit_int offset}]\n`
      else Misc.fatal_error "Dls is not supported in runtime4."
    | Lop (Csel tst) ->
      let len = Array.length i.arg in
      let ifso = i.arg.(len - 2) in
      let ifnot = i.arg.(len - 1) in
      if Reg.same_loc ifso ifnot then
        move ifso i.res.(0)
      else
        begin match tst with
        | Itruetest ->
            `	cmp	{emit_reg i.arg.(0)}, #0\n`;
            `	csel	{emit_reg i.res.(0)}, {emit_reg i.arg.(1)}, {emit_reg i.arg.(2)}, ne\n`
        | Ifalsetest ->
            `	cmp	{emit_reg i.arg.(0)}, #0\n`;
            `	csel	{emit_reg i.res.(0)}, {emit_reg i.arg.(1)}, {emit_reg i.arg.(2)}, eq\n`
        | Iinttest cmp ->
            let comp = name_for_comparison cmp in
            `	cmp	{emit_reg i.arg.(0)}, {emit_reg i.arg.(1)}\n`;
            `	csel	{emit_reg i.res.(0)}, {emit_reg i.arg.(2)}, {emit_reg i.arg.(3)}, {emit_string comp}\n`
        | Iinttest_imm(cmp, n) ->
            let comp = name_for_comparison cmp in
            emit_cmpimm i.arg.(0) n;
            `	csel	{emit_reg i.res.(0)}, {emit_reg i.arg.(1)}, {emit_reg i.arg.(2)}, {emit_string comp}\n`
        | Ifloattest (Float32, _cmp) ->
            (* CR mslater: (float32) arm64 *)
            Misc.fatal_error "float32 is not supported on this architecture"
        | Ifloattest (Float64, cmp) ->
            let comp = name_for_float_comparison cmp in
            `	fcmp	{emit_reg i.arg.(0)}, {emit_reg i.arg.(1)}\n`;
            `	csel	{emit_reg i.res.(0)}, {emit_reg i.arg.(2)}, {emit_reg i.arg.(3)}, {emit_string comp}\n`
        | Ioddtest ->
            `	tst	{emit_reg i.arg.(0)}, #1\n`;
            `	csel	{emit_reg i.res.(0)}, {emit_reg i.arg.(1)}, {emit_reg i.arg.(2)}, ne\n`
        | Ieventest ->
            `	tst	{emit_reg i.arg.(0)}, #1\n`;
            `	csel	{emit_reg i.res.(0)}, {emit_reg i.arg.(1)}, {emit_reg i.arg.(2)}, eq\n`
        end
    | Lreloadretaddr ->
        ()
    | Lreturn ->
        output_epilogue (fun () -> `	ret\n`)
    | Llabel { label = lbl; _ } ->
        `{emit_label lbl}:\n`
    | Lbranch lbl ->
        `	b	{emit_label lbl}\n`
    | Lcondbranch(tst, lbl) ->
        begin match tst with
        | Itruetest ->
            `	cbnz	{emit_reg i.arg.(0)}, {emit_label lbl}\n`
        | Ifalsetest ->
            `	cbz	{emit_reg i.arg.(0)}, {emit_label lbl}\n`
        | Iinttest cmp ->
            `	cmp	{emit_reg i.arg.(0)}, {emit_reg i.arg.(1)}\n`;
            let comp = name_for_comparison cmp in
            `	b.{emit_string comp}	{emit_label lbl}\n`
        | Iinttest_imm(cmp, n) ->
            emit_cmpimm i.arg.(0) n;
            let comp = name_for_comparison cmp in
            `	b.{emit_string comp}	{emit_label lbl}\n`
        | Ifloattest (Float32, _cmp) ->
            (* CR mslater: (float32) arm64 *)
            Misc.fatal_error "float32 is not supported on this architecture"
        | Ifloattest (Float64, cmp) ->
            let comp = name_for_float_comparison cmp in
            `	fcmp	{emit_reg i.arg.(0)}, {emit_reg i.arg.(1)}\n`;
            `	b.{emit_string comp}	{emit_label lbl}\n`
        | Ioddtest ->
            `	tbnz	{emit_reg i.arg.(0)}, #0, {emit_label lbl}\n`
        | Ieventest ->
            `	tbz	{emit_reg i.arg.(0)}, #0, {emit_label lbl}\n`
        end
    | Lcondbranch3(lbl0, lbl1, lbl2) ->
        `	cmp	{emit_reg i.arg.(0)}, #1\n`;
        begin match lbl0 with
          None -> ()
        | Some lbl -> `	b.lt	{emit_label lbl}\n`
        end;
        begin match lbl1 with
          None -> ()
        | Some lbl -> `	b.eq	{emit_label lbl}\n`
        end;
        begin match lbl2 with
          None -> ()
        | Some lbl -> `	b.gt	{emit_label lbl}\n`
        end
    | Lswitch jumptbl ->
        let lbltbl = new_label() in
        `	adr	{emit_reg reg_tmp1}, {emit_label lbltbl}\n`;
        `	add	{emit_reg reg_tmp1}, {emit_reg reg_tmp1}, {emit_reg i.arg.(0)}, lsl #2\n`;
        `	br	{emit_reg reg_tmp1}\n`;
        `{emit_label lbltbl}:`;
        for j = 0 to Array.length jumptbl - 1 do
            `	b	{emit_label jumptbl.(j)}\n`
        done
(* Alternative:
        let lbltbl = new_label() in
        `	adr	{emit_reg reg_tmp1}, {emit_label lbltbl}\n`;
        `	ldr	{emit_wreg reg_tmp2}, [{emit_reg reg_tmp1}, {emit_reg i.arg.(0)}, lsl #2]\n`;
        `	add	{emit_reg reg_tmp1}, {emit_wreg reg_tmp2}, sxtb\n`;
        `	br	{emit_reg reg_tmp1}\n`;
        `{emit_label lbltbl}:\n`;
        for j = 0 to Array.length jumptbl - 1 do
            `	.word	{emit_label jumptbl.(j)} - {emit_label lbltbl}\n`
        done
*)
    | Lentertrap ->
        ()
    | Ladjust_stack_offset { delta_bytes } ->
        cfi_adjust_cfa_offset delta_bytes;
        stack_offset := !stack_offset + delta_bytes
    | Lpushtrap { lbl_handler; } ->
        `	adr	{emit_reg reg_tmp1}, {emit_label lbl_handler}\n`;
        stack_offset := !stack_offset + 16;
        `	stp	{emit_reg reg_trap_ptr}, {emit_reg reg_tmp1}, [sp, -16]!\n`;
        cfi_adjust_cfa_offset 16;
        `	mov	{emit_reg reg_trap_ptr}, sp\n`
    | Lpoptrap ->
        `	ldr	{emit_reg reg_trap_ptr}, [sp], 16\n`;
        cfi_adjust_cfa_offset (-16);
        stack_offset := !stack_offset - 16
    | Lraise k ->
        begin match k with
        | Lambda.Raise_regular ->
          `	bl	{emit_symbol "caml_raise_exn"}\n`;
          `{record_frame Reg.Set.empty (Dbg_raise i.dbg)}\n`
        | Lambda.Raise_reraise ->
          if Config.runtime5 then
            `	bl	{emit_symbol "caml_reraise_exn"}\n`
          else
            `	bl	{emit_symbol "caml_raise_exn"}\n`;
          `{record_frame Reg.Set.empty (Dbg_raise i.dbg)}\n`
        | Lambda.Raise_notrace ->
          `	mov	sp, {emit_reg reg_trap_ptr}\n`;
          `	ldp	{emit_reg reg_trap_ptr}, {emit_reg reg_tmp1}, [sp], 16\n`;
          `	br	{emit_reg reg_tmp1}\n`
      end
    | Lstackcheck { max_frame_size_bytes; } ->
      let overflow = new_label () and ret = new_label () in
      let threshold_offset =
        Domainstate.stack_ctx_words * 8 + Stack_check.stack_threshold_size
      in
      let f = max_frame_size_bytes + threshold_offset in
      let offset = Domainstate.(idx_of_field Domain_current_stack) * 8 in
      `	ldr	{emit_reg reg_tmp1}, [{emit_reg reg_domain_state_ptr}, #{emit_int offset}]\n`;
      emit_addimm reg_tmp1 reg_tmp1 f;
      `	cmp	sp, {emit_reg reg_tmp1}\n`;
      `	bcc	{emit_label overflow}\n`;
      `{emit_label ret}:`;
      stack_realloc := Some {
        sc_label = overflow;
        sc_return = ret;
        sc_max_frame_size_in_bytes = max_frame_size_bytes;
      }

let emit_instr i =
  try emit_instr i
  with exn -> (
    Format.eprintf "Exception whilst emitting instruction:@ %a\n"
      Printlinear.instr i;
    raise exn
  )

(* Emission of an instruction sequence *)

let rec emit_all i =
  if i.desc = Lend then () else (emit_instr i; emit_all i.next)

(* Emission of a function declaration *)

let fundecl fundecl =
  let fun_end_label, fundecl =
    match Emitaux.Dwarf_helpers.record_dwarf_for_fundecl fundecl with
    | None -> None, fundecl
    | Some { fun_end_label; fundecl } -> Some fun_end_label, fundecl
  in
  function_name := fundecl.fun_name;
  fastcode_flag := fundecl.fun_fast;
  tailrec_entry_point := fundecl.fun_tailrec_entry_point_label;
  float_literals := [];
  stack_offset := 0;
  call_gc_sites := [];
  local_realloc_sites := [];
  clear_stack_realloc ();
  for i = 0 to Proc.num_stack_slot_classes - 1 do
    num_stack_slots.(i) <- fundecl.fun_num_stack_slots.(i);
  done;
  prologue_required := fundecl.fun_prologue_required;
  contains_calls := fundecl.fun_contains_calls;
  emit_named_text_section !function_name;
  `	.align	3\n`;
  `	.globl	{emit_symbol fundecl.fun_name}\n`;
  emit_symbol_type emit_symbol fundecl.fun_name "function";
  `{emit_symbol fundecl.fun_name}:\n`;
  emit_debug_info fundecl.fun_dbg;
  cfi_startproc();
  let num_call_gc = num_call_gc_points fundecl.fun_body in
  let max_out_of_line_code_offset = max_out_of_line_code_offset ~num_call_gc in
  BR.relax fundecl.fun_body ~max_out_of_line_code_offset;

  emit_all fundecl.fun_body;
  List.iter emit_call_gc !call_gc_sites;
  List.iter emit_local_realloc !local_realloc_sites;
  emit_stack_realloc ();
  assert (List.length !call_gc_sites = num_call_gc);
  (match fun_end_label with
   | None -> ()
   | Some fun_end_label -> `{emit_label fun_end_label}:\n`);

  cfi_endproc();
  emit_symbol_type emit_symbol fundecl.fun_name "function";
  emit_symbol_size fundecl.fun_name;
  emit_literals()

(* Emission of data *)

let emit_item = function
  | Cdefine_symbol s ->
    if !Clflags.dlcode || s.sym_global = Cmm.Global then begin
      (* GOT relocations against non-global symbols don't seem to work
         properly: GOT entries are not created for the symbols and the
         relocations evaluate to random other GOT entries.  For the moment
         force all symbols to be global. *)
      `	.globl	{emit_symbol s.sym_name}\n`;
    end;
    `{emit_symbol s.sym_name}:\n`
  | Cint8 n -> `	.byte	{emit_int n}\n`
  | Cint16 n -> `	.short	{emit_int n}\n`
  | Cint32 n -> `	.long	{emit_nativeint n}\n`
  | Cint n -> `	.quad	{emit_nativeint n}\n`
  | Csingle f -> emit_float32_directive ".long" (Int32.bits_of_float f)
  | Cdouble f -> emit_float64_directive ".quad" (Int64.bits_of_float f)
  | Cvec128 _ ->
    (* CR mslater: (SIMD) arm64 *)
    Misc.fatal_error "SIMD is not supported on this architecture"
  | Csymbol_address s -> `	.quad	{emit_symbol s.sym_name}\n`
  | Csymbol_offset (s, o) -> `	.quad	{emit_symbol s.sym_name}+{emit_int o}\n`
  | Cstring s -> emit_string_directive "	.ascii  " s
  | Cskip n -> if n > 0 then `	.space	{emit_int n}\n`
  | Calign n -> `	.align	{emit_int(Misc.log2 n)}\n`

let data l =
  `	.data\n`;
  `	.align  3\n`;
  List.iter emit_item l

let emit_line str = emit_string (str ^ "\n")

let file_emitter ~file_num ~file_name =
  emit_line (Printf.sprintf ".file %d %S" file_num file_name)

let build_asm_directives () : (module Asm_targets.Asm_directives_intf.S) = (
  module Asm_targets.Asm_directives.Make(struct
    let emit_line = emit_line

    let get_file_num file_name =
      Emitaux.get_file_num ~file_emitter file_name

    let debugging_comments_in_asm_files =
      !Flambda_backend_flags.dasm_comments

    module D = struct
      type constant =
        | Int64 of Int64.t
        | Label of string
        | Add of constant * constant
        | Sub of constant * constant

      let rec string_of_constant const =
        match const with
        | Int64 n -> Int64.to_string n
        | Label s -> s
        | Add (c1, c2) ->
          Printf.sprintf "(%s + %s)"
            (string_of_constant c1) (string_of_constant c2)
        | Sub (c1, c2) ->
          Printf.sprintf "(%s - %s)"
            (string_of_constant c1) (string_of_constant c2)

      let const_int64 num = Int64 num
      let const_label str = Label str
      let const_add c1 c2 = Add (c1, c2)
      let const_sub c1 c2 = Sub (c1, c2)

      type data_type =
        | NONE
        | DWORD
        | QWORD
        | VEC128

      let file = file_emitter

      let loc ~file_num ~line ~col ?discriminator () =
        ignore discriminator;
        emit_line (Printf.sprintf ".loc %d %d %d" file_num line col)

      let comment str =
        emit_line (Printf.sprintf "; %s" str)

      let label ?data_type str =
        let _ = data_type in
        emit_line (Printf.sprintf "%s:" str)

      let section ?delayed:_ name flags args =
        match name, flags, args with
        | [".data" ], _, _ -> emit_line "\t.data"
        | [".text" ], _, _ -> emit_line "\t.text"
        | name, flags, args ->
          emit_string (Printf.sprintf "\t.section %s"
            (String.concat "," name));
          begin match flags with
          | None -> ()
          | Some flags -> emit_string (Printf.sprintf ",%S" flags)
          end;
          begin match args with
          | [] -> ()
          | _ ->
            emit_string (Printf.sprintf ",%s" (String.concat "," args))
          end;
          emit_string "\n"

      let text () = emit_line "\t.text"

      let new_line () = emit_line ""

      let global sym = emit_line (Printf.sprintf "\t.globl %s" sym)

      let protected sym =
        if not macosx then emit_line (Printf.sprintf "\t.protected %s" sym)

      let type_ sym typ_ = emit_line (Printf.sprintf "\t.type %s,%s" sym typ_)

      let byte const =
        emit_line
          (Printf.sprintf "\t.byte %s" (string_of_constant const))

      let word const =
        emit_line
          (Printf.sprintf "\t.short %s" (string_of_constant const))

      let long const =
        emit_line
          (Printf.sprintf "\t.long %s" (string_of_constant const))

      let qword const =
        emit_line
          (Printf.sprintf "\t.quad %s" (string_of_constant const))

      let bytes str =
        emit_line (Printf.sprintf "\t.ascii %S" str)

      let uleb128 const =
        emit_line
          (Printf.sprintf "\t.uleb128 %s" (string_of_constant const))

      let sleb128 const =
        emit_line
          (Printf.sprintf "\t.sleb128 %s" (string_of_constant const))

      let direct_assignment var const =
        emit_line
          (Printf.sprintf "\t.set %s,%s" var (string_of_constant const))
    end
  end)
)

(* Beginning / end of an assembly file *)

let begin_assembly _unix =
  reset_debug_info();
  `	.file	\"\"\n`;  (* PR#7037 *)
  let lbl_begin = Cmm_helpers.make_symbol "data_begin" in
  `	.data\n`;
  `	.globl	{emit_symbol lbl_begin}\n`;
  `{emit_symbol lbl_begin}:\n`;
  let lbl_begin = Cmm_helpers.make_symbol "code_begin" in
  emit_named_text_section lbl_begin;
  `	.globl	{emit_symbol lbl_begin}\n`;
  `{emit_symbol lbl_begin}:\n`;
  (* we need to pad here to avoid collision for the unwind test between
     the code_begin symbol and the first function. (See also #4690)
     Alignment is needed to avoid linker warnings for
     shared_startup__code_{begin,end} (e.g. tests/lib-dynlink-pr4839).
   *)
  if macosx then begin
    `	nop\n`;
    `	.align	3\n`
  end;
  let lbl_end = Cmm_helpers.make_symbol "code_end" in
  Emitaux.Dwarf_helpers.begin_dwarf ~build_asm_directives
    ~code_begin:lbl_begin ~code_end:lbl_end
    ~file_emitter

let end_assembly () =
  let lbl_end = Cmm_helpers.make_symbol "code_end" in
  emit_named_text_section lbl_end;
  `	.globl	{emit_symbol lbl_end}\n`;
  `{emit_symbol lbl_end}:\n`;
  let lbl_end = Cmm_helpers.make_symbol "data_end" in
  `	.data\n`;
  `	.quad	0\n`;  (* PR#6329 *)
  `	.globl	{emit_symbol lbl_end}\n`;
  `{emit_symbol lbl_end}:\n`;
  `	.quad	0\n`;
  `	.align	3\n`;  (* #7887 *)
  let lbl = Cmm_helpers.make_symbol "frametable" in
  `	.globl	{emit_symbol lbl}\n`;
  `{emit_symbol lbl}:\n`;
  emit_frames
    { efa_code_label = (fun lbl ->
                       emit_symbol_type emit_label lbl "function";
                       `	.quad	{emit_label lbl}\n`);
      efa_data_label = (fun lbl ->
                       emit_symbol_type emit_label lbl "object";
                       `	.quad	{emit_label lbl}\n`);
      efa_8 = (fun n -> `	.byte	{emit_int n}\n`);
      efa_16 = (fun n -> `	.short	{emit_int n}\n`);
      efa_32 = (fun n -> `	.long	{emit_int32 n}\n`);
      efa_word = (fun n -> `	.quad	{emit_int n}\n`);
      efa_align = (fun n -> `	.align	{emit_int(Misc.log2 n)}\n`);
      efa_label_rel = (fun lbl ofs ->
                           `	.long	{emit_label lbl} - . + {emit_int32 ofs}\n`);
      efa_def_label = (fun lbl -> `{emit_label lbl}:\n`);
      efa_string = (fun s -> emit_string_directive "	.asciz	" s) };
  emit_symbol_type emit_symbol lbl "object";
  emit_symbol_size lbl;
  if not !Flambda_backend_flags.internal_assembler then
    Emitaux.Dwarf_helpers.emit_dwarf ();
  begin match Config.system with
  | "linux" ->
      (* Mark stack as non-executable *)
      `	.section	.note.GNU-stack,\"\",%progbits\n`
  | _ -> ()
  end<|MERGE_RESOLUTION|>--- conflicted
+++ resolved
@@ -1007,19 +1007,14 @@
         `	smulh	{emit_reg i.res.(0)}, {emit_reg i.arg.(0)}, {emit_reg i.arg.(1)}\n`
     | Lop(Intop (Imulh { signed = false })) ->
         `	umulh	{emit_reg i.res.(0)}, {emit_reg i.arg.(0)}, {emit_reg i.arg.(1)}\n`
-<<<<<<< HEAD
-    | Lop(Intop (Iclz _)) ->
-        ` clz {emit_reg i.res.(0)}, {emit_reg i.arg.(0)}\n`
     | Lop(Intop (Ictz _)) ->
         (* `ctz Rd, Rn` is optionally supported from Armv8.7, but rbit and clz
            are supported in all ARMv8 CPUs. *)
         ` rbit {emit_reg i.res.(0)}, {emit_reg i.arg.(0)}\n`;
         ` clz  {emit_reg i.res.(0)}, {emit_reg i.res.(0)}\n`
-=======
     | Lop(Intop (Iclz _ as op)) ->
         let instr = name_for_int_operation op in
         `	{emit_string instr}	{emit_reg i.res.(0)}, {emit_reg i.arg.(0)}\n`
->>>>>>> 3849aa56
     | Lop(Intop op) ->
         let instr = name_for_int_operation op in
         `	{emit_string instr}	{emit_reg i.res.(0)}, {emit_reg i.arg.(0)}, {emit_reg i.arg.(1)}\n`
