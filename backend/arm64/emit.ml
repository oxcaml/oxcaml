(**************************************************************************)
(*                                                                        *)
(*                                 OCaml                                  *)
(*                                                                        *)
(*             Xavier Leroy, projet Gallium, INRIA Rocquencourt           *)
(*                 Benedikt Meurer, University of Siegen                  *)
(*                                                                        *)
(*   Copyright 2013 Institut National de Recherche en Informatique et     *)
(*     en Automatique.                                                    *)
(*   Copyright 2012 Benedikt Meurer.                                      *)
(*                                                                        *)
(*   All rights reserved.  This file is distributed under the terms of    *)
(*   the GNU Lesser General Public License version 2.1, with the          *)
(*   special exception on linking described in the file LICENSE.          *)
(*                                                                        *)
(**************************************************************************)
[@@@ocaml.warning "+a-40-41-42"]
(* Emission of ARM assembly code, 64-bit mode *)

(* Correctness: carefully consider any use of [Config], [Clflags],
   [Flambda_backend_flags] and shared variables. For details, see
   [asmgen.mli]. *)

(* CR-soon mshinwell/mslater: needs updating for locals + effects *)

open Misc
open Arch
open Proc
open Reg
open! Operation
open Linear
open Emitaux
module I = Arm64_ast.Instruction_name
open! Int_replace_polymorphic_compare

(* Tradeoff between code size and code speed *)

let fastcode_flag = ref true

(* Names for special regs *)

let reg_domain_state_ptr = phys_reg Int 25 (* x28 *)

let reg_trap_ptr = phys_reg Int 23 (* x26 *)

let reg_alloc_ptr = phys_reg Int 24 (* x27 *)

let reg_tmp1 = phys_reg Int 26 (* x16 *)

let reg_x8 = phys_reg Int 8 (* x8 *)

let reg_stack_arg_begin = phys_reg Int 17 (* x20 *)

let reg_stack_arg_end = phys_reg Int 18 (* x21 *)

(* Output a label *)

let label_prefix = if macosx then "L" else ".L"

let femit_label out lbl =
  femit_string out label_prefix;
  femit_string out (Label.to_string lbl)

(* Symbols *)

(* CR sdolan: Support local symbol definitions & references on arm64 *)

let femit_symbol out s =
  if macosx then femit_string out "_";
  Emitaux.femit_symbol out s

(* Object types *)

let emit_symbol_type emit_lbl_or_sym lbl_or_sym ty =
  if not macosx
  then
    emit_printf "\t.type\t%a, %%%a\n" emit_lbl_or_sym lbl_or_sym femit_string ty

let emit_symbol_size sym =
  if not macosx
  then emit_printf "\t.size\t%a, .-%a\n" femit_symbol sym femit_symbol sym

(* Likewise, but with the 32-bit name of the register *)

(* Layout of the stack frame *)

let stack_offset = ref 0

let num_stack_slots = Stack_class.Tbl.make 0

let prologue_required = ref false

let contains_calls = ref false

let initial_stack_offset () =
  Proc.initial_stack_offset ~contains_calls:!contains_calls ~num_stack_slots

let frame_size () =
  Proc.frame_size ~stack_offset:!stack_offset ~contains_calls:!contains_calls
    ~num_stack_slots

let slot_offset loc stack_class =
  let offset =
    Proc.slot_offset loc ~stack_class ~stack_offset:!stack_offset
      ~fun_contains_calls:!contains_calls ~fun_num_stack_slots:num_stack_slots
  in
  match offset with
  | Bytes_relative_to_stack_pointer n -> n
  | Bytes_relative_to_domainstate_pointer _ ->
    Misc.fatal_errorf "Not a stack slot"

(* Output an addressing mode *)

<<<<<<< HEAD
let femit_symbol_offset out (s, ofs) =
  femit_symbol out s;
  if ofs > 0 then Printf.fprintf out "+%a" femit_int ofs
  else if ofs < 0 then Printf.fprintf out "-%a" femit_int (-ofs)
  else ()



let femit_addressing out (addr, r) =
  match addr with
  | Iindexed ofs ->
      Printf.fprintf out "[%a, #%a]" femit_reg r femit_int ofs
  | Ibased(s, ofs) ->
      assert (not !Clflags.dlcode);  (* see selection.ml *)
      Printf.fprintf out "[%a, #:lo12:%a]" femit_reg r femit_symbol_offset (s, ofs)



(* Record live pointers at call points *)

let record_frame_label live dbg =
  let lbl = Cmm.new_label () in
  let live_offset = ref [] in
  Reg.Set.iter
    (function
      | {typ = Val; loc = Reg r} ->
          live_offset := ((r lsl 1) + 1) :: !live_offset
      | {typ = Val; loc = Stack s} as reg ->
          live_offset := slot_offset s (stack_slot_class reg.typ) :: !live_offset
      | {typ = Addr} as r ->
          Misc.fatal_error ("bad GC root " ^ Reg.print r)
      | { typ = Valx2; } as r ->
          (* CR mslater: (SIMD) arm64 *)
          Misc.fatal_error ("Unexpected Valx2 type of reg " ^ Reg.print r)
      | { typ = Val; loc = Unknown ; } as r ->
          Misc.fatal_error ("Unknown location " ^ Reg.print r)
      | { typ = Int | Float | Float32 | Vec128; _ } -> ())
    live;
  record_frame_descr ~label:lbl ~frame_size:(frame_size())
    ~live_offset:!live_offset dbg;
  lbl
=======
module DSL : sig
  val check_reg : Cmm.machtype_component -> Reg.t -> unit
>>>>>>> 6e7e1fe9

  val mem : base:Arm64_ast.Reg.t -> Arm64_ast.Operand.t

  val mem_pre : base:Arm64_ast.Reg.t -> offset:int -> Arm64_ast.Operand.t

  val mem_post : base:Arm64_ast.Reg.t -> offset:int -> Arm64_ast.Operand.t

  val cond : Arm64_ast.Instruction_name.Cond.t -> Arm64_ast.Operand.t

  val float_cond :
    Arm64_ast.Instruction_name.Float_cond.t -> Arm64_ast.Operand.t

  val emit_reg : Reg.t -> Arm64_ast.Operand.t

  val emit_reg_d : Reg.t -> Arm64_ast.Operand.t

  val emit_reg_s : Reg.t -> Arm64_ast.Operand.t

  val emit_reg_w : Reg.t -> Arm64_ast.Operand.t

  val emit_reg_v2d : Reg.t -> Arm64_ast.Operand.t

  val imm : int -> Arm64_ast.Operand.t

  val imm_float : float -> Arm64_ast.Operand.t

  val imm_nativeint : nativeint -> Arm64_ast.Operand.t

  (* some common registers *)
  val sp : Arm64_ast.Operand.t

  val xzr : Arm64_ast.Operand.t

  val wzr : Arm64_ast.Operand.t

  val reg_x_30 : Arm64_ast.Operand.t

  val reg_x_29 : Arm64_ast.Operand.t

  val reg_s_7 : Arm64_ast.Operand.t

  (* translate registers before producing the operand *)
  val emit_mem : Reg.t -> Arm64_ast.Operand.t

  val emit_mem_offset : Reg.t -> int -> Arm64_ast.Operand.t [@@warning "-32"]

  val emit_mem_pre : Reg.t -> int -> Arm64_ast.Operand.t [@@warning "-32"]

  val emit_mem_post : Reg.t -> int -> Arm64_ast.Operand.t [@@warning "-32"]

  val emit_mem_sp_offset : int -> Arm64_ast.Operand.t

  val emit_addressing : addressing_mode -> Reg.t -> Arm64_ast.Operand.t

  val emit_mem_symbol :
    ?offset:int ->
    ?reloc:Arm64_ast.Symbol.reloc_directive ->
    Reg.t ->
    string ->
    Arm64_ast.Operand.t

  val emit_mem_label :
    ?offset:int ->
    ?reloc:Arm64_ast.Symbol.reloc_directive ->
    Reg.t ->
    label ->
    Arm64_ast.Operand.t

  val emit_shift : Arm64_ast.Operand.Shift.Kind.t -> int -> Arm64_ast.Operand.t

  (* Output a stack reference *)
  val emit_stack : Reg.t -> Arm64_ast.Operand.t

  val emit_label :
    ?offset:int ->
    ?reloc:Arm64_ast.Symbol.reloc_directive ->
    label ->
    Arm64_ast.Operand.t

  val emit_symbol :
    ?offset:int ->
    ?reloc:Arm64_ast.Symbol.reloc_directive ->
    string ->
    Arm64_ast.Operand.t

  val emit_immediate_symbol :
    ?offset:int ->
    ?reloc:Arm64_ast.Symbol.reloc_directive ->
    string ->
    Arm64_ast.Operand.t

  val ins : I.t -> Arm64_ast.Operand.t array -> unit

  val labeled_ins : label -> I.t -> Arm64_ast.Operand.t array -> unit

  val simd_instr : Simd.operation -> Linear.instruction -> unit

  val simd_instr_size : Simd.operation -> int
end = struct
  include Arm64_ast.DSL

  let check_reg typ reg =
    (* same type and not on stack *)
    assert (Cmm.equal_machtype_component typ reg.typ);
    assert (Reg.is_reg reg);
    ()

  (* See [Proc.int_reg_name]. *)
  let[@ocamlformat "disable"] int_reg_name_to_arch_index =
  [| 0;  1;  2; 3; 4; 5; 6 ; 7;    (* 0 - 7 *)
     8; 9; 10; 11; 12; 13; 14; 15; (* 8 - 15 *)
     19; 20; 21; 22; 23; 24; 25;   (* 16 - 22 *)
     26; 27; 28;                   (* 23 - 25 *)
     16; 17; |]
  (* 26 - 27 *)

  let reg_name_to_arch_index reg_class name_index =
    match reg_class with
    | 0 (* general-purpose registers *) ->
      int_reg_name_to_arch_index.(name_index)
    | 1 (* neon registers *) -> name_index
    | _ -> assert false

  let reg_index reg =
    match reg with
    | { loc = Reg r; _ } ->
      let reg_class = Proc.register_class reg in
      let name_index = r - Proc.first_available_register.(reg_class) in
      reg_name_to_arch_index reg_class name_index
    | { loc = Stack _ | Unknown; _ } -> fatal_error "Emit.reg"

  let translate_reg reg =
    let index = reg_index reg in
    (* use machtype to select register name *)
    match reg.typ with
    | Val | Int | Addr -> Arm64_ast.Reg.reg_x index
    | Float -> Arm64_ast.Reg.reg_d index
    | Float32 -> Arm64_ast.Reg.reg_s index
    | Vec128 | Valx2 -> Arm64_ast.Reg.reg_q index

  let emit_reg_v2s reg = reg_v2s (reg_index reg)

  let emit_reg_v4s reg = reg_v4s (reg_index reg)

  let emit_reg_v2d reg = reg_v2d (reg_index reg)

  let emit_reg_w reg = reg_w (reg_index reg)

  let emit_reg_s reg = reg_s (reg_index reg)

  let emit_reg_d reg = reg_d (reg_index reg)

  let emit_reg reg =
    let index = reg_index reg in
    (* use machtype to select register name *)
    match reg.typ with
    | Val | Int | Addr -> reg_x index
    | Float -> reg_d index
    | Float32 -> reg_s index
    | Vec128 | Valx2 -> reg_q index

  let reg_x_30 = reg_x 30

  let reg_x_29 = reg_x 29

  let reg_s_7 = reg_s 7

  let convert_symbol_representation (s : string) =
    if macosx
    then "_" ^ Emitaux.symbol_to_string s
    else Emitaux.symbol_to_string s

  let convert_label_representation (lbl : label) =
    label_prefix ^ Label.to_string lbl

  let emit_label ?offset ?reloc (s : label) =
    let l = convert_label_representation s in
    symbol (Arm64_ast.Symbol.create ?offset ?reloc l)

  let emit_symbol ?offset ?reloc (s : string) =
    let sym = convert_symbol_representation s in
    symbol (Arm64_ast.Symbol.create ?offset ?reloc sym)

  let emit_immediate_symbol ?offset ?reloc (s : string) =
    let sym = convert_symbol_representation s in
    symbol (Arm64_ast.Symbol.create ?offset ?reloc sym)

  let emit_mem r = mem ~base:(translate_reg r)

  let emit_mem_offset r ofs = mem_offset ~base:(translate_reg r) ~offset:ofs

  let emit_mem_pre r ofs = mem_pre ~base:(translate_reg r) ~offset:ofs

  let emit_mem_post r ofs = mem_post ~base:(translate_reg r) ~offset:ofs

  let emit_mem_sp_offset ofs = mem_offset ~base:Arm64_ast.Reg.sp ~offset:ofs

  let emit_addressing addr r =
    match addr with
    | Iindexed ofs -> mem_offset ~base:(translate_reg r) ~offset:ofs
    | Ibased (s, ofs) ->
      assert (not !Clflags.dlcode);
      (* see selection.ml *)
      let sym =
        Arm64_ast.Symbol.create ~reloc:LOWER_TWELVE ~offset:ofs
          (convert_symbol_representation s)
      in
      mem_symbol ~base:(translate_reg r) ~symbol:sym

  let emit_mem_symbol ?offset ?reloc r s =
    let sym = convert_symbol_representation s in
    let base = translate_reg r in
    mem_symbol ~base ~symbol:(Arm64_ast.Symbol.create ?offset ?reloc sym)

  let emit_mem_label ?offset ?reloc r lbl =
    let sym = convert_label_representation lbl in
    let base = translate_reg r in
    mem_symbol ~base ~symbol:(Arm64_ast.Symbol.create ?offset ?reloc sym)

  let emit_stack (r : Reg.t) =
    match r.loc with
    | Stack (Domainstate n) ->
      let ofs = n + (Domainstate.(idx_of_field Domain_extra_params) * 8) in
      mem_offset ~base:(translate_reg reg_domain_state_ptr) ~offset:ofs
    | Stack ((Local _ | Incoming _ | Outgoing _) as s) ->
      let ofs = slot_offset s (Stack_class.of_machtype r.typ) in
      emit_mem_sp_offset ofs
    | Reg _ | Unknown -> fatal_error "Emit.emit_stack"

  let emit_shift kind amount = shift ~kind ~amount

  let check_instr (register_behavior : Simd_proc.register_behavior) i =
    (* Ensure that operation size and register size match. On arm64, operation
       size is encoded solely into the operands (unlike amd64 where the opcode
       itself usually indicates operation size). *)
    match register_behavior with
    | Rf32x2_Rf32x2_to_Rf32x2 ->
      (* float32x2 is represented as Float machtype *)
      check_reg Float i.arg.(0);
      check_reg Float i.arg.(1);
      check_reg Float i.res.(0)
    | Rf32x4_Rf32x4_to_Ri32x4 | Rf32x4_Rf32x4_to_Rf32x4
    | Rf64x2_Rf64x2_to_Rf64x2 | Ri64x2_Ri64x2_to_Ri64x2 ->
      check_reg Vec128 i.arg.(0);
      check_reg Vec128 i.arg.(1);
      check_reg Vec128 i.res.(0)
    | Ri32x4_to_Ri32x4 | Rf32x2_to_Rf64x2 | Rf32x4_to_Rf32x4 | Rf32x4_to_Ri32x4
    | Ri32x4_to_Rf32x4 ->
      check_reg Vec128 i.arg.(0);
      check_reg Vec128 i.res.(0)
    | Rf32_Rf32_to_Rf32 ->
      check_reg Float32 i.arg.(0);
      check_reg Float32 i.arg.(1);
      check_reg Float32 i.res.(0)
    | Rf64_Rf64_to_Rf64 ->
      check_reg Float i.arg.(0);
      check_reg Float i.arg.(1);
      check_reg Float i.res.(0)
    | Rf32_to_Rf32 ->
      check_reg Float32 i.arg.(0);
      check_reg Float32 i.res.(0)
    | Rf64_to_Rf64 ->
      check_reg Float i.arg.(0);
      check_reg Float i.res.(0)
    | Rf32_to_Ri64 ->
      check_reg Float32 i.arg.(0);
      check_reg Int i.res.(0)

  let src_operands ops =
    (* returns a copy of [ops] without the first operand, which is assumed to be
       the destination operand. *)
    Array.sub ops 1 (Array.length ops - 1)

  let emit_regs_binary i =
    [| emit_reg i.res.(0); emit_reg i.arg.(0); emit_reg i.arg.(1) |]

  let emit_regs_unary i = [| emit_reg i.res.(0); emit_reg i.arg.(0) |]

  let ins name ops = print_ins name ops |> Emitaux.emit_string

  let labeled_ins lbl name ops =
    Emitaux.emit_printf "%s:\n" (convert_label_representation lbl);
    print_ins name ops |> Emitaux.emit_string

  let ins_cond name cond ops =
    print_ins_cond name cond ops |> Emitaux.emit_string

  let emit_operands (register_behavior : Simd_proc.register_behavior) i =
    match register_behavior with
    | Rf32x2_Rf32x2_to_Rf32x2 ->
      (* Special case: f32 argument is represented by machtype Float (to avoid
         classifying it as a reinterpret cast), and uses vector f32x2 register
         in the instruction encoding. *)
      [| emit_reg_v2s i.res.(0);
         emit_reg_v2s i.arg.(0);
         emit_reg_v2s i.arg.(1)
      |]
    | Rf32x4_Rf32x4_to_Rf32x4 ->
      [| emit_reg_v4s i.res.(0);
         emit_reg_v4s i.arg.(0);
         emit_reg_v4s i.arg.(1)
      |]
    | Ri64x2_Ri64x2_to_Ri64x2 | Rf64x2_Rf64x2_to_Rf64x2 ->
      [| emit_reg_v2d i.res.(0);
         emit_reg_v2d i.arg.(0);
         emit_reg_v2d i.arg.(1)
      |]
    | Rf32x4_Rf32x4_to_Ri32x4 ->
      [| emit_reg_v4s i.res.(0);
         emit_reg_v4s i.arg.(0);
         emit_reg_v4s i.arg.(1)
      |]
    | Ri32x4_to_Ri32x4 | Rf32x4_to_Rf32x4 | Rf32x4_to_Ri32x4 | Ri32x4_to_Rf32x4
      ->
      [| emit_reg_v4s i.res.(0); emit_reg_v4s i.arg.(0) |]
    | Rf32x2_to_Rf64x2 -> [| emit_reg_v2d i.res.(0); emit_reg_v2s i.arg.(0) |]
    | Rf32_Rf32_to_Rf32 | Rf64_Rf64_to_Rf64 -> emit_regs_binary i
    | Rf64_to_Rf64 | Rf32_to_Rf32 | Rf32_to_Ri64 -> emit_regs_unary i

  let simd_instr_size (op : Simd.operation) =
    match op with
    | Min_scalar_f64 | Max_scalar_f64 -> 2
    | Min_scalar_f32 | Max_scalar_f32 -> 2
    | Round_f32 _ | Round_f64 _ | Round_f32x4 _ | Round_f32_i64 | Zip1_f32
    | Zip1q_f32 | Zip1q_f64 | Zip2q_f64 | Addq_f32 | Subq_f32 | Mulq_f32
    | Divq_f32 | Minq_f32 | Maxq_f32 | Recpeq_f32 | Sqrtq_f32 | Rsqrteq_f32
    | Cvtq_s32_of_f32 | Cvtq_f32_of_s32 | Cvt_f64_f32 | Paddq_f32 | Fmin_f32
    | Fmax_f32 | Addq_i64 | Subq_i64 | Cmp_f32 _ | Cmpz_s32 _ ->
      1

  let emit_rounding_mode (rm : Simd.Rounding_mode.t) : I.Rounding_mode.t =
    match rm with
    | Neg_inf -> I.Rounding_mode.M
    | Pos_inf -> I.Rounding_mode.P
    | Zero -> I.Rounding_mode.Z
    | Current -> I.Rounding_mode.X
    | Nearest -> I.Rounding_mode.N

  let emit_float_cond (cond : Simd.Float_cond.t) : I.Float_cond.t =
    match cond with
    | EQ -> EQ
    | GT -> GT
    | LE -> LE
    | GE -> GE
    | LT -> LT
    | NE -> NE
    | CC -> CC
    | CS -> CS
    | LS -> LS
    | HI -> HI

  let emit_cond (cond : Simd.Cond.t) : I.Cond.t =
    match cond with EQ -> EQ | GT -> GT | GE -> GE | LE -> LE | LT -> LT

  let simd_instr (op : Simd.operation) i =
    let b = Simd_proc.register_behavior op in
    check_instr b i;
    let operands = emit_operands b i in
    match op with
    (* min/max: generate a sequence that matches the weird semantics of amd64
       instruction "minss", even when the flag [FPCR.AH] is not set. A separate
       intrinsics generates fmin/fmax arm64 instructions directly. *)
    | Min_scalar_f32 | Min_scalar_f64 ->
      ins I.FCMP (src_operands operands);
      ins_cond I.FCSEL I.Cond.MI operands
    | Max_scalar_f32 | Max_scalar_f64 ->
      ins I.FCMP (src_operands operands);
      ins_cond I.FCSEL I.Cond.GT operands
    | Round_f32 rm | Round_f64 rm | Round_f32x4 rm ->
      ins (I.FRINT (emit_rounding_mode rm)) operands
    | Round_f32_i64 -> ins I.FCVTNS operands
    | Fmin_f32 -> ins I.FMIN operands
    | Fmax_f32 -> ins I.FMAX operands
    | Zip1_f32 | Zip1q_f32 | Zip1q_f64 -> ins I.ZIP1 operands
    | Zip2q_f64 -> ins I.ZIP2 operands
    | Addq_i64 -> ins I.ADD operands
    | Subq_i64 -> ins I.SUB operands
    | Addq_f32 -> ins I.FADD operands
    | Subq_f32 -> ins I.FSUB operands
    | Mulq_f32 -> ins I.FMUL operands
    | Divq_f32 -> ins I.FDIV operands
    | Minq_f32 -> ins I.FMIN operands
    | Maxq_f32 -> ins I.FMAX operands
    | Recpeq_f32 -> ins I.FRECPE operands
    | Sqrtq_f32 -> ins I.FSQRT operands
    | Rsqrteq_f32 -> ins I.FRSQRTE operands
    | Cvtq_s32_of_f32 -> ins I.FCVT operands
    | Cvtq_f32_of_s32 -> ins I.FCVT operands
    | Cvt_f64_f32 -> ins I.FCVTL operands
    | Paddq_f32 -> ins I.FADDP operands
    | Cmp_f32 c -> ins (I.FCM (emit_float_cond c)) operands
    | Cmpz_s32 c -> ins (I.CM (emit_cond c)) (Array.append operands [| imm 0 |])
end

(* Record live pointers at call points *)

let record_frame_label live dbg =
  let lbl = Cmm.new_label () in
  let live_offset = ref [] in
  Reg.Set.iter
    (function
      | { typ = Val; loc = Reg r; _ } ->
        live_offset := ((r lsl 1) + 1) :: !live_offset
      | { typ = Val; loc = Stack s; _ } as reg ->
        live_offset
          := slot_offset s (Stack_class.of_machtype reg.typ) :: !live_offset
      | { typ = Addr; _ } as r -> Misc.fatal_error ("bad GC root " ^ Reg.name r)
      | { typ = Valx2; _ } as r ->
        (* CR mslater: (SIMD) arm64 *)
        Misc.fatal_error ("Unexpected Valx2 type of reg " ^ Reg.name r)
      | { typ = Val; loc = Unknown; _ } as r ->
        Misc.fatal_error ("Unknown location " ^ Reg.name r)
      | { typ = Int | Float | Float32 | Vec128; _ } -> ())
    live;
  record_frame_descr ~label:lbl ~frame_size:(frame_size ())
    ~live_offset:!live_offset dbg;
  lbl

let record_frame live dbg =
  let lbl = record_frame_label live dbg in
  emit_printf "%a:\n" femit_label lbl

(* Record calls to the GC -- we've moved them out of the way *)

type gc_call =
  { gc_lbl: label;                      (* Entry label *)
    gc_return_lbl: label;               (* Where to branch after GC *)
    gc_frame_lbl: label }               (* Label of frame descriptor *)
[@@ocamlformat "disable"]

let call_gc_sites = ref ([] : gc_call list)

let emit_call_gc gc =
  DSL.labeled_ins gc.gc_lbl I.BL [| DSL.emit_symbol "caml_call_gc" |];
  DSL.labeled_ins gc.gc_frame_lbl I.B [| DSL.emit_label gc.gc_return_lbl |]

(* Record calls to local stack reallocation *)

type local_realloc_call =
  { lr_lbl : label;
    lr_return_lbl : label;
    lr_dbg : Debuginfo.t
  }

let local_realloc_sites = ref ([] : local_realloc_call list)

let emit_local_realloc lr =
  emit_printf "%a:\n" femit_label lr.lr_lbl;
  emit_debug_info lr.lr_dbg;
  DSL.ins I.BL [| DSL.emit_symbol "caml_call_local_realloc" |];
  DSL.ins I.B [| DSL.emit_label lr.lr_return_lbl |]

(* Local stack reallocation *)

type stack_realloc =
  { sc_label : Label.t; (* Label of the reallocation code. *)
    sc_return : Label.t; (* Label to return to after reallocation. *)
    sc_max_frame_size_in_bytes : int (* Size for reallocation. *)
  }

let stack_realloc = ref (None : stack_realloc option)

let clear_stack_realloc () = stack_realloc := None

let emit_stack_realloc () =
  match !stack_realloc with
  | None -> ()
  | Some { sc_label; sc_return; sc_max_frame_size_in_bytes } ->
    emit_printf "%a:\n" femit_label sc_label;
    (* Pass the desired frame size on the stack, since all of the
       argument-passing registers may be in use. *)
    DSL.ins I.MOV
      [| DSL.emit_reg reg_tmp1; DSL.imm sc_max_frame_size_in_bytes |];
    DSL.ins I.STP
      [| DSL.emit_reg reg_tmp1;
         DSL.reg_x_30;
         DSL.mem_pre ~base:Arm64_ast.Reg.sp ~offset:(-16)
      |];
    DSL.ins I.BL [| DSL.emit_symbol "caml_call_realloc_stack" |];
    DSL.ins I.LDP
      [| DSL.emit_reg reg_tmp1;
         DSL.reg_x_30;
         DSL.mem_post ~base:Arm64_ast.Reg.sp ~offset:16
      |];
    DSL.ins I.B [| DSL.emit_label sc_return |]

(* Names of various instructions *)

let cond_for_comparison :
    integer_comparison -> Arm64_ast.Instruction_name.Cond.t = function
  | Isigned Ceq -> EQ
  | Isigned Cne -> NE
  | Isigned Cle -> LE
  | Isigned Cge -> GE
  | Isigned Clt -> LT
  | Isigned Cgt -> GT
  | Iunsigned Ceq -> EQ
  | Iunsigned Cne -> NE
  | Iunsigned Cle -> LS
  | Iunsigned Cge -> CS
  | Iunsigned Clt -> CC
  | Iunsigned Cgt -> HI

let instr_for_int_operation = function
  | Iadd -> I.ADD
  | Isub -> I.SUB
  | Imul -> I.MUL
  | Idiv -> I.SDIV
  | Iand -> I.AND
  | Ior -> I.ORR
  | Ixor -> I.EOR
  | Ilsl -> I.LSL
  | Ilsr -> I.LSR
  | Iasr -> I.ASR
  | Iclz { arg_is_non_zero = _ } -> I.CLZ
  | Ipopcnt -> I.CNT
  | Ictz _ | Icomp _ | Imod | Imulh _ -> assert false

(* Decompose an integer constant into four 16-bit shifted fragments. Omit the
   fragments that are equal to "default" (16 zeros or 16 ones). *)

let decompose_int default n =
  let rec decomp n pos =
    if pos >= 64
    then []
    else
      let frag = Nativeint.logand n 0xFFFFn
      and rem = Nativeint.shift_right_logical n 16 in
      if Nativeint.equal frag default
      then decomp rem (pos + 16)
      else (frag, pos) :: decomp rem (pos + 16)
  in
  decomp n 0

(* Load an integer constant into a register *)

let emit_movk dst (f, p) =
  DSL.ins I.MOVK
    [| DSL.emit_reg dst; DSL.imm_nativeint f; DSL.emit_shift LSL p |]

let emit_intconst dst n =
  if is_logical_immediate n
  then DSL.ins I.ORR [| DSL.emit_reg dst; DSL.xzr; DSL.imm_nativeint n |]
  else
    let dz = decompose_int 0x0000n n and dn = decompose_int 0xFFFFn n in
    if List.length dz <= List.length dn
    then (
      match dz with
      | [] -> DSL.ins I.MOV [| DSL.emit_reg dst; DSL.xzr |]
      | (f, p) :: l ->
        DSL.ins I.MOVZ
          [| DSL.emit_reg dst; DSL.imm_nativeint f; DSL.emit_shift LSL p |];
        List.iter (emit_movk dst) l)
    else
      match dn with
      | [] -> DSL.ins I.MOVN [| DSL.emit_reg dst; DSL.imm 0 |]
      | (f, p) :: l ->
        let nf = Nativeint.logxor f 0xFFFFn in
        DSL.ins I.MOVN
          [| DSL.emit_reg dst; DSL.imm_nativeint nf; DSL.emit_shift LSL p |];
        List.iter (emit_movk dst) l

let num_instructions_for_intconst n =
  if is_logical_immediate n
  then 1
  else
    let dz = decompose_int 0x0000n n and dn = decompose_int 0xFFFFn n in
    max 1 (min (List.length dz) (List.length dn))

(* Recognize float constants appropriate for FMOV dst, #fpimm instruction: "a
   normalized binary floating point encoding with 1 sign bit, 4 bits of fraction
   and a 3-bit exponent" *)

let is_immediate_float bits =
  let exp = (Int64.(to_int (shift_right_logical bits 52)) land 0x7FF) - 1023 in
  let mant = Int64.logand bits 0xF_FFFF_FFFF_FFFFL in
  exp >= -3 && exp <= 4
  && Int64.equal (Int64.logand mant 0xF_0000_0000_0000L) mant

let is_immediate_float32 bits =
  let exp = (Int32.(to_int (shift_right_logical bits 23)) land 0x7F) - 63 in
  let mant = Int32.logand bits 0x7F_FFFFl in
  exp >= -3 && exp <= 4 && Int32.equal (Int32.logand mant 0x78_0000l) mant

(* Adjust sp (up or down) by the given byte amount *)

let emit_stack_adjustment n =
  let instr = if n < 0 then I.SUB else I.ADD in
  let m = abs n in
  assert (m < 0x1_000_000);
  let ml = m land 0xFFF and mh = m land 0xFFF_000 in
  if mh <> 0 then DSL.ins instr [| DSL.sp; DSL.sp; DSL.imm mh |];
  if ml <> 0 then DSL.ins instr [| DSL.sp; DSL.sp; DSL.imm ml |];
  if n <> 0 then cfi_adjust_cfa_offset (-n)

(* Deallocate the stack frame and reload the return address before a return or
   tail call *)

let output_epilogue f =
  let n = frame_size () in
  if !contains_calls
  then DSL.ins I.LDR [| DSL.reg_x_30; DSL.emit_mem_sp_offset (n - 8) |];
  if n > 0 then emit_stack_adjustment n;
  f ();
  (* reset CFA back because function body may continue *)
  if n > 0 then cfi_adjust_cfa_offset n

(* Output add-immediate / sub-immediate / cmp-immediate instructions *)

let rec emit_addimm rd rs n =
  if n < 0
  then emit_subimm rd rs (-n)
  else if n <= 0xFFF
  then DSL.ins I.ADD [| DSL.emit_reg rd; DSL.emit_reg rs; DSL.imm n |]
  else (
    assert (n <= 0xFFF_FFF);
    let nl = n land 0xFFF and nh = n land 0xFFF_000 in
    DSL.ins I.ADD [| DSL.emit_reg rd; DSL.emit_reg rs; DSL.imm nh |];
    if nl <> 0
    then DSL.ins I.ADD [| DSL.emit_reg rd; DSL.emit_reg rd; DSL.imm nl |])

and emit_subimm rd rs n =
  if n < 0
  then emit_addimm rd rs (-n)
  else if n <= 0xFFF
  then DSL.ins I.SUB [| DSL.emit_reg rd; DSL.emit_reg rs; DSL.imm n |]
  else (
    assert (n <= 0xFFF_FFF);
    let nl = n land 0xFFF and nh = n land 0xFFF_000 in
    DSL.ins I.SUB [| DSL.emit_reg rd; DSL.emit_reg rs; DSL.imm nh |];
    if nl <> 0
    then DSL.ins I.SUB [| DSL.emit_reg rd; DSL.emit_reg rd; DSL.imm nl |])

let emit_cmpimm rs n =
  if n >= 0
  then DSL.ins I.CMP [| DSL.emit_reg rs; DSL.imm n |]
  else DSL.ins I.CMN [| DSL.emit_reg rs; DSL.imm (-n) |]

(* Name of current function *)
let function_name = ref ""

(* Entry point for tail recursive calls *)
let tailrec_entry_point = ref None

(* Pending floating-point literals *)
let float_literals = ref ([] : (int64 * label) list)

let vec128_literals = ref ([] : (Cmm.vec128_bits * label) list)

(* Label a floating-point literal *)
let add_literal p f =
  try List.assoc f !p
  with Not_found ->
    let lbl = Cmm.new_label () in
    p := (f, lbl) :: !p;
    lbl

let float_literal f = add_literal float_literals f

let vec128_literal f = add_literal vec128_literals f

(* Emit all pending literals *)
let emit_literals p align emit_literal =
  if not (Misc.Stdlib.List.is_empty !p)
  then (
    if macosx
    then
      emit_printf "\t.section __TEXT,__literal%a,%abyte_literals\n" femit_int
        align femit_int align;
    emit_printf "\t.align\t%a\n" femit_int (Misc.log2 align);
    List.iter emit_literal !p;
    p := [])

let emit_float64_directive_with_comment f =
  let comment = Printf.sprintf "\t/* %.12g */" (Int64.float_of_bits f) in
  emit_printf "\t.quad\t%Ld%s\n" f comment

let emit_float32_directive_with_comment f =
  let comment = Printf.sprintf "\t/* %.12f */" (Int32.float_of_bits f) in
  emit_printf "\t.long\t%ld%s\n" f comment

let emit_float_literal (f, lbl) =
  emit_printf "%a:\n" femit_label lbl;
  emit_float64_directive_with_comment f

let emit_vec128_literal (({ high; low } : Cmm.vec128_bits), lbl) =
  emit_printf "%a:\n" femit_label lbl;
  emit_float64_directive_with_comment low;
  emit_float64_directive_with_comment high

let emit_literals () =
  emit_literals float_literals size_float emit_float_literal;
  emit_literals vec128_literals size_vec128 emit_vec128_literal

(* Emit code to load the address of a symbol *)

let emit_load_symbol_addr dst s =
  if macosx
  then (
    DSL.ins I.ADRP [| DSL.emit_reg dst; DSL.emit_symbol s ~reloc:GOT_PAGE |];
    DSL.ins I.LDR
      [| DSL.emit_reg dst; DSL.emit_mem_symbol ~reloc:GOT_PAGE_OFF dst s |])
  else if not !Clflags.dlcode
  then (
    DSL.ins I.ADRP [| DSL.emit_reg dst; DSL.emit_symbol s |];
    DSL.ins I.ADD
      [| DSL.emit_reg dst;
         DSL.emit_reg dst;
         DSL.emit_immediate_symbol ~reloc:LOWER_TWELVE s
      |])
  else (
    DSL.ins I.ADRP [| DSL.emit_reg dst; DSL.emit_symbol ~reloc:GOT s |];
    DSL.ins I.LDR
      [| DSL.emit_reg dst; DSL.emit_mem_symbol ~reloc:GOT_LOWER_TWELVE dst s |])

(* The following functions are used for calculating the sizes of the call GC and
   bounds check points emitted out-of-line from the function body. See
   branch_relaxation.mli. *)

let num_call_gc_points instr =
  let rec loop instr call_gc =
    match instr.desc with
    | Lend -> call_gc
    | Lop (Alloc { mode = Heap; _ }) when !fastcode_flag ->
      loop instr.next (call_gc + 1)
    | Lop Poll -> loop instr.next (call_gc + 1)
    (* The following four should never be seen, since this function is run
       before branch relaxation. *)
    | Lop (Specific (Ifar_alloc _)) | Lop (Specific Ifar_poll) -> assert false
    | Lop (Alloc { mode = Local | Heap; _ })
    | Lop
        (Specific
          ( Imuladd | Imulsub | Inegmulf | Imuladdf | Inegmuladdf | Imulsubf
          | Inegmulsubf | Isqrtf | Imove32
          | Ishiftarith (_, _)
          | Ibswap _ | Isignext _ | Isimd _ ))
    | Lop
        ( Move | Spill | Reload | Opaque | Begin_region | End_region | Dls_get
        | Const_int _ | Const_float32 _ | Const_float _ | Const_symbol _
        | Const_vec128 _ | Stackoffset _ | Load _
        | Store (_, _, _)
        | Intop _
        | Intop_imm (_, _)
        | Intop_atomic _
        | Floatop (_, _)
        | Csel _ | Reinterpret_cast _ | Static_cast _ | Probe_is_enabled _
        | Name_for_debugger _ )
    | Lprologue | Lreloadretaddr | Lreturn | Lentertrap | Lpoptrap | Lcall_op _
    | Llabel _ | Lbranch _
    | Lcondbranch (_, _)
    | Lcondbranch3 (_, _, _)
    | Lswitch _ | Ladjust_stack_offset _ | Lpushtrap _ | Lraise _
    | Lstackcheck _ ->
      loop instr.next call_gc
  in
  loop instr 0

let max_out_of_line_code_offset ~num_call_gc =
  if num_call_gc < 1
  then 0
  else
    let size_of_call_gc = 2 in
    let size_of_last_thing = size_of_call_gc in
    let total_size = size_of_call_gc * num_call_gc in
    let max_offset = total_size - size_of_last_thing in
    assert (max_offset >= 0);
    max_offset

module BR = Branch_relaxation.Make (struct
  (* CR-someday mshinwell: B and BL have +/- 128Mb ranges; for the moment we
     assume we will never exceed this. It would seem to be most likely to occur
     for branches between functions; in this case, the linker should be able to
     insert veneers anyway. (See section 4.6.7 of the document "ELF for the ARM
     64-bit architecture (AArch64)".) *)

  type distance = int

  module Cond_branch = struct
    type t =
      | TB
      | CB
      | Bcc

    let all = [TB; CB; Bcc]

    (* AArch64 instructions are 32 bits wide, so [distance] in this module means
       units of 32-bit words. *)
    let max_displacement = function
      | TB -> 32 * 1024 / 4 (* +/- 32Kb *)
      | CB | Bcc -> 1 * 1024 * 1024 / 4 (* +/- 1Mb *)

    let classify_instr = function
      | Lop (Alloc _) | Lop Poll -> Some Bcc
      (* The various "far" variants in [specific_operation] don't need to return
         [Some] here, since their code sequences never contain any conditional
         branches that might need relaxing. *)
      | Lcondbranch (Itruetest, _) | Lcondbranch (Ifalsetest, _) -> Some CB
      | Lcondbranch (Iinttest _, _)
      | Lcondbranch (Iinttest_imm _, _)
      | Lcondbranch (Ifloattest _, _) ->
        Some Bcc
      | Lcondbranch (Ioddtest, _) | Lcondbranch (Ieventest, _) -> Some TB
      | Lcondbranch3 _ -> Some Bcc
      | Lop
          ( Specific _ | Move | Spill | Reload | Opaque | Begin_region
          | End_region | Dls_get | Const_int _ | Const_float32 _ | Const_float _
          | Const_symbol _ | Const_vec128 _ | Stackoffset _ | Load _
          | Store (_, _, _)
          | Intop _
          | Intop_imm (_, _)
          | Intop_atomic _
          | Floatop (_, _)
          | Csel _ | Reinterpret_cast _ | Static_cast _ | Probe_is_enabled _
          | Name_for_debugger _ )
      | Lprologue | Lend | Lreloadretaddr | Lreturn | Lentertrap | Lpoptrap
      | Lcall_op _ | Llabel _ | Lbranch _ | Lswitch _ | Ladjust_stack_offset _
      | Lpushtrap _ | Lraise _ | Lstackcheck _ ->
        None
  end

  let offset_pc_at_branch = 0

  let prologue_size () =
    (if initial_stack_offset () > 0 then 2 else 0)
    + if !contains_calls then 1 else 0

  let epilogue_size () = if !contains_calls then 3 else 2

  let memory_access_size (memory_chunk : Cmm.memory_chunk) =
    match memory_chunk with
    | Single { reg = Float64 } -> 2
    | Single { reg = Float32 } -> 1
    | Byte_unsigned | Byte_signed | Sixteen_unsigned | Sixteen_signed
    | Thirtytwo_unsigned | Thirtytwo_signed | Word_int | Word_val | Double
    | Onetwentyeight_unaligned | Onetwentyeight_aligned ->
      1

  let instr_size = function
    | Lend -> 0
    | Lprologue -> prologue_size ()
    | Lop (Move | Spill | Reload) -> 1
    | Lop (Const_int n) -> num_instructions_for_intconst n
    | Lop (Const_float32 _) -> 2
    | Lop (Const_float _) -> 2
    | Lop (Const_vec128 _) -> 2
    | Lop (Const_symbol _) -> 2
    | Lop (Intop_atomic _) ->
      (* Never generated; builtins are not yet translated to atomics *)
      assert false
    | Lcall_op Lcall_ind -> 1
    | Lcall_op (Lcall_imm _) -> 1
    | Lcall_op Ltailcall_ind -> epilogue_size ()
    | Lcall_op (Ltailcall_imm { func; _ }) ->
      if String.equal func.sym_name !function_name then 1 else epilogue_size ()
    | Lcall_op
        (Lextcall
          { alloc; stack_ofs; func = _; ty_res = _; ty_args = _; returns = _ })
      ->
      if Config.runtime5 && stack_ofs > 0 then 5 else if alloc then 3 else 5
    | Lop (Stackoffset _) -> 2
    | Lop (Load { memory_chunk; addressing_mode; is_atomic; mutability = _ }) ->
      let based = match addressing_mode with Iindexed _ -> 0 | Ibased _ -> 1
      and barrier = if is_atomic then 1 else 0
      and single = memory_access_size memory_chunk in
      based + barrier + single
    | Lop (Store (memory_chunk, addressing_mode, assignment)) ->
      let based = match addressing_mode with Iindexed _ -> 0 | Ibased _ -> 1
      and barrier =
        match memory_chunk, assignment with
        | (Word_int | Word_val), true -> 1
        | (Word_int | Word_val), false -> 0
        | ( ( Byte_unsigned | Byte_signed | Sixteen_unsigned | Sixteen_signed
            | Thirtytwo_unsigned | Thirtytwo_signed | Single _ | Double
            | Onetwentyeight_unaligned | Onetwentyeight_aligned ),
            _ ) ->
          0
      and single = memory_access_size memory_chunk in
      based + barrier + single
    | Lop (Alloc { mode = Local; _ }) -> 9
    | Lop (Alloc { mode = Heap; _ }) when !fastcode_flag -> 5
    | Lop (Specific (Ifar_alloc _)) when !fastcode_flag -> 6
    | Lop Poll -> 3
    | Lop (Specific Ifar_poll) -> 4
    | Lop (Alloc { mode = Heap; bytes = num_bytes; _ })
    | Lop (Specific (Ifar_alloc { bytes = num_bytes; _ })) -> (
      match num_bytes with
      | 16 | 24 | 32 -> 1
      | _ -> 1 + num_instructions_for_intconst (Nativeint.of_int num_bytes))
    | Lop (Csel _) -> 4
    | Lop (Begin_region | End_region) -> 1
    | Lop (Intop (Icomp _)) -> 2
    | Lop (Floatop (Float64, Icompf _)) -> 2
    | Lop (Floatop (Float32, Icompf _)) -> 2
    | Lop (Intop_imm (Icomp _, _)) -> 2
    | Lop (Intop Imod) -> 2
    | Lop (Intop (Imulh _)) -> 1
    | Lop (Intop (Iclz _)) -> 1
    | Lop (Intop (Ictz _)) -> 2
    | Lop
        (Intop
          ( Iadd | Isub | Imul | Idiv | Iand | Ior | Ixor | Ilsl | Ilsr | Iasr
          | Ipopcnt )) ->
      1
    | Lop
        (Intop_imm
          ( ( Iadd | Isub | Imul | Idiv | Imod | Imulh _ | Iand | Ior | Ixor
            | Ilsl | Ilsr | Iasr | Iclz _ | Ictz _ | Ipopcnt ),
            _ )) ->
      1
    | Lop (Floatop (Float64, (Iabsf | Inegf))) -> 1
    | Lop (Floatop (Float32, (Iabsf | Inegf))) -> 1
    | Lop (Specific Isqrtf) -> 1
    | Lop
        (Reinterpret_cast
          (Value_of_int | Int_of_value | Float_of_int64 | Int64_of_float)) ->
      1
    | Lop
        (Reinterpret_cast
          ( Float32_of_float | Float_of_float32 | Float32_of_int32
          | Int32_of_float32 )) ->
      1
    | Lop (Reinterpret_cast V128_of_v128) -> 1
    | Lop (Static_cast (Float_of_int Float64 | Int_of_float Float64)) -> 1
    | Lop
        (Static_cast
          ( Float_of_int Float32
          | Int_of_float Float32
          | Float_of_float32 | Float32_of_float )) ->
      1
    | Lop (Static_cast (Scalar_of_v128 (Int8x16 | Int16x8))) -> 2
    | Lop
        (Static_cast
          (Scalar_of_v128 (Int32x4 | Int64x2 | Float32x4 | Float64x2))) ->
      1
    | Lop (Static_cast (V128_of_scalar _)) -> 1
    | Lop (Floatop (Float64, (Iaddf | Isubf | Imulf | Idivf))) -> 1
    | Lop (Floatop (Float32, (Iaddf | Isubf | Imulf | Idivf))) -> 1
    | Lop (Specific Inegmulf) -> 1
    | Lop Opaque -> 0
    | Lop (Specific (Imuladdf | Inegmuladdf | Imulsubf | Inegmulsubf)) -> 1
    | Lop (Specific (Ishiftarith _)) -> 1
    | Lop (Specific (Imuladd | Imulsub)) -> 1
    | Lop (Specific (Ibswap { bitwidth = Sixteen })) -> 2
    | Lop (Specific (Ibswap { bitwidth = Thirtytwo | Sixtyfour })) -> 1
    | Lop (Specific Imove32) -> 1
    | Lop (Specific (Isignext _)) -> 1
    | Lop (Name_for_debugger _) -> 0
    | Lcall_op (Lprobe _) | Lop (Probe_is_enabled _) ->
      fatal_error "Probes not supported."
    | Lop Dls_get -> 1
    | Lreloadretaddr -> 0
    | Lreturn -> epilogue_size ()
    | Llabel _ -> 0
    | Lbranch _ -> 1
    | Lcondbranch (tst, _) -> (
      match tst with
      | Itruetest -> 1
      | Ifalsetest -> 1
      | Iinttest _ -> 2
      | Iinttest_imm _ -> 2
      | Ifloattest _ -> 2
      | Ioddtest -> 1
      | Ieventest -> 1)
    | Lcondbranch3 (lbl0, lbl1, lbl2) -> (
      1
      + (match lbl0 with None -> 0 | Some _ -> 1)
      + (match lbl1 with None -> 0 | Some _ -> 1)
      + match lbl2 with None -> 0 | Some _ -> 1)
    | Lswitch jumptbl -> 3 + Array.length jumptbl
    | Lentertrap -> 0
    | Ladjust_stack_offset _ -> 0
    | Lpushtrap _ -> 4
    | Lpoptrap -> 1
    | Lraise k -> (
      match k with
      | Lambda.Raise_regular -> 1
      | Lambda.Raise_reraise -> 1
      | Lambda.Raise_notrace -> 4)
    | Lstackcheck _ -> 5
    | Lop (Specific (Isimd simd)) -> DSL.simd_instr_size simd

  let relax_poll () = Lop (Specific Ifar_poll)

  let relax_allocation ~num_bytes ~dbginfo =
    Lop (Specific (Ifar_alloc { bytes = num_bytes; dbginfo }))
end)

let cond_for_float_comparison :
    Cmm.float_comparison -> Arm64_ast.Instruction_name.Float_cond.t = function
  | CFeq -> EQ
  | CFneq -> NE
  | CFlt -> CC
  | CFnlt -> CS
  | CFle -> LS
  | CFnle -> HI
  | CFgt -> GT
  | CFngt -> LE
  | CFge -> GE
  | CFnge -> LT

(* Output the assembly code for allocation. *)

let assembly_code_for_allocation i ~local ~n ~far ~dbginfo =
  if local
  then (
    let r = i.res.(0) in
    let module DS = Domainstate in
    let domain_local_sp_offset = DS.(idx_of_field Domain_local_sp) * 8 in
    let domain_local_limit_offset = DS.(idx_of_field Domain_local_limit) * 8 in
    let domain_local_top_offset = DS.(idx_of_field Domain_local_top) * 8 in
    DSL.ins I.LDR
      [| DSL.emit_reg reg_tmp1;
         DSL.emit_addressing (Iindexed domain_local_limit_offset)
           reg_domain_state_ptr
      |];
    DSL.ins I.LDR
      [| DSL.emit_reg r;
         DSL.emit_addressing (Iindexed domain_local_sp_offset)
           reg_domain_state_ptr
      |];
    emit_subimm r r n;
    DSL.ins I.STR
      [| DSL.emit_reg r;
         DSL.emit_addressing (Iindexed domain_local_sp_offset)
           reg_domain_state_ptr
      |];
    DSL.ins I.CMP [| DSL.emit_reg r; DSL.emit_reg reg_tmp1 |];
    let lbl_call = Cmm.new_label () in
    DSL.ins (I.B_cond LT) [| DSL.emit_label lbl_call |];
    let lbl_after_alloc = Cmm.new_label () in
    emit_printf "%a:\n" femit_label lbl_after_alloc;
    DSL.ins I.LDR
      [| DSL.emit_reg reg_tmp1;
         DSL.emit_addressing (Iindexed domain_local_top_offset)
           reg_domain_state_ptr
      |];
    DSL.ins I.ADD [| DSL.emit_reg r; DSL.emit_reg r; DSL.emit_reg reg_tmp1 |];
    DSL.ins I.ADD [| DSL.emit_reg r; DSL.emit_reg r; DSL.imm 8 |];
    local_realloc_sites
      := { lr_lbl = lbl_call; lr_dbg = i.dbg; lr_return_lbl = lbl_after_alloc }
         :: !local_realloc_sites)
  else
    let lbl_frame = record_frame_label i.live (Dbg_alloc dbginfo) in
    if !fastcode_flag
    then (
      let lbl_after_alloc = Cmm.new_label () in
      let lbl_call_gc = Cmm.new_label () in
      (*= n is at most Max_young_whsize * 8, i.e. currently 0x808,
         so it is reasonable to assume n < 0x1_000.  This makes
         the generated code simpler. *)
      assert (16 <= n && n < 0x1_000 && n land 0x7 = 0);
      let offset = Domainstate.(idx_of_field Domain_young_limit) * 8 in
      DSL.ins I.LDR
        [| DSL.emit_reg reg_tmp1;
           DSL.emit_addressing (Iindexed offset) reg_domain_state_ptr
        |];
      emit_subimm reg_alloc_ptr reg_alloc_ptr n;
      DSL.ins I.CMP [| DSL.emit_reg reg_alloc_ptr; DSL.emit_reg reg_tmp1 |];
      (if not far
      then DSL.ins (I.B_cond CC) [| DSL.emit_label lbl_call_gc |]
      else
        let lbl = Cmm.new_label () in
        DSL.ins (I.B_cond CS) [| DSL.emit_label lbl |];
        DSL.ins I.B [| DSL.emit_label lbl_call_gc |];
        emit_printf "%a:\n" femit_label lbl);
      DSL.labeled_ins lbl_after_alloc I.ADD
        [| DSL.emit_reg i.res.(0); DSL.emit_reg reg_alloc_ptr; DSL.imm 8 |];
      call_gc_sites
        := { gc_lbl = lbl_call_gc;
             gc_return_lbl = lbl_after_alloc;
             gc_frame_lbl = lbl_frame
           }
           :: !call_gc_sites)
    else (
      (match n with
      | 16 -> DSL.ins I.BL [| DSL.emit_symbol "caml_alloc1" |]
      | 24 -> DSL.ins I.BL [| DSL.emit_symbol "caml_alloc2" |]
      | 32 -> DSL.ins I.BL [| DSL.emit_symbol "caml_alloc3" |]
      | _ ->
        emit_intconst reg_x8 (Nativeint.of_int n);
        DSL.ins I.BL [| DSL.emit_symbol "caml_allocN" |]);
      DSL.labeled_ins lbl_frame I.ADD
        [| DSL.emit_reg i.res.(0); DSL.emit_reg reg_alloc_ptr; DSL.imm 8 |])

let assembly_code_for_poll i ~far ~return_label =
  let lbl_frame = record_frame_label i.live (Dbg_alloc []) in
  let lbl_call_gc = Cmm.new_label () in
  let lbl_after_poll =
    match return_label with None -> Cmm.new_label () | Some lbl -> lbl
  in
  let offset = Domainstate.(idx_of_field Domain_young_limit) * 8 in
  DSL.ins I.LDR
    [| DSL.emit_reg reg_tmp1;
       DSL.emit_addressing (Iindexed offset) reg_domain_state_ptr
    |];
  DSL.ins I.CMP [| DSL.emit_reg reg_alloc_ptr; DSL.emit_reg reg_tmp1 |];
  (if not far
  then (
    match return_label with
    | None ->
      DSL.ins (I.B_cond LS) [| DSL.emit_label lbl_call_gc |];
      emit_printf "%a:\n" femit_label lbl_after_poll
    | Some return_label ->
      DSL.ins (I.B_cond HI) [| DSL.emit_label return_label |];
      DSL.ins I.B [| DSL.emit_label lbl_call_gc |])
  else
    match return_label with
    | None ->
      DSL.ins (I.B_cond HI) [| DSL.emit_label lbl_after_poll |];
      DSL.ins I.B [| DSL.emit_label lbl_call_gc |];
      emit_printf "%a:\n" femit_label lbl_after_poll
    | Some return_label ->
      let lbl = Cmm.new_label () in
      DSL.ins (I.B_cond LS) [| DSL.emit_label lbl |];
      DSL.ins I.B [| DSL.emit_label return_label |];
      DSL.labeled_ins lbl I.B [| DSL.emit_label lbl_call_gc |]);
  call_gc_sites
    := { gc_lbl = lbl_call_gc;
         gc_return_lbl = lbl_after_poll;
         gc_frame_lbl = lbl_frame
       }
       :: !call_gc_sites

(* Output .text section directive, or named .text.caml.<name> if enabled. *)

let emit_named_text_section func_name =
  if !Clflags.function_sections
  then
    emit_printf "\t.section .text.caml.%a,%a,%%progbits\n" femit_symbol
      func_name femit_string_literal "ax"
  else emit_printf "\t.text\n"

(* Emit code to load an emitted literal *)

let emit_load_literal dst lbl =
  if macosx
  then (
    DSL.ins I.ADRP [| DSL.emit_reg reg_tmp1; DSL.emit_label ~reloc:PAGE lbl |];
    DSL.ins I.LDR
      [| DSL.emit_reg dst; DSL.emit_mem_label ~reloc:PAGE_OFF reg_tmp1 lbl |])
  else (
    DSL.ins I.ADRP [| DSL.emit_reg reg_tmp1; DSL.emit_label lbl |];
    DSL.ins I.LDR
      [| DSL.emit_reg dst;
         DSL.emit_mem_label ~reloc:LOWER_TWELVE reg_tmp1 lbl
      |])

let move (src : Reg.t) (dst : Reg.t) =
  let distinct = not (Reg.same_loc src dst) in
  if distinct
  then
    match src.typ, src.loc, dst.typ, dst.loc with
    | Float, Reg _, Float, Reg _ | Float32, Reg _, Float32, Reg _ ->
      DSL.ins I.FMOV [| DSL.emit_reg dst; DSL.emit_reg src |]
    | (Vec128 | Valx2), Reg _, (Vec128 | Valx2), Reg _ ->
      DSL.ins I.MOV [| DSL.emit_reg_v2d dst; DSL.emit_reg_v2d src |]
    | (Int | Val | Addr), Reg _, (Int | Val | Addr), Reg _ ->
      DSL.ins I.MOV [| DSL.emit_reg dst; DSL.emit_reg src |]
    | _, Reg _, _, Stack _ ->
      DSL.ins I.STR [| DSL.emit_reg src; DSL.emit_stack dst |]
    | _, Stack _, _, Reg _ ->
      DSL.ins I.LDR [| DSL.emit_reg dst; DSL.emit_stack src |]
    | _, Stack _, _, Stack _ ->
      Misc.fatal_errorf "Illegal move between registers (%a to %a)\n"
        Printreg.reg src Printreg.reg dst
    | _, Unknown, _, (Reg _ | Stack _ | Unknown)
    | _, (Reg _ | Stack _), _, Unknown ->
      Misc.fatal_errorf
        "Illegal move with an unknown register location (%a to %a)\n"
        Printreg.reg src Printreg.reg dst
    | (Float | Float32 | Vec128 | Int | Val | Addr | Valx2), Reg _, _, _ ->
      Misc.fatal_errorf
        "Illegal move between registers of differing types (%a to %a)\n"
        Printreg.reg src Printreg.reg dst

let emit_reinterpret_cast (cast : Cmm.reinterpret_cast) i =
  let src = i.arg.(0) in
  let dst = i.res.(0) in
  let distinct = not (Reg.same_loc src dst) in
  match cast with
  | Int64_of_float ->
    DSL.check_reg Float src;
    DSL.ins I.FMOV [| DSL.emit_reg dst; DSL.emit_reg src |]
  | Float_of_int64 ->
    DSL.check_reg Float dst;
    DSL.ins I.FMOV [| DSL.emit_reg dst; DSL.emit_reg src |]
  | Float32_of_int32 ->
    DSL.check_reg Float32 dst;
    DSL.ins I.FMOV [| DSL.emit_reg dst; DSL.emit_reg_w src |]
  | Int32_of_float32 ->
    DSL.check_reg Float32 src;
    DSL.ins I.FMOV [| DSL.emit_reg_w dst; DSL.emit_reg src |]
  | Float32_of_float ->
    if distinct
    then (
      DSL.check_reg Float src;
      DSL.check_reg Float32 dst;
      DSL.ins I.MOV [| DSL.emit_reg_d dst; DSL.emit_reg_d src |])
  | Float_of_float32 ->
    if distinct
    then (
      DSL.check_reg Float32 src;
      DSL.check_reg Float dst;
      DSL.ins I.MOV [| DSL.emit_reg_d dst; DSL.emit_reg_d src |])
  | V128_of_v128 ->
    if distinct
    then (
      DSL.check_reg Vec128 src;
      DSL.check_reg Vec128 dst;
      DSL.ins I.FMOV [| DSL.emit_reg dst; DSL.emit_reg src |])
  | Int_of_value | Value_of_int -> move src dst

let emit_static_cast (cast : Cmm.static_cast) i =
  let dst = i.res.(0) in
  let src = i.arg.(0) in
  let distinct = not (Reg.same_loc src dst) in
  match cast with
  | Int_of_float Float64 ->
    DSL.check_reg Float src;
    DSL.ins I.FCVTZS [| DSL.emit_reg dst; DSL.emit_reg src |]
  | Int_of_float Float32 ->
    DSL.check_reg Float32 src;
    DSL.ins I.FCVTZS [| DSL.emit_reg dst; DSL.emit_reg src |]
  | Float_of_int Float64 ->
    DSL.check_reg Float dst;
    DSL.ins I.SCVTF [| DSL.emit_reg dst; DSL.emit_reg src |]
  | Float_of_int Float32 ->
    DSL.check_reg Float32 dst;
    DSL.ins I.SCVTF [| DSL.emit_reg dst; DSL.emit_reg src |]
  | Float_of_float32 ->
    DSL.check_reg Float dst;
    DSL.check_reg Float32 src;
    DSL.ins I.FCVT [| DSL.emit_reg dst; DSL.emit_reg src |]
  | Float32_of_float ->
    DSL.check_reg Float32 dst;
    DSL.check_reg Float src;
    DSL.ins I.FCVT [| DSL.emit_reg dst; DSL.emit_reg src |]
  | Scalar_of_v128 v -> (
    DSL.check_reg Vec128 src;
    match v with
    | Int8x16 ->
      DSL.ins I.FMOV [| DSL.emit_reg_w dst; DSL.emit_reg_s src |];
      DSL.ins I.UXTB [| DSL.emit_reg dst; DSL.emit_reg_w dst |]
    | Int16x8 ->
      DSL.ins I.FMOV [| DSL.emit_reg_w dst; DSL.emit_reg_s src |];
      DSL.ins I.UXTH [| DSL.emit_reg dst; DSL.emit_reg_w dst |]
    | Int32x4 -> DSL.ins I.FMOV [| DSL.emit_reg_w dst; DSL.emit_reg_s src |]
    | Int64x2 -> DSL.ins I.FMOV [| DSL.emit_reg dst; DSL.emit_reg_d src |]
    | Float32x4 ->
      if distinct
      then (
        DSL.check_reg Float32 dst;
        DSL.ins I.FMOV [| DSL.emit_reg dst; DSL.emit_reg_s src |])
    | Float64x2 ->
      if distinct
      then (
        DSL.check_reg Float dst;
        DSL.ins I.FMOV [| DSL.emit_reg dst; DSL.emit_reg_d src |]))
  | V128_of_scalar v -> (
    DSL.check_reg Vec128 dst;
    match v with
    | Int8x16 -> DSL.ins I.FMOV [| DSL.emit_reg_s dst; DSL.emit_reg_w src |]
    | Int16x8 -> DSL.ins I.FMOV [| DSL.emit_reg_s dst; DSL.emit_reg_w src |]
    | Int32x4 -> DSL.ins I.FMOV [| DSL.emit_reg_s dst; DSL.emit_reg_w src |]
    | Int64x2 -> DSL.ins I.FMOV [| DSL.emit_reg_d dst; DSL.emit_reg src |]
    | Float32x4 ->
      if distinct
      then (
        DSL.check_reg Float32 src;
        DSL.ins I.FMOV [| DSL.emit_reg_s dst; DSL.emit_reg src |])
    | Float64x2 ->
      if distinct
      then (
        DSL.check_reg Float src;
        DSL.ins I.FMOV [| DSL.emit_reg_d dst; DSL.emit_reg src |]))

(* Output the assembly code for an instruction *)

let emit_instr i =
  emit_debug_info i.dbg;
  match i.desc with
  | Lend -> ()
  | Lprologue ->
    assert !prologue_required;
    let n = frame_size () in
    if n > 0 then emit_stack_adjustment (-n);
    if !contains_calls
    then (
      cfi_offset ~reg:30 (* return address *) ~offset:(-8);
      DSL.ins I.STR [| DSL.reg_x_30; DSL.emit_mem_sp_offset (n - 8) |])
  | Lop (Intop_atomic _) ->
    (* Never generated; builtins are not yet translated to atomics *)
    assert false
  | Lop (Reinterpret_cast cast) -> emit_reinterpret_cast cast i
  | Lop (Static_cast cast) -> emit_static_cast cast i
  | Lop (Move | Spill | Reload) -> move i.arg.(0) i.res.(0)
  | Lop (Specific Imove32) -> (
    let src = i.arg.(0) and dst = i.res.(0) in
    if not (Reg.same_loc src dst)
    then
      match src.loc, dst.loc with
      | Reg _, Reg _ ->
        DSL.ins I.MOV [| DSL.emit_reg_w dst; DSL.emit_reg_w src |]
      | Reg _, Stack _ ->
        DSL.ins I.STR [| DSL.emit_reg_w src; DSL.emit_stack dst |]
      | Stack _, Reg _ ->
        DSL.ins I.LDR [| DSL.emit_reg_w dst; DSL.emit_stack src |]
      | Stack _, Stack _ | _, Unknown | Unknown, _ -> assert false)
  | Lop (Const_int n) -> emit_intconst i.res.(0) n
  | Lop (Const_float32 f) ->
    DSL.check_reg Float32 i.res.(0);
    if Int32.equal f 0l
    then DSL.ins I.FMOV [| DSL.emit_reg i.res.(0); DSL.wzr |]
    else if is_immediate_float32 f
    then
      DSL.ins I.FMOV
        [| DSL.emit_reg i.res.(0); DSL.imm_float (Int32.float_of_bits f) |]
    else
      (* float32 constants still take up 8 bytes; we load the lower half. *)
      let lbl = float_literal (Int64.of_int32 f) in
      emit_load_literal i.res.(0) lbl
  | Lop (Const_float f) ->
    if Int64.equal f 0L
    then DSL.ins I.FMOV [| DSL.emit_reg i.res.(0); DSL.xzr |]
    else if is_immediate_float f
    then
      DSL.ins I.FMOV
        [| DSL.emit_reg i.res.(0); DSL.imm_float (Int64.float_of_bits f) |]
    else
      let lbl = float_literal f in
      emit_load_literal i.res.(0) lbl
  | Lop (Const_vec128 ({ high; low } as l)) -> (
    DSL.check_reg Vec128 i.res.(0);
    match high, low with
    | 0x0000_0000_0000_0000L, 0x0000_0000_0000_0000L ->
      let dst = DSL.emit_reg_v2d i.res.(0) in
      DSL.ins I.MOVI [| dst; DSL.imm 0 |]
    | _ ->
      let lbl = vec128_literal l in
      emit_load_literal i.res.(0) lbl)
  | Lop (Const_symbol s) -> emit_load_symbol_addr i.res.(0) s.sym_name
  | Lcall_op Lcall_ind ->
    DSL.ins I.BLR [| DSL.emit_reg i.arg.(0) |];
    record_frame i.live (Dbg_other i.dbg)
  | Lcall_op (Lcall_imm { func }) ->
    DSL.ins I.BL [| DSL.emit_symbol func.sym_name |];
    record_frame i.live (Dbg_other i.dbg)
  | Lcall_op Ltailcall_ind ->
    output_epilogue (fun () -> DSL.ins I.BR [| DSL.emit_reg i.arg.(0) |])
  | Lcall_op (Ltailcall_imm { func }) ->
    if String.equal func.sym_name !function_name
    then
      match !tailrec_entry_point with
      | None -> Misc.fatal_error "jump to missing tailrec entry point"
      | Some tailrec_entry_point ->
        DSL.ins I.B [| DSL.emit_label tailrec_entry_point |]
    else
      output_epilogue (fun () ->
          DSL.ins I.B [| DSL.emit_symbol func.sym_name |])
  | Lcall_op (Lextcall { func; alloc; stack_ofs; _ }) ->
    if Config.runtime5 && stack_ofs > 0
    then (
      DSL.ins I.MOV [| DSL.emit_reg reg_stack_arg_begin; DSL.sp |];
      DSL.ins I.ADD
        [| DSL.emit_reg reg_stack_arg_end;
           DSL.sp;
           DSL.imm (Misc.align stack_ofs 16)
        |];
      emit_load_symbol_addr reg_x8 func;
      DSL.ins I.BL [| DSL.emit_symbol "caml_c_call_stack_args" |];
      record_frame i.live (Dbg_other i.dbg))
    else if alloc
    then (
      emit_load_symbol_addr reg_x8 func;
      DSL.ins I.BL [| DSL.emit_symbol "caml_c_call" |];
      record_frame i.live (Dbg_other i.dbg))
    else (
      (*= store ocaml stack in the frame pointer register
             NB: no need to store previous x29 because OCaml frames don't
             maintain frame pointer *)
      if Config.runtime5
      then (
        DSL.ins I.MOV [| DSL.reg_x_29; DSL.sp |];
        cfi_remember_state ();
        cfi_def_cfa_register ~reg:29;
        let offset = Domainstate.(idx_of_field Domain_c_stack) * 8 in
        DSL.ins I.LDR
          [| DSL.emit_reg reg_tmp1;
             DSL.emit_addressing (Iindexed offset) reg_domain_state_ptr
          |];
        DSL.ins I.MOV [| DSL.sp; DSL.emit_reg reg_tmp1 |]);
      DSL.ins I.BL [| DSL.emit_symbol func |];
      if Config.runtime5 then DSL.ins I.MOV [| DSL.sp; DSL.reg_x_29 |];
      cfi_restore_state ())
  | Lop (Stackoffset n) ->
    assert (n mod 16 = 0);
    emit_stack_adjustment (-n);
    stack_offset := !stack_offset + n
  | Lop (Load { memory_chunk; addressing_mode; is_atomic; _ }) -> (
    assert (
      Cmm.equal_memory_chunk memory_chunk Cmm.Word_int
      || Cmm.equal_memory_chunk memory_chunk Cmm.Word_val
      || not is_atomic);
    let dst = i.res.(0) in
    let base =
      match addressing_mode with
      | Iindexed _ -> i.arg.(0)
      | Ibased (s, ofs) ->
        assert (not !Clflags.dlcode);
        (* see selection_utils.ml *)
        DSL.ins I.ADRP
          [| DSL.emit_reg reg_tmp1; DSL.emit_symbol ~offset:ofs s |];
        reg_tmp1
    in
    match memory_chunk with
    | Byte_unsigned ->
      DSL.ins I.LDRB
        [| DSL.emit_reg_w dst; DSL.emit_addressing addressing_mode base |]
    | Byte_signed ->
      DSL.ins I.LDRSB
        [| DSL.emit_reg dst; DSL.emit_addressing addressing_mode base |]
    | Sixteen_unsigned ->
      DSL.ins I.LDRH
        [| DSL.emit_reg_w dst; DSL.emit_addressing addressing_mode base |]
    | Sixteen_signed ->
      DSL.ins I.LDRSH
        [| DSL.emit_reg dst; DSL.emit_addressing addressing_mode base |]
    | Thirtytwo_unsigned ->
      DSL.ins I.LDR
        [| DSL.emit_reg_w dst; DSL.emit_addressing addressing_mode base |]
    | Thirtytwo_signed ->
      DSL.ins I.LDRSW
        [| DSL.emit_reg dst; DSL.emit_addressing addressing_mode base |]
    | Single { reg = Float64 } ->
      DSL.check_reg Float dst;
      DSL.ins I.LDR [| DSL.reg_s_7; DSL.emit_addressing addressing_mode base |];
      DSL.ins I.FCVT [| DSL.emit_reg dst; DSL.reg_s_7 |]
    | Word_int | Word_val ->
      if is_atomic
      then (
        assert (Arch.equal_addressing_mode addressing_mode (Iindexed 0));
        DSL.ins (I.DMB ISHLD) [||];
        DSL.ins I.LDAR [| DSL.emit_reg dst; DSL.emit_mem i.arg.(0) |])
      else
        DSL.ins I.LDR
          [| DSL.emit_reg dst; DSL.emit_addressing addressing_mode base |]
    | Double ->
      DSL.ins I.LDR
        [| DSL.emit_reg dst; DSL.emit_addressing addressing_mode base |]
    | Single { reg = Float32 } ->
      DSL.check_reg Float32 dst;
      DSL.ins I.LDR
        [| DSL.emit_reg dst; DSL.emit_addressing addressing_mode base |]
    | Onetwentyeight_aligned | Onetwentyeight_unaligned ->
      (* CR gyorsh: check alignment *)
      DSL.check_reg Vec128 dst;
      DSL.ins I.LDR
        [| DSL.emit_reg dst; DSL.emit_addressing addressing_mode base |])
  | Lop (Store (size, addr, assignment)) -> (
    (* NB: assignments other than Word_int and Word_val do not follow the
       Multicore OCaml memory model and so do not emit a barrier *)
    let src = i.arg.(0) in
    let base =
      match addr with
      | Iindexed _ -> i.arg.(1)
      | Ibased (s, ofs) ->
        assert (not !Clflags.dlcode);
        DSL.ins I.ADRP
          [| DSL.emit_reg reg_tmp1; DSL.emit_symbol ~offset:ofs s |];
        reg_tmp1
    in
    match size with
    | Byte_unsigned | Byte_signed ->
      DSL.ins I.STRB [| DSL.emit_reg_w src; DSL.emit_addressing addr base |]
    | Sixteen_unsigned | Sixteen_signed ->
      DSL.ins I.STRH [| DSL.emit_reg_w src; DSL.emit_addressing addr base |]
    | Thirtytwo_unsigned | Thirtytwo_signed ->
      DSL.ins I.STR [| DSL.emit_reg_w src; DSL.emit_addressing addr base |]
    | Single { reg = Float64 } ->
      DSL.check_reg Float src;
      DSL.ins I.FCVT [| DSL.reg_s_7; DSL.emit_reg src |];
      DSL.ins I.STR [| DSL.reg_s_7; DSL.emit_addressing addr base |]
    | Word_int | Word_val ->
      (* memory model barrier for non-initializing store *)
      if assignment then DSL.ins (I.DMB ISHLD) [||];
      DSL.ins I.STR [| DSL.emit_reg src; DSL.emit_addressing addr base |]
    | Double ->
      DSL.ins I.STR [| DSL.emit_reg src; DSL.emit_addressing addr base |]
    | Single { reg = Float32 } ->
      DSL.check_reg Float32 src;
      DSL.ins I.STR [| DSL.emit_reg src; DSL.emit_addressing addr base |]
    | Onetwentyeight_aligned | Onetwentyeight_unaligned ->
      (* CR gyorsh: check alignment *)
      DSL.check_reg Vec128 src;
      DSL.ins I.STR [| DSL.emit_reg src; DSL.emit_addressing addr base |])
  | Lop (Alloc { bytes = n; dbginfo; mode = Heap }) ->
    assembly_code_for_allocation i ~n ~local:false ~far:false ~dbginfo
  | Lop (Specific (Ifar_alloc { bytes = n; dbginfo })) ->
    assembly_code_for_allocation i ~n ~local:false ~far:true ~dbginfo
  | Lop (Alloc { bytes = n; dbginfo; mode = Local }) ->
    assembly_code_for_allocation i ~n ~local:true ~far:false ~dbginfo
  | Lop Begin_region ->
    let offset = Domainstate.(idx_of_field Domain_local_sp) * 8 in
    DSL.ins I.LDR
      [| DSL.emit_reg i.res.(0);
         DSL.emit_addressing (Iindexed offset) reg_domain_state_ptr
      |]
  | Lop End_region ->
    let offset = Domainstate.(idx_of_field Domain_local_sp) * 8 in
    DSL.ins I.STR
      [| DSL.emit_reg i.arg.(0);
         DSL.emit_addressing (Iindexed offset) reg_domain_state_ptr
      |]
  | Lop Poll -> assembly_code_for_poll i ~far:false ~return_label:None
  | Lop (Specific Ifar_poll) ->
    assembly_code_for_poll i ~far:true ~return_label:None
  | Lop (Intop_imm (Iadd, n)) -> emit_addimm i.res.(0) i.arg.(0) n
  | Lop (Intop_imm (Isub, n)) -> emit_subimm i.res.(0) i.arg.(0) n
  | Lop (Intop (Icomp cmp)) ->
    DSL.ins I.CMP [| DSL.emit_reg i.arg.(0); DSL.emit_reg i.arg.(1) |];
    DSL.ins I.CSET
      [| DSL.emit_reg i.res.(0); DSL.cond (cond_for_comparison cmp) |]
  | Lop (Floatop (Float64, Icompf cmp)) ->
    DSL.check_reg Float i.arg.(0);
    DSL.check_reg Float i.arg.(1);
    let comp = cond_for_float_comparison cmp in
    DSL.ins I.FCMP [| DSL.emit_reg i.arg.(0); DSL.emit_reg i.arg.(1) |];
    DSL.ins I.CSET [| DSL.emit_reg i.res.(0); DSL.float_cond comp |]
  | Lop (Floatop (Float32, Icompf cmp)) ->
    DSL.check_reg Float32 i.arg.(0);
    DSL.check_reg Float32 i.arg.(1);
    let comp = cond_for_float_comparison cmp in
    DSL.ins I.FCMP [| DSL.emit_reg i.arg.(0); DSL.emit_reg i.arg.(1) |];
    DSL.ins I.CSET [| DSL.emit_reg i.res.(0); DSL.float_cond comp |]
  | Lop (Intop_imm (Icomp cmp, n)) ->
    emit_cmpimm i.arg.(0) n;
    DSL.ins I.CSET
      [| DSL.emit_reg i.res.(0); DSL.cond (cond_for_comparison cmp) |]
  | Lop (Intop Imod) ->
    DSL.ins I.SDIV
      [| DSL.emit_reg reg_tmp1;
         DSL.emit_reg i.arg.(0);
         DSL.emit_reg i.arg.(1)
      |];
    DSL.ins I.MSUB
      [| DSL.emit_reg i.res.(0);
         DSL.emit_reg reg_tmp1;
         DSL.emit_reg i.arg.(1);
         DSL.emit_reg i.arg.(0)
      |]
  | Lop (Intop (Imulh { signed = true })) ->
    DSL.ins I.SMULH
      [| DSL.emit_reg i.res.(0);
         DSL.emit_reg i.arg.(0);
         DSL.emit_reg i.arg.(1)
      |]
  | Lop (Intop (Imulh { signed = false })) ->
    DSL.ins I.UMULH
      [| DSL.emit_reg i.res.(0);
         DSL.emit_reg i.arg.(0);
         DSL.emit_reg i.arg.(1)
      |]
  | Lop (Intop (Ictz _)) ->
    (* emit_printf "ctz Rd, Rn" is optionally supported from Armv8.7, but rbit
       and clz are supported in all ARMv8 CPUs. *)
    DSL.ins I.RBIT [| DSL.emit_reg i.res.(0); DSL.emit_reg i.arg.(0) |];
    DSL.ins I.CLZ [| DSL.emit_reg i.res.(0); DSL.emit_reg i.res.(0) |]
  | Lop (Intop (Iclz _ as op)) ->
    let instr = instr_for_int_operation op in
    DSL.ins instr [| DSL.emit_reg i.res.(0); DSL.emit_reg i.arg.(0) |]
  | Lop
      (Intop
        (( Iadd | Isub | Imul | Idiv | Iand | Ior | Ixor | Ilsl | Ilsr | Iasr
         | Ipopcnt ) as op)) ->
    let instr = instr_for_int_operation op in
    DSL.ins instr
      [| DSL.emit_reg i.res.(0);
         DSL.emit_reg i.arg.(0);
         DSL.emit_reg i.arg.(1)
      |]
  | Lop (Intop_imm (op, n)) ->
    let instr = instr_for_int_operation op in
    DSL.ins instr
      [| DSL.emit_reg i.res.(0); DSL.emit_reg i.arg.(0); DSL.imm n |]
  | Lop (Specific Isqrtf) ->
    DSL.ins I.FSQRT [| DSL.emit_reg i.res.(0); DSL.emit_reg i.arg.(0) |]
  | Lop (Floatop ((Float32 | Float64), Iabsf)) ->
    DSL.ins I.FABS [| DSL.emit_reg i.res.(0); DSL.emit_reg i.arg.(0) |]
  | Lop (Floatop ((Float32 | Float64), Inegf)) ->
    DSL.ins I.FNEG [| DSL.emit_reg i.res.(0); DSL.emit_reg i.arg.(0) |]
  | Lop (Floatop ((Float32 | Float64), Iaddf)) ->
    DSL.ins I.FADD
      [| DSL.emit_reg i.res.(0);
         DSL.emit_reg i.arg.(0);
         DSL.emit_reg i.arg.(1)
      |]
  | Lop (Floatop ((Float32 | Float64), Isubf)) ->
    DSL.ins I.FSUB
      [| DSL.emit_reg i.res.(0);
         DSL.emit_reg i.arg.(0);
         DSL.emit_reg i.arg.(1)
      |]
  | Lop (Floatop ((Float32 | Float64), Imulf)) ->
    DSL.ins I.FMUL
      [| DSL.emit_reg i.res.(0);
         DSL.emit_reg i.arg.(0);
         DSL.emit_reg i.arg.(1)
      |]
  | Lop (Floatop ((Float32 | Float64), Idivf)) ->
    DSL.ins I.FDIV
      [| DSL.emit_reg i.res.(0);
         DSL.emit_reg i.arg.(0);
         DSL.emit_reg i.arg.(1)
      |]
  | Lop (Specific Inegmulf) ->
    DSL.ins I.FNMUL
      [| DSL.emit_reg i.res.(0);
         DSL.emit_reg i.arg.(0);
         DSL.emit_reg i.arg.(1)
      |]
  | Lop (Specific Imuladdf) ->
    DSL.ins I.FMADD
      [| DSL.emit_reg i.res.(0);
         DSL.emit_reg i.arg.(1);
         DSL.emit_reg i.arg.(2);
         DSL.emit_reg i.arg.(0)
      |]
  | Lop (Specific Inegmuladdf) ->
    DSL.ins I.FNMADD
      [| DSL.emit_reg i.res.(0);
         DSL.emit_reg i.arg.(1);
         DSL.emit_reg i.arg.(2);
         DSL.emit_reg i.arg.(0)
      |]
  | Lop (Specific Imulsubf) ->
    DSL.ins I.FMSUB
      [| DSL.emit_reg i.res.(0);
         DSL.emit_reg i.arg.(1);
         DSL.emit_reg i.arg.(2);
         DSL.emit_reg i.arg.(0)
      |]
  | Lop (Specific Inegmulsubf) ->
    DSL.ins I.FNMSUB
      [| DSL.emit_reg i.res.(0);
         DSL.emit_reg i.arg.(1);
         DSL.emit_reg i.arg.(2);
         DSL.emit_reg i.arg.(0)
      |]
  | Lop Opaque -> assert (Reg.equal_location i.arg.(0).loc i.res.(0).loc)
  | Lop (Specific (Ishiftarith (op, shift))) ->
    let instr = match op with Ishiftadd -> I.ADD | Ishiftsub -> I.SUB in
    let shift =
      if shift >= 0
      then DSL.emit_shift LSL shift
      else DSL.emit_shift ASR (-shift)
    in
    DSL.ins instr
      [| DSL.emit_reg i.res.(0);
         DSL.emit_reg i.arg.(0);
         DSL.emit_reg i.arg.(1);
         shift
      |]
  | Lop (Specific Imuladd) ->
    DSL.ins I.MADD
      [| DSL.emit_reg i.res.(0);
         DSL.emit_reg i.arg.(0);
         DSL.emit_reg i.arg.(1);
         DSL.emit_reg i.arg.(2)
      |]
  | Lop (Specific Imulsub) ->
    DSL.ins I.MSUB
      [| DSL.emit_reg i.res.(0);
         DSL.emit_reg i.arg.(0);
         DSL.emit_reg i.arg.(1);
         DSL.emit_reg i.arg.(2)
      |]
  | Lop (Specific (Ibswap { bitwidth })) -> (
    match bitwidth with
    | Sixteen ->
      DSL.ins I.REV16 [| DSL.emit_reg_w i.res.(0); DSL.emit_reg_w i.arg.(0) |];
      DSL.ins I.UBFM
        [| DSL.emit_reg i.res.(0);
           DSL.emit_reg i.res.(0);
           DSL.imm 0;
           DSL.imm 15
        |]
    | Thirtytwo ->
      DSL.ins I.REV [| DSL.emit_reg_w i.res.(0); DSL.emit_reg_w i.arg.(0) |]
    | Sixtyfour ->
      DSL.ins I.REV [| DSL.emit_reg i.res.(0); DSL.emit_reg i.arg.(0) |])
  | Lop (Specific (Isignext size)) ->
    DSL.ins I.SBFM
      [| DSL.emit_reg i.res.(0);
         DSL.emit_reg i.arg.(0);
         DSL.imm 0;
         DSL.imm (size - 1)
      |]
  | Lop (Specific (Isimd simd)) -> DSL.simd_instr simd i
  | Lop (Name_for_debugger _) -> ()
  | Lcall_op (Lprobe _) | Lop (Probe_is_enabled _) ->
    fatal_error "Probes not supported."
  | Lop Dls_get ->
    if Config.runtime5
    then
      let offset = Domainstate.(idx_of_field Domain_dls_root) * 8 in
      DSL.ins I.LDR
        [| DSL.emit_reg i.res.(0);
           DSL.emit_addressing (Iindexed offset) reg_domain_state_ptr
        |]
    else Misc.fatal_error "Dls is not supported in runtime4."
  | Lop (Csel tst) -> (
    let len = Array.length i.arg in
    let ifso = i.arg.(len - 2) in
    let ifnot = i.arg.(len - 1) in
    if Reg.same_loc ifso ifnot
    then move ifso i.res.(0)
    else
      match tst with
      | Itruetest ->
        DSL.ins I.CMP [| DSL.emit_reg i.arg.(0); DSL.imm 0 |];
        DSL.ins I.CSEL
          [| DSL.emit_reg i.res.(0);
             DSL.emit_reg i.arg.(1);
             DSL.emit_reg i.arg.(2);
             DSL.cond NE
          |]
      | Ifalsetest ->
        DSL.ins I.CMP [| DSL.emit_reg i.arg.(0); DSL.imm 0 |];
        DSL.ins I.CSEL
          [| DSL.emit_reg i.res.(0);
             DSL.emit_reg i.arg.(1);
             DSL.emit_reg i.arg.(2);
             DSL.cond EQ
          |]
      | Iinttest cmp ->
        let comp = cond_for_comparison cmp in
        DSL.ins I.CMP [| DSL.emit_reg i.arg.(0); DSL.emit_reg i.arg.(1) |];
        DSL.ins I.CSEL
          [| DSL.emit_reg i.res.(0);
             DSL.emit_reg i.arg.(2);
             DSL.emit_reg i.arg.(3);
             DSL.cond comp
          |]
      | Iinttest_imm (cmp, n) ->
        let comp = cond_for_comparison cmp in
        emit_cmpimm i.arg.(0) n;
        DSL.ins I.CSEL
          [| DSL.emit_reg i.res.(0);
             DSL.emit_reg i.arg.(1);
             DSL.emit_reg i.arg.(2);
             DSL.cond comp
          |]
      | Ifloattest ((Float32 | Float64), cmp) ->
        let comp = cond_for_float_comparison cmp in
        DSL.ins I.FCMP [| DSL.emit_reg i.arg.(0); DSL.emit_reg i.arg.(1) |];
        DSL.ins I.CSEL
          [| DSL.emit_reg i.res.(0);
             DSL.emit_reg i.arg.(2);
             DSL.emit_reg i.arg.(3);
             DSL.float_cond comp
          |]
      | Ioddtest ->
        DSL.ins I.TST [| DSL.emit_reg i.arg.(0); DSL.imm 1 |];
        DSL.ins I.CSEL
          [| DSL.emit_reg i.res.(0);
             DSL.emit_reg i.arg.(1);
             DSL.emit_reg i.arg.(2);
             DSL.cond NE
          |]
      | Ieventest ->
        DSL.ins I.TST [| DSL.emit_reg i.arg.(0); DSL.imm 1 |];
        DSL.ins I.CSEL
          [| DSL.emit_reg i.res.(0);
             DSL.emit_reg i.arg.(1);
             DSL.emit_reg i.arg.(2);
             DSL.cond EQ
          |])
  | Lreloadretaddr -> ()
  | Lreturn -> output_epilogue (fun () -> DSL.ins I.RET [||])
  | Llabel { label = lbl; _ } -> emit_printf "%a:\n" femit_label lbl
  | Lbranch lbl -> DSL.ins I.B [| DSL.emit_label lbl |]
  | Lcondbranch (tst, lbl) -> (
    match tst with
    | Itruetest ->
      DSL.ins I.CBNZ [| DSL.emit_reg i.arg.(0); DSL.emit_label lbl |]
    | Ifalsetest ->
      DSL.ins I.CBZ [| DSL.emit_reg i.arg.(0); DSL.emit_label lbl |]
    | Iinttest cmp ->
      DSL.ins I.CMP [| DSL.emit_reg i.arg.(0); DSL.emit_reg i.arg.(1) |];
      let comp = cond_for_comparison cmp in
      DSL.ins (I.B_cond comp) [| DSL.emit_label lbl |]
    | Iinttest_imm (cmp, n) ->
      emit_cmpimm i.arg.(0) n;
      let comp = cond_for_comparison cmp in
      DSL.ins (I.B_cond comp) [| DSL.emit_label lbl |]
    | Ifloattest ((Float32 | Float64), cmp) ->
      let comp = cond_for_float_comparison cmp in
      DSL.ins I.FCMP [| DSL.emit_reg i.arg.(0); DSL.emit_reg i.arg.(1) |];
      DSL.ins (I.B_cond_float comp) [| DSL.emit_label lbl |]
    | Ioddtest ->
      DSL.ins I.TBNZ [| DSL.emit_reg i.arg.(0); DSL.imm 0; DSL.emit_label lbl |]
    | Ieventest ->
      DSL.ins I.TBZ [| DSL.emit_reg i.arg.(0); DSL.imm 0; DSL.emit_label lbl |])
  | Lcondbranch3 (lbl0, lbl1, lbl2) -> (
    DSL.ins I.CMP [| DSL.emit_reg i.arg.(0); DSL.imm 1 |];
    (match lbl0 with
    | None -> ()
    | Some lbl -> DSL.ins (I.B_cond LT) [| DSL.emit_label lbl |]);
    (match lbl1 with
    | None -> ()
    | Some lbl -> DSL.ins (I.B_cond EQ) [| DSL.emit_label lbl |]);
    match lbl2 with
    | None -> ()
    | Some lbl -> DSL.ins (I.B_cond GT) [| DSL.emit_label lbl |])
  | Lswitch jumptbl ->
    let lbltbl = Cmm.new_label () in
    DSL.ins I.ADR [| DSL.emit_reg reg_tmp1; DSL.emit_label lbltbl |];
    DSL.ins I.ADD
      [| DSL.emit_reg reg_tmp1;
         DSL.emit_reg reg_tmp1;
         DSL.emit_reg i.arg.(0);
         DSL.emit_shift LSL 2
      |];
    DSL.ins I.BR [| DSL.emit_reg reg_tmp1 |];
    emit_printf "%a:\n" femit_label lbltbl;
    for j = 0 to Array.length jumptbl - 1 do
      DSL.ins I.B [| DSL.emit_label jumptbl.(j) |]
    done
  (*= Alternative:
        let lbltbl = Cmm.new_label() in
        emit_printf "	adr	%a, %a\n" femit_reg reg_tmp1 femit_label lbltbl;
        emit_printf "	ldr	%a, [%a, %a, lsl #2]\n" femit_wreg reg_tmp2 femit_reg reg_tmp1 femit_reg i.arg.(0);
        emit_printf "	add	%a, %a, sxtb\n" femit_reg reg_tmp1 femit_wreg reg_tmp2;
        emit_printf "	br	%a\n" femit_reg reg_tmp1;
        emit_printf "%a:\n" femit_label lbltbl;
        for j = 0 to Array.length jumptbl - 1 do
            emit_printf "	.word	%a - %a\n" femit_label jumptbl.(j) femit_label lbltbl
        done
*)
  | Lentertrap -> ()
  | Ladjust_stack_offset { delta_bytes } ->
    cfi_adjust_cfa_offset delta_bytes;
    stack_offset := !stack_offset + delta_bytes
  | Lpushtrap { lbl_handler } ->
    DSL.ins I.ADR [| DSL.emit_reg reg_tmp1; DSL.emit_label lbl_handler |];
    stack_offset := !stack_offset + 16;
    DSL.ins I.STP
      [| DSL.emit_reg reg_trap_ptr;
         DSL.emit_reg reg_tmp1;
         DSL.mem_pre ~base:Arm64_ast.Reg.sp ~offset:(-16)
      |];
    cfi_adjust_cfa_offset 16;
    DSL.ins I.MOV [| DSL.emit_reg reg_trap_ptr; DSL.sp |]
  | Lpoptrap ->
    DSL.ins I.LDR
      [| DSL.emit_reg reg_trap_ptr;
         DSL.mem_post ~base:Arm64_ast.Reg.sp ~offset:16
      |];
    cfi_adjust_cfa_offset (-16);
    stack_offset := !stack_offset - 16
  | Lraise k -> (
    match k with
    | Lambda.Raise_regular ->
      DSL.ins I.BL [| DSL.emit_symbol "caml_raise_exn" |];
      record_frame Reg.Set.empty (Dbg_raise i.dbg)
    | Lambda.Raise_reraise ->
      if Config.runtime5
      then DSL.ins I.BL [| DSL.emit_symbol "caml_reraise_exn" |]
      else DSL.ins I.BL [| DSL.emit_symbol "caml_raise_exn" |];
      record_frame Reg.Set.empty (Dbg_raise i.dbg)
    | Lambda.Raise_notrace ->
      DSL.ins I.MOV [| DSL.sp; DSL.emit_reg reg_trap_ptr |];
      DSL.ins I.LDP
        [| DSL.emit_reg reg_trap_ptr;
           DSL.emit_reg reg_tmp1;
           DSL.mem ~base:Arm64_ast.Reg.sp;
           DSL.imm 16
        |];
      DSL.ins I.BR [| DSL.emit_reg reg_tmp1 |])
  | Lstackcheck { max_frame_size_bytes } ->
    let overflow = Cmm.new_label () and ret = Cmm.new_label () in
    let threshold_offset =
      (Domainstate.stack_ctx_words * 8) + Stack_check.stack_threshold_size
    in
    let f = max_frame_size_bytes + threshold_offset in
    let offset = Domainstate.(idx_of_field Domain_current_stack) * 8 in
    DSL.ins I.LDR
      [| DSL.emit_reg reg_tmp1;
         DSL.emit_addressing (Iindexed offset) reg_domain_state_ptr
      |];
    emit_addimm reg_tmp1 reg_tmp1 f;
    DSL.ins I.CMP [| DSL.sp; DSL.emit_reg reg_tmp1 |];
    DSL.ins (I.B_cond CC) [| DSL.emit_label overflow |];
    emit_printf "%a:\n" femit_label ret;
    stack_realloc
      := Some
           { sc_label = overflow;
             sc_return = ret;
             sc_max_frame_size_in_bytes = max_frame_size_bytes
           }

let emit_instr i =
  try emit_instr i
  with exn ->
    Format.eprintf "Exception whilst emitting instruction:@ %a\n"
      Printlinear.instr i;
    raise exn

(* Emission of an instruction sequence *)

let rec emit_all i =
  (* CR-soon xclerc for xclerc: get rid of polymorphic compare. *)
  if Stdlib.compare i.desc Lend = 0
  then ()
  else (
    emit_instr i;
    emit_all i.next)

(* Emission of a function declaration *)

let fundecl fundecl =
  let fun_end_label, fundecl =
    match Emitaux.Dwarf_helpers.record_dwarf_for_fundecl fundecl with
    | None -> None, fundecl
    | Some { fun_end_label; fundecl } -> Some fun_end_label, fundecl
  in
  function_name := fundecl.fun_name;
  fastcode_flag := fundecl.fun_fast;
  tailrec_entry_point := fundecl.fun_tailrec_entry_point_label;
  float_literals := [];
  stack_offset := 0;
  call_gc_sites := [];
  local_realloc_sites := [];
  clear_stack_realloc ();
  Stack_class.Tbl.copy_values ~from:fundecl.fun_num_stack_slots
    ~to_:num_stack_slots;
  prologue_required := fundecl.fun_prologue_required;
  contains_calls := fundecl.fun_contains_calls;
  emit_named_text_section !function_name;
  emit_printf "\t.align\t3\n";
  emit_printf "\t.globl\t%a\n" femit_symbol fundecl.fun_name;
  emit_symbol_type femit_symbol fundecl.fun_name "function";
  emit_printf "%a:\n" femit_symbol fundecl.fun_name;
  emit_debug_info fundecl.fun_dbg;
  cfi_startproc ();
  let num_call_gc = num_call_gc_points fundecl.fun_body in
  let max_out_of_line_code_offset = max_out_of_line_code_offset ~num_call_gc in
  BR.relax fundecl.fun_body ~max_out_of_line_code_offset;
  emit_all fundecl.fun_body;
  List.iter emit_call_gc !call_gc_sites;
  List.iter emit_local_realloc !local_realloc_sites;
  emit_stack_realloc ();
  assert (List.length !call_gc_sites = num_call_gc);
  (match fun_end_label with
  | None -> ()
  | Some fun_end_label -> emit_printf "%a:\n" femit_label fun_end_label);
  cfi_endproc ();
  emit_symbol_type femit_symbol fundecl.fun_name "function";
  emit_symbol_size fundecl.fun_name;
  emit_literals ()

(* Emission of data *)

let emit_item (d : Cmm.data_item) =
  match d with
  | Cdefine_symbol s ->
    if !Clflags.dlcode || Cmm.equal_is_global s.sym_global Cmm.Global
    then
      (* GOT relocations against non-global symbols don't seem to work properly:
         GOT entries are not created for the symbols and the relocations
         evaluate to random other GOT entries. For the moment force all symbols
         to be global. *)
      emit_printf "\t.globl\t%a\n" femit_symbol s.sym_name;
    emit_printf "%a:\n" femit_symbol s.sym_name
  | Cint8 n -> emit_printf "\t.byte\t%d\n" n
  | Cint16 n -> emit_printf "\t.short\t%d\n" n
  | Cint32 n -> emit_printf "\t.long\t%Ld\n" (Int64.of_nativeint n)
  | Cint n -> emit_printf "\t.quad\t%Ld\n" (Int64.of_nativeint n)
  | Csingle f -> emit_float32_directive_with_comment (Int32.bits_of_float f)
  | Cdouble f -> emit_float64_directive_with_comment (Int64.bits_of_float f)
  | Cvec128 { high; low } ->
    emit_float64_directive_with_comment low;
    emit_float64_directive_with_comment high
  | Csymbol_address s -> emit_printf "\t.quad\t%a\n" femit_symbol s.sym_name
  | Csymbol_offset (s, o) ->
    emit_printf "\t.quad\t%a+%a\n" femit_symbol s.sym_name femit_int o
  | Cstring s ->
    if String.length s = 0
    then emit_string "\n"
    else emit_string_directive "\t.ascii\t" s
  | Cskip n -> if n > 0 then emit_printf "\t.space\t%a\n" femit_int n
  | Calign n -> emit_printf "\t.align\t%a\n" femit_int (Misc.log2 n)

let data l =
  emit_printf "\t.data\n";
  emit_printf "\t.align\t3\n";
  List.iter emit_item l

let emit_line str = emit_string (str ^ "\n")

let file_emitter ~file_num ~file_name =
  emit_line (Printf.sprintf ".file %d %S" file_num file_name)

let build_asm_directives () : (module Asm_targets.Asm_directives_intf.S) =
  (module Asm_targets.Asm_directives.Make (struct
    let emit_line = emit_line

    let get_file_num file_name = Emitaux.get_file_num ~file_emitter file_name

    let debugging_comments_in_asm_files = !Flambda_backend_flags.dasm_comments

    module D = struct
      type constant =
        | Int64 of Int64.t
        | Label of string
        | Add of constant * constant
        | Sub of constant * constant

      let rec string_of_constant const =
        match const with
        | Int64 n -> Int64.to_string n
        | Label s -> s
        | Add (c1, c2) ->
          Printf.sprintf "(%s + %s)" (string_of_constant c1)
            (string_of_constant c2)
        | Sub (c1, c2) ->
          Printf.sprintf "(%s - %s)" (string_of_constant c1)
            (string_of_constant c2)

      let const_int64 num = Int64 num

      let const_label str = Label str

      let const_add c1 c2 = Add (c1, c2)

      let const_sub c1 c2 = Sub (c1, c2)

      type data_type =
        | NONE
        | DWORD
        | QWORD
        | VEC128

      let file = file_emitter

      let loc ~file_num ~line ~col ?discriminator () =
        ignore discriminator;
        emit_line (Printf.sprintf ".loc %d %d %d" file_num line col)

      let comment str = emit_line (Printf.sprintf "; %s" str)

      let label ?data_type str =
        let _ = data_type in
        emit_line (Printf.sprintf "%s:" str)

      let section ?delayed:_ name flags args =
        match name, flags, args with
        | [".data"], _, _ -> emit_line "\t.data"
        | [".text"], _, _ -> emit_line "\t.text"
        | name, flags, args ->
          emit_string (Printf.sprintf "\t.section %s" (String.concat "," name));
          (match flags with
          | None -> ()
          | Some flags -> emit_string (Printf.sprintf ",%S" flags));
          (match args with
          | [] -> ()
          | _ -> emit_string (Printf.sprintf ",%s" (String.concat "," args)));
          emit_string "\n"

      let text () = emit_line "\t.text"

      let new_line () = emit_line ""

      let global sym = emit_line (Printf.sprintf "\t.globl %s" sym)

      let protected sym =
        if not macosx then emit_line (Printf.sprintf "\t.protected %s" sym)

      let type_ sym typ_ = emit_line (Printf.sprintf "\t.type %s,%s" sym typ_)

      let byte const =
        emit_line (Printf.sprintf "\t.byte %s" (string_of_constant const))

      let word const =
        emit_line (Printf.sprintf "\t.short %s" (string_of_constant const))

      let long const =
        emit_line (Printf.sprintf "\t.long %s" (string_of_constant const))

      let qword const =
        emit_line (Printf.sprintf "\t.quad %s" (string_of_constant const))

      let bytes str = emit_line (Printf.sprintf "\t.ascii %S" str)

      let uleb128 const =
        emit_line (Printf.sprintf "\t.uleb128 %s" (string_of_constant const))

      let sleb128 const =
        emit_line (Printf.sprintf "\t.sleb128 %s" (string_of_constant const))

      let direct_assignment var const =
        emit_line (Printf.sprintf "\t.set %s,%s" var (string_of_constant const))
    end
  end))

(* Beginning / end of an assembly file *)

let begin_assembly _unix =
  reset_debug_info ();
  emit_printf "\t.file\t\"\"\n";
  (* PR#7037 *)
  let lbl_begin = Cmm_helpers.make_symbol "data_begin" in
  emit_printf "\t.data\n";
  emit_printf "\t.globl\t%a\n" femit_symbol lbl_begin;
  emit_printf "%a:\n" femit_symbol lbl_begin;
  let lbl_begin = Cmm_helpers.make_symbol "code_begin" in
  emit_named_text_section lbl_begin;
  emit_printf "\t.globl\t%a\n" femit_symbol lbl_begin;
  emit_printf "%a:\n" femit_symbol lbl_begin;
  (* we need to pad here to avoid collision for the unwind test between the
     code_begin symbol and the first function. (See also #4690) Alignment is
     needed to avoid linker warnings for shared_startup__code_{begin,end} (e.g.
     tests/lib-dynlink-pr4839). *)
  if macosx
  then (
    DSL.ins I.NOP [||];
    emit_printf "\t.align\t3\n");
  let lbl_end = Cmm_helpers.make_symbol "code_end" in
  Emitaux.Dwarf_helpers.begin_dwarf ~build_asm_directives ~code_begin:lbl_begin
    ~code_end:lbl_end ~file_emitter

let end_assembly () =
  let lbl_end = Cmm_helpers.make_symbol "code_end" in
  emit_named_text_section lbl_end;
  emit_printf "\t.globl\t%a\n" femit_symbol lbl_end;
  emit_printf "%a:\n" femit_symbol lbl_end;
  let lbl_end = Cmm_helpers.make_symbol "data_end" in
  emit_printf "\t.data\n";
  emit_printf "\t.quad\t0\n";
  (* PR#6329 *)
  emit_printf "\t.globl\t%a\n" femit_symbol lbl_end;
  emit_printf "%a:\n" femit_symbol lbl_end;
  emit_printf "\t.quad\t0\n";
  emit_printf "\t.align\t3\n";
  (* #7887 *)
  let lbl = Cmm_helpers.make_symbol "frametable" in
  emit_printf "\t.globl\t%a\n" femit_symbol lbl;
  emit_printf "%a:\n" femit_symbol lbl;
  emit_frames
    { efa_code_label =
        (fun lbl ->
          emit_symbol_type femit_label lbl "function";
          emit_printf "\t.quad\t%a\n" femit_label lbl);
      efa_data_label =
        (fun lbl ->
          emit_symbol_type femit_label lbl "object";
          emit_printf "\t.quad\t%a\n" femit_label lbl);
      efa_8 = (fun n -> emit_printf "\t.byte\t%d\n" n);
      efa_16 = (fun n -> emit_printf "\t.short\t%d\n" n);
      efa_32 = (fun n -> emit_printf "\t.long\t%ld\n" n);
      efa_word = (fun n -> emit_printf "\t.quad\t%d\n" n);
      efa_align =
        (fun n -> emit_printf "\t.align\t%a\n" femit_int (Misc.log2 n));
      efa_label_rel =
        (fun lbl ofs ->
          emit_printf "\t.long\t(%a + %ld) - .\n" femit_label lbl ofs);
      efa_def_label = (fun lbl -> emit_printf "%a:\n" femit_label lbl);
      efa_string = (fun s -> emit_string_directive "\t.ascii\t" (s ^ "\000"))
    };
  emit_symbol_type femit_symbol lbl "object";
  emit_symbol_size lbl;
  if not !Flambda_backend_flags.internal_assembler
  then Emitaux.Dwarf_helpers.emit_dwarf ();
  match Config.system with
  | "linux" ->
    (* Mark stack as non-executable *)
    emit_printf "\t.section\t.note.GNU-stack,\"\",%%progbits\n"
  | _ -> ()<|MERGE_RESOLUTION|>--- conflicted
+++ resolved
@@ -111,52 +111,8 @@
 
 (* Output an addressing mode *)
 
-<<<<<<< HEAD
-let femit_symbol_offset out (s, ofs) =
-  femit_symbol out s;
-  if ofs > 0 then Printf.fprintf out "+%a" femit_int ofs
-  else if ofs < 0 then Printf.fprintf out "-%a" femit_int (-ofs)
-  else ()
-
-
-
-let femit_addressing out (addr, r) =
-  match addr with
-  | Iindexed ofs ->
-      Printf.fprintf out "[%a, #%a]" femit_reg r femit_int ofs
-  | Ibased(s, ofs) ->
-      assert (not !Clflags.dlcode);  (* see selection.ml *)
-      Printf.fprintf out "[%a, #:lo12:%a]" femit_reg r femit_symbol_offset (s, ofs)
-
-
-
-(* Record live pointers at call points *)
-
-let record_frame_label live dbg =
-  let lbl = Cmm.new_label () in
-  let live_offset = ref [] in
-  Reg.Set.iter
-    (function
-      | {typ = Val; loc = Reg r} ->
-          live_offset := ((r lsl 1) + 1) :: !live_offset
-      | {typ = Val; loc = Stack s} as reg ->
-          live_offset := slot_offset s (stack_slot_class reg.typ) :: !live_offset
-      | {typ = Addr} as r ->
-          Misc.fatal_error ("bad GC root " ^ Reg.print r)
-      | { typ = Valx2; } as r ->
-          (* CR mslater: (SIMD) arm64 *)
-          Misc.fatal_error ("Unexpected Valx2 type of reg " ^ Reg.print r)
-      | { typ = Val; loc = Unknown ; } as r ->
-          Misc.fatal_error ("Unknown location " ^ Reg.print r)
-      | { typ = Int | Float | Float32 | Vec128; _ } -> ())
-    live;
-  record_frame_descr ~label:lbl ~frame_size:(frame_size())
-    ~live_offset:!live_offset dbg;
-  lbl
-=======
 module DSL : sig
   val check_reg : Cmm.machtype_component -> Reg.t -> unit
->>>>>>> 6e7e1fe9
 
   val mem : base:Arm64_ast.Reg.t -> Arm64_ast.Operand.t
 
