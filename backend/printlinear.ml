(**************************************************************************)
(*                                                                        *)
(*                                 OCaml                                  *)
(*                                                                        *)
(*             Xavier Leroy, projet Cristal, INRIA Rocquencourt           *)
(*                                                                        *)
(*   Copyright 1996 Institut National de Recherche en Informatique et     *)
(*     en Automatique.                                                    *)
(*                                                                        *)
(*   All rights reserved.  This file is distributed under the terms of    *)
(*   the GNU Lesser General Public License version 2.1, with the          *)
(*   special exception on linking described in the file LICENSE.          *)
(*                                                                        *)
(**************************************************************************)

(* Pretty-printing of linearized machine code *)

[@@@ocaml.warning "+a-40-41-42"]

open! Int_replace_polymorphic_compare [@@warning "-66"]
open Format
open Linear

let label ppf l = Format.fprintf ppf "L%a" Label.format l

let section_name_to_string ppf = function
  | None -> ()
  | Some name -> fprintf ppf " in %s section" name

let call_operation ?(print_reg = Printreg.reg) ppf op arg =
  let regs = Printreg.regs' ~print_reg in
  match op with
  | Lcall_ind -> fprintf ppf "call %a" regs arg
  | Lcall_imm { func } -> fprintf ppf "call \"%s\" %a" func.sym_name regs arg
  | Ltailcall_ind -> fprintf ppf "tailcall %a" regs arg
  | Ltailcall_imm { func } ->
    fprintf ppf "tailcall \"%s\" %a" func.sym_name regs arg
  | Lextcall { func; alloc; _ } ->
    fprintf ppf "extcall \"%s\" %a%s" func regs arg
      (if alloc then "" else " (noalloc)")
  | Lprobe { name; handler_code_sym; enabled_at_init } ->
    fprintf ppf "probe \"%s\" %s%s %a"
      (if enabled_at_init then "enabled_at_init " else "")
      name handler_code_sym regs arg

let instr' ?(print_reg = Printreg.reg) ppf i =
  let reg = print_reg in
  let regs = Printreg.regs' ~print_reg in
  let regsetaddr = Printreg.regsetaddr' ~print_reg in
  let test = Operation.format_test ~print_reg in
  let operation = Printoperation.operation ~print_reg in
  if !Oxcaml_flags.davail || !Dwarf_flags.debug_avail_sets
  then (
    let module RAS = Reg_availability_set in
    let ras_is_nonempty (set : RAS.t) =
      match set with
      | Ok set ->
        not
          (Reg_with_debug_info.Set_distinguishing_names_and_locations.is_empty
             set)
      | Unreachable -> true
    in
    if ras_is_nonempty i.available_before || ras_is_nonempty i.available_across
    then
      if RAS.equal i.available_before i.available_across
      then
        fprintf ppf "@[<1>AB=AA={%a}@]@," (RAS.print ~print_reg:reg)
          i.available_before
      else (
<<<<<<< HEAD
        fprintf ppf "@[<1>AB={%a}"
          (Misc.Stdlib.Option.print (RAS.print ~print_reg:reg))
          i.available_before;
        fprintf ppf ",AA={%a}"
          (Misc.Stdlib.Option.print (RAS.print ~print_reg:reg))
          i.available_across;
        fprintf ppf "@]@,");
    match i.phantom_available_before with
    | None -> ()
    | Some phantom_vars ->
      if not (Backend_var.Set.is_empty phantom_vars)
      then fprintf ppf "@[<1>PAB={%a}@]@," Backend_var.Set.print phantom_vars);
=======
        fprintf ppf "@[<1>AB={%a}" (RAS.print ~print_reg:reg) i.available_before;
        fprintf ppf ",AA={%a}" (RAS.print ~print_reg:reg) i.available_across;
        fprintf ppf "@]@,"));
>>>>>>> 362c0b49
  (match i.desc with
  | Lend -> ()
  | Lprologue -> fprintf ppf "prologue"
  | Lepilogue_open -> fprintf ppf "epilogue_open"
  | Lepilogue_close -> fprintf ppf "epilogue_close"
  | Lop op ->
    (match[@warning "-4"] op with
    | Alloc _ | Poll -> fprintf ppf "@[<1>{%a}@]@," regsetaddr i.live
    | _ -> ());
    operation op i.arg ppf i.res
  | Lcall_op op ->
    (match op with
    | Lcall_ind | Lcall_imm _ | Lextcall _ | Lprobe _ ->
      fprintf ppf "@[<1>{%a}@]@," regsetaddr i.live
    | Ltailcall_imm _ | Ltailcall_ind -> ());
    call_operation ppf op i.arg
  | Lreloadretaddr -> fprintf ppf "reload retaddr"
  | Lreturn -> fprintf ppf "return %a" regs i.arg
  | Llabel { label = lbl; section_name } ->
    fprintf ppf "%a%a:" label lbl section_name_to_string section_name
  | Lbranch lbl -> fprintf ppf "goto %a" label lbl
  | Lcondbranch (tst, lbl) ->
    fprintf ppf "if %a goto %a" (test tst) i.arg label lbl
  | Lcondbranch3 (lbl0, lbl1, lbl2) ->
    fprintf ppf "switch3 %a" reg i.arg.(0);
    let case n = function
      | None -> ()
      | Some lbl -> fprintf ppf "@,case %i: goto %a" n label lbl
    in
    case 0 lbl0;
    case 1 lbl1;
    case 2 lbl2;
    fprintf ppf "@,endswitch"
  | Lswitch lblv ->
    fprintf ppf "switch %a" reg i.arg.(0);
    for i = 0 to Array.length lblv - 1 do
      fprintf ppf "case %i: goto %a" i label lblv.(i)
    done;
    fprintf ppf "@,endswitch"
  | Lentertrap -> fprintf ppf "enter trap"
  | Ladjust_stack_offset { delta_bytes } ->
    fprintf ppf "adjust pseudo stack offset by %d bytes" delta_bytes
  | Lpushtrap { lbl_handler } -> fprintf ppf "push trap %a" label lbl_handler
  | Lpoptrap { lbl_handler } -> fprintf ppf "pop trap %a" label lbl_handler
  | Lraise k -> fprintf ppf "%s %a" (Lambda.raise_kind k) reg i.arg.(0)
  | Lstackcheck { max_frame_size_bytes } ->
    fprintf ppf "stack check (%d bytes)" max_frame_size_bytes);
  if (not (Debuginfo.is_none i.dbg)) && !Clflags.locations
  then fprintf ppf " %s" (Debuginfo.to_string i.dbg)

let instr ppf i = instr' ppf i

let rec all_instr ppf i =
  match[@warning "-4"] i.desc with
  | Lend -> ()
  | _ -> fprintf ppf "%a@,%a" instr i all_instr i.next

let fundecl ppf f =
  let dbg =
    if Debuginfo.is_none f.fun_dbg || not !Clflags.locations
    then ""
    else " " ^ Debuginfo.to_string f.fun_dbg
  in
  fprintf ppf "@[<v 2>%s:%s%a@,%a@]" f.fun_name dbg section_name_to_string
    f.fun_section_name all_instr f.fun_body<|MERGE_RESOLUTION|>--- conflicted
+++ resolved
@@ -67,24 +67,14 @@
         fprintf ppf "@[<1>AB=AA={%a}@]@," (RAS.print ~print_reg:reg)
           i.available_before
       else (
-<<<<<<< HEAD
-        fprintf ppf "@[<1>AB={%a}"
-          (Misc.Stdlib.Option.print (RAS.print ~print_reg:reg))
-          i.available_before;
-        fprintf ppf ",AA={%a}"
-          (Misc.Stdlib.Option.print (RAS.print ~print_reg:reg))
-          i.available_across;
+        fprintf ppf "@[<1>AB={%a}" (RAS.print ~print_reg:reg) i.available_before;
+        fprintf ppf ",AA={%a}" (RAS.print ~print_reg:reg) i.available_across;
         fprintf ppf "@]@,");
     match i.phantom_available_before with
     | None -> ()
     | Some phantom_vars ->
       if not (Backend_var.Set.is_empty phantom_vars)
       then fprintf ppf "@[<1>PAB={%a}@]@," Backend_var.Set.print phantom_vars);
-=======
-        fprintf ppf "@[<1>AB={%a}" (RAS.print ~print_reg:reg) i.available_before;
-        fprintf ppf ",AA={%a}" (RAS.print ~print_reg:reg) i.available_across;
-        fprintf ppf "@]@,"));
->>>>>>> 362c0b49
   (match i.desc with
   | Lend -> ()
   | Lprologue -> fprintf ppf "prologue"
