(**************************************************************************)
(*                                                                        *)
(*                                 OCaml                                  *)
(*                                                                        *)
(*             Xavier Leroy, projet Cristal, INRIA Rocquencourt           *)
(*                                                                        *)
(*   Copyright 1996 Institut National de Recherche en Informatique et     *)
(*     en Automatique.                                                    *)
(*                                                                        *)
(*   All rights reserved.  This file is distributed under the terms of    *)
(*   the GNU Lesser General Public License version 2.1, with the          *)
(*   special exception on linking described in the file LICENSE.          *)
(*                                                                        *)
(**************************************************************************)

(* Transformation of Mach code into a list of pseudo-instructions. *)

[@@@ocaml.warning "+a-40-41-42"]

open! Int_replace_polymorphic_compare [@@warning "-66"]

type label = Cmm.label

type phantom_defining_expr =
  | Lphantom_const_int of Targetint.t
  | Lphantom_const_symbol of string
  | Lphantom_var of Backend_var.t
  | Lphantom_offset_var of
      { var : Backend_var.t;
        offset_in_words : int
      }
  | Lphantom_read_field of
      { var : Backend_var.t;
        field : int
      }
  | Lphantom_read_symbol_field of
      { sym : string;
        field : int
      }
  | Lphantom_block of
      { tag : int;
        fields : Backend_var.t list
      }

let lphantom_const_int i = Lphantom_const_int i

let lphantom_const_symbol s = Lphantom_const_symbol s

let lphantom_var v = Lphantom_var v

let lphantom_offset_var ~var ~offset_in_words =
  Lphantom_offset_var { var; offset_in_words }

let lphantom_read_field ~var ~field = Lphantom_read_field { var; field }

let lphantom_read_symbol_field ~sym ~field =
  Lphantom_read_symbol_field { sym; field }

let lphantom_block ~tag ~fields = Lphantom_block { tag; fields }

type instruction =
  { mutable desc : instruction_desc;
    mutable next : instruction;
    arg : Reg.t array;
    res : Reg.t array;
    dbg : Debuginfo.t;
    fdo : Fdo_info.t;
    live : Reg.Set.t;
<<<<<<< HEAD
    available_before : Reg_availability_set.t option;
    available_across : Reg_availability_set.t option;
    phantom_available_before : Backend_var.Set.t option
=======
    available_before : Reg_availability_set.t;
    available_across : Reg_availability_set.t
>>>>>>> 362c0b49
  }

and instruction_desc =
  | Lprologue
  | Lepilogue_open
  | Lepilogue_close
  | Lend
  | Lop of Operation.t
  | Lcall_op of call_operation
  | Lreloadretaddr
  | Lreturn
  | Llabel of
      { label : label;
        section_name : string option
      }
  | Lbranch of label
  | Lcondbranch of Operation.test * label
  | Lcondbranch3 of label option * label option * label option
  | Lswitch of label array
  | Lentertrap
  | Ladjust_stack_offset of { delta_bytes : int }
  | Lpushtrap of { lbl_handler : label }
  | Lpoptrap of { lbl_handler : label }
  | Lraise of Lambda.raise_kind
  | Lstackcheck of { max_frame_size_bytes : int }

and call_operation =
  | Lcall_ind
  | Lcall_imm of { func : Cmm.symbol }
  | Ltailcall_ind
  | Ltailcall_imm of { func : Cmm.symbol }
  | Lextcall of
      { func : string;
        ty_res : Cmm.machtype;
        ty_args : Cmm.exttype list;
        alloc : bool;
        returns : bool;
        stack_ofs : int;
        stack_align : Cmm.stack_align
      }
  | Lprobe of
      { name : string;
        handler_code_sym : string;
        enabled_at_init : bool
      }

let has_fallthrough = function
  | Lreturn | Lbranch _ | Lswitch _ | Lraise _
  | Lcall_op Ltailcall_ind
  | Lcall_op (Ltailcall_imm _)
  | Lepilogue_close ->
    false
  | Lcall_op (Lcall_ind | Lcall_imm _ | Lextcall _ | Lprobe _)
  | Lprologue | Lepilogue_open | Lend | Lreloadretaddr | Lentertrap | Lpoptrap _
  | Lop _ | Llabel _
  | Lcondbranch (_, _)
  | Lcondbranch3 (_, _, _)
  | Ladjust_stack_offset _ | Lpushtrap _ | Lstackcheck _ ->
    true

type fundecl =
  { fun_name : string;
    fun_args : Reg.Set.t;
    fun_body : instruction;
    fun_fast : bool;
    fun_dbg : Debuginfo.t;
    fun_tailrec_entry_point_label : label option;
    fun_contains_calls : bool;
    fun_num_stack_slots : int Stack_class.Tbl.t;
    fun_frame_required : bool;
    fun_prologue_required : bool;
    fun_section_name : string option;
    fun_phantom_lets :
      (Backend_var.Provenance.t option * phantom_defining_expr)
      Backend_var.Map.t
  }

(* Invert a test *)

(* The "end" instruction *)

let rec end_instr =
  { desc = Lend;
    next = end_instr;
    arg = [||];
    res = [||];
    dbg = Debuginfo.none;
    fdo = Fdo_info.none;
    live = Reg.Set.empty;
<<<<<<< HEAD
    available_before = Some Unreachable;
    available_across = None;
    phantom_available_before = None
=======
    available_before = Unreachable;
    available_across = Unreachable
>>>>>>> 362c0b49
  }

(* Cons an instruction (live, debug empty) *)

let instr_cons d a r n ~available_before ~available_across
    ~phantom_available_before =
  { desc = d;
    next = n;
    arg = a;
    res = r;
    dbg = Debuginfo.none;
    fdo = Fdo_info.none;
    live = Reg.Set.empty;
    available_before;
    available_across;
    phantom_available_before
  }

let traps_to_bytes traps = Proc.trap_size_in_bytes () * traps<|MERGE_RESOLUTION|>--- conflicted
+++ resolved
@@ -66,14 +66,9 @@
     dbg : Debuginfo.t;
     fdo : Fdo_info.t;
     live : Reg.Set.t;
-<<<<<<< HEAD
-    available_before : Reg_availability_set.t option;
-    available_across : Reg_availability_set.t option;
+    available_before : Reg_availability_set.t;
+    available_across : Reg_availability_set.t;
     phantom_available_before : Backend_var.Set.t option
-=======
-    available_before : Reg_availability_set.t;
-    available_across : Reg_availability_set.t
->>>>>>> 362c0b49
   }
 
 and instruction_desc =
@@ -163,14 +158,9 @@
     dbg = Debuginfo.none;
     fdo = Fdo_info.none;
     live = Reg.Set.empty;
-<<<<<<< HEAD
-    available_before = Some Unreachable;
-    available_across = None;
+    available_before = Unreachable;
+    available_across = Unreachable;
     phantom_available_before = None
-=======
-    available_before = Unreachable;
-    available_across = Unreachable
->>>>>>> 362c0b49
   }
 
 (* Cons an instruction (live, debug empty) *)
