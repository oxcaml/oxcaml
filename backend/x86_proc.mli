(**************************************************************************)
(*                                                                        *)
(*                                 OCaml                                  *)
(*                                                                        *)
(*          Fabrice Le Fessant, projet Gallium, INRIA Rocquencourt        *)
(*                                                                        *)
(*   Copyright 2014 Institut National de Recherche en Informatique et     *)
(*     en Automatique.                                                    *)
(*                                                                        *)
(*   All rights reserved.  This file is distributed under the terms of    *)
(*   the GNU Lesser General Public License version 2.1, with the          *)
(*   special exception on linking described in the file LICENSE.          *)
(*                                                                        *)
(**************************************************************************)


(** Definitions shared between the 32 and 64 bit Intel backends. *)

open X86_ast

(** Helpers for textual emitters *)

val string_of_reg8l: reg64 -> string
val string_of_reg8h: reg8h -> string
val string_of_reg16: reg64 -> string
val string_of_reg32: reg64 -> string
val string_of_reg64: reg64 -> string
val string_of_regf: regf -> string
val string_of_substring_literal: int -> int -> string -> string
val string_of_string_literal: string -> string
val string_of_condition: condition -> string
val string_of_float_condition: float_condition -> string
val string_of_symbol: (*prefix*) string -> string -> string
val string_of_rounding: rounding -> string
val imm_of_rounding: rounding -> arg
val string_of_prefetch_temporal_locality_hint:
  prefetch_temporal_locality_hint -> string
val buf_bytes_directive:
  Buffer.t -> (*directive*) string -> (*data*)string -> unit


(** Buffer of assembly code *)

val emit: instruction -> unit
val directive: asm_line -> unit
val reset_asm_code: unit -> unit

(** Code emission *)

val generate_code: (X86_ast.asm_line list -> unit) option -> unit
  (** Post-process the stream of instructions.  Dump it (using
      the provided syntax emitter) in a file (if provided) and
      compile it with an internal assembler (if registered
      through [register_internal_assembler]). *)

val assemble_file: (*infile*) string -> (*outfile*) string -> (*retcode*) int
(** Generate an object file corresponding to the last call to
    [generate_code].  An internal assembler is used if available (and
    the input file is ignored). Otherwise, the source asm file with an
    external assembler. *)

(** System detection *)

type system =
  (* 32 bits and 64 bits *)
  | S_macosx
  | S_gnu
  | S_cygwin

  (* 32 bits only *)
  | S_solaris
  | S_win32
  | S_linux_elf
  | S_bsd_elf
  | S_beos
  | S_mingw

  (* 64 bits only *)
  | S_win64
  | S_linux
  | S_mingw64

  | S_unknown

val system: system
val masm: bool
val windows:bool

(** Whether calls need to go via the PLT. *)
val use_plt : bool

module Section_name : sig
  type t
  val equal : t -> t -> bool
  val hash : t -> int
  val compare : t -> t -> int
  val make : string list -> string option -> string list -> t
  val of_string : string -> t
  val to_string : t -> string
  val flags : t -> string option
  val alignment : t -> int64
<<<<<<< HEAD
  val is_note_like : t -> bool
=======
  val is_text_like : t -> bool
  val is_data_like : t -> bool
>>>>>>> ec08424a

  module Map : Map.S with type key = t
  module Tbl : Hashtbl.S with type key = t
end

(** Support for plumbing a binary code emitter *)

val internal_assembler :
  (X86_ast.asm_program ref Section_name.Tbl.t -> string -> unit) option ref

val register_internal_assembler :
  (X86_ast.asm_program ref Section_name.Tbl.t -> string -> unit) -> unit<|MERGE_RESOLUTION|>--- conflicted
+++ resolved
@@ -99,12 +99,10 @@
   val to_string : t -> string
   val flags : t -> string option
   val alignment : t -> int64
-<<<<<<< HEAD
-  val is_note_like : t -> bool
-=======
+
   val is_text_like : t -> bool
   val is_data_like : t -> bool
->>>>>>> ec08424a
+  val is_note_like : t -> bool
 
   module Map : Map.S with type key = t
   module Tbl : Hashtbl.S with type key = t
