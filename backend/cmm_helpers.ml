--- conflicted
+++ resolved
@@ -4077,13 +4077,9 @@
       fun_codegen_options = [];
       fun_poll = Default_poll;
       fun_dbg = Debuginfo.none;
-<<<<<<< HEAD
-      fun_ret_type = typ_val
-=======
       fun_ret_type =
         typ_void
         (* This function never returns, so we can assume this return type *)
->>>>>>> 093761e5
     }
   in
   [Cdata string_data; Cfunction fn]
