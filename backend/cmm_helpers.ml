(**************************************************************************)
(*                                                                        *)
(*                                 OCaml                                  *)
(*                                                                        *)
(*             Xavier Leroy, projet Cristal, INRIA Rocquencourt           *)
(*                                                                        *)
(*   Copyright 1996 Institut National de Recherche en Informatique et     *)
(*     en Automatique.                                                    *)
(*                                                                        *)
(*   All rights reserved.  This file is distributed under the terms of    *)
(*   the GNU Lesser General Public License version 2.1, with the          *)
(*   special exception on linking described in the file LICENSE.          *)
(*                                                                        *)
(**************************************************************************)

[@@@ocaml.warning "+a-4-9-40-41-42-44-45"]

module V = Backend_var
module VP = Backend_var.With_provenance
open Cmm
open Arch

type arity =
  { function_kind : Lambda.function_kind;
    params_layout : Lambda.layout list;
    return_layout : Lambda.layout
  }

(* Local binding of complex expressions *)

let bind name arg fn =
  match arg with
  | Cvar _ | Cconst_int _ | Cconst_natint _ | Cconst_symbol _ -> fn arg
  | _ ->
    let id = V.create_local name in
    Clet (VP.create id, arg, fn (Cvar id))

let bind_list name args fn =
  let rec aux bound_args = function
    | [] -> fn bound_args
    | arg :: args ->
      bind name arg (fun bound_arg -> aux (bound_arg :: bound_args) args)
  in
  aux [] (List.rev args)

let caml_black = Nativeint.shift_left (Nativeint.of_int 3) 8

let caml_local =
  Nativeint.shift_left (Nativeint.of_int (if Config.runtime5 then 3 else 2)) 8
(* cf. runtime/caml/gc.h *)

(* Loads *)

let mk_load_immut memory_chunk =
  Cload { memory_chunk; mutability = Immutable; is_atomic = false }

let mk_load_mut memory_chunk =
  Cload { memory_chunk; mutability = Mutable; is_atomic = false }

let mk_load_atomic memory_chunk =
  Cload { memory_chunk; mutability = Mutable; is_atomic = true }

(* Block headers. Meaning of the tag field: see stdlib/obj.ml *)

let floatarray_tag dbg = Cconst_int (Obj.double_array_tag, dbg)

(* CR mshinwell: update to use NOT_MARKABLE terminology *)
let block_header tag sz =
  Nativeint.add
    (Nativeint.shift_left (Nativeint.of_int sz) 10)
    (Nativeint.of_int tag)

(* Static data corresponding to "value"s must be marked black in case we are in
   no-naked-pointers mode. See [caml_darken] and the code below that emits
   structured constants and static module definitions. *)
let black_block_header tag sz = Nativeint.logor (block_header tag sz) caml_black

let local_block_header tag sz = Nativeint.logor (block_header tag sz) caml_local

let white_closure_header sz = block_header Obj.closure_tag sz

let black_closure_header sz = black_block_header Obj.closure_tag sz

let local_closure_header sz = local_block_header Obj.closure_tag sz

let infix_header ofs = block_header Obj.infix_tag ofs

let boxedfloat32_header = block_header Obj.custom_tag 2

let boxedfloat32_local_header = local_block_header Obj.custom_tag 2

let float_header = block_header Obj.double_tag (size_float / size_addr)

let float_local_header =
  local_block_header Obj.double_tag (size_float / size_addr)

let boxedvec128_header = block_header Obj.abstract_tag (size_vec128 / size_addr)

let boxedvec128_local_header =
  local_block_header Obj.abstract_tag (size_vec128 / size_addr)

let floatarray_header len =
  (* Zero-sized float arrays have tag zero for consistency with
     [caml_alloc_float_array]. *)
  assert (len >= 0);
  if len = 0
  then block_header 0 0
  else block_header Obj.double_array_tag (len * size_float / size_addr)

let string_header len =
  block_header Obj.string_tag ((len + size_addr) / size_addr)

let boxedint32_header = block_header Obj.custom_tag 2

let boxedint64_header = block_header Obj.custom_tag (1 + (8 / size_addr))

let boxedintnat_header = block_header Obj.custom_tag 2

let boxedint32_local_header = local_block_header Obj.custom_tag 2

let boxedint64_local_header =
  local_block_header Obj.custom_tag (1 + (8 / size_addr))

let boxedintnat_local_header = local_block_header Obj.custom_tag 2

let black_custom_header ~size = black_block_header Obj.custom_tag size

let custom_header ~size = block_header Obj.custom_tag size

let custom_local_header ~size = local_block_header Obj.custom_tag size

let caml_float32_ops = "caml_float32_ops"

let caml_nativeint_ops = "caml_nativeint_ops"

let caml_int32_ops = "caml_int32_ops"

let caml_int64_ops = "caml_int64_ops"

let pos_arity_in_closinfo = (8 * size_addr) - 8
(* arity = the top 8 bits of the closinfo word *)

let pack_closure_info ~arity ~startenv ~is_last =
  assert (-128 <= arity && arity <= 127);
  assert (0 <= startenv && startenv < 1 lsl (pos_arity_in_closinfo - 2));
  Nativeint.(
    add
      (shift_left (of_int arity) pos_arity_in_closinfo)
      (add
         (shift_left
            (Bool.to_int is_last |> Nativeint.of_int)
            (pos_arity_in_closinfo - 1))
         (add (shift_left (of_int startenv) 1) 1n)))

let closure_info' ~arity ~startenv ~is_last =
  let arity =
    match arity with
    | Lambda.Tupled, l -> -List.length l
    | Lambda.Curried _, l -> List.length l
  in
  pack_closure_info ~arity ~startenv ~is_last

let closure_info ~(arity : arity) ~startenv ~is_last =
  closure_info'
    ~arity:(arity.function_kind, arity.params_layout)
    ~startenv ~is_last

let alloc_boxedfloat32_header mode dbg =
  match mode with
  | Lambda.Alloc_heap -> Cconst_natint (boxedfloat32_header, dbg)
  | Lambda.Alloc_local -> Cconst_natint (boxedfloat32_local_header, dbg)

let alloc_float_header mode dbg =
  match mode with
  | Lambda.Alloc_heap -> Cconst_natint (float_header, dbg)
  | Lambda.Alloc_local -> Cconst_natint (float_local_header, dbg)

let alloc_boxedvec128_header mode dbg =
  match mode with
  | Lambda.Alloc_heap -> Cconst_natint (boxedvec128_header, dbg)
  | Lambda.Alloc_local -> Cconst_natint (boxedvec128_local_header, dbg)

let alloc_floatarray_header len dbg = Cconst_natint (floatarray_header len, dbg)

let alloc_closure_header ~mode sz dbg =
  match (mode : Lambda.alloc_mode) with
  | Alloc_heap -> Cconst_natint (white_closure_header sz, dbg)
  | Alloc_local -> Cconst_natint (local_closure_header sz, dbg)

let alloc_infix_header ofs dbg = Cconst_natint (infix_header ofs, dbg)

let alloc_boxedint32_header mode dbg =
  match mode with
  | Lambda.Alloc_heap -> Cconst_natint (boxedint32_header, dbg)
  | Lambda.Alloc_local -> Cconst_natint (boxedint32_local_header, dbg)

let alloc_boxedint64_header mode dbg =
  match mode with
  | Lambda.Alloc_heap -> Cconst_natint (boxedint64_header, dbg)
  | Lambda.Alloc_local -> Cconst_natint (boxedint64_local_header, dbg)

let alloc_boxedintnat_header mode dbg =
  match mode with
  | Lambda.Alloc_heap -> Cconst_natint (boxedintnat_header, dbg)
  | Lambda.Alloc_local -> Cconst_natint (boxedintnat_local_header, dbg)

(* Integers *)

let max_repr_int = max_int asr 1

let min_repr_int = min_int asr 1

let int_const dbg n =
  if n <= max_repr_int && n >= min_repr_int
  then Cconst_int ((n lsl 1) + 1, dbg)
  else
    Cconst_natint
      (Nativeint.add (Nativeint.shift_left (Nativeint.of_int n) 1) 1n, dbg)

let natint_const_untagged dbg n =
  if n > Nativeint.of_int max_int || n < Nativeint.of_int min_int
  then Cconst_natint (n, dbg)
  else Cconst_int (Nativeint.to_int n, dbg)

let cint_const n =
  Cint (Nativeint.add (Nativeint.shift_left (Nativeint.of_int n) 1) 1n)

let add_no_overflow n x c dbg =
  let d = n + x in
  if d = 0 then c else Cop (Caddi, [c; Cconst_int (d, dbg)], dbg)

let rec add_const c n dbg =
  if n = 0
  then c
  else
    match c with
    | Cconst_int (x, _) when Misc.no_overflow_add x n -> Cconst_int (x + n, dbg)
    | Cop (Caddi, [Cconst_int (x, _); c], _) when Misc.no_overflow_add n x ->
      add_no_overflow n x c dbg
    | Cop (Caddi, [c; Cconst_int (x, _)], _) when Misc.no_overflow_add n x ->
      add_no_overflow n x c dbg
    | Cop (Csubi, [Cconst_int (x, _); c], _) when Misc.no_overflow_add n x ->
      Cop (Csubi, [Cconst_int (n + x, dbg); c], dbg)
    | Cop (Csubi, [c; Cconst_int (x, _)], _) when Misc.no_overflow_sub n x ->
      add_const c (n - x) dbg
    | c -> Cop (Caddi, [c; Cconst_int (n, dbg)], dbg)

let incr_int c dbg = add_const c 1 dbg

let decr_int c dbg = add_const c (-1) dbg

let rec add_int c1 c2 dbg =
  match c1, c2 with
  | Cconst_int (n, _), c | c, Cconst_int (n, _) -> add_const c n dbg
  | Cop (Caddi, [c1; Cconst_int (n1, _)], _), c2 ->
    add_const (add_int c1 c2 dbg) n1 dbg
  | c1, Cop (Caddi, [c2; Cconst_int (n2, _)], _) ->
    add_const (add_int c1 c2 dbg) n2 dbg
  | _, _ -> Cop (Caddi, [c1; c2], dbg)

let rec sub_int c1 c2 dbg =
  match c1, c2 with
  | c1, Cconst_int (n2, _) when n2 <> min_int -> add_const c1 (-n2) dbg
  | c1, Cop (Caddi, [c2; Cconst_int (n2, _)], _) when n2 <> min_int ->
    add_const (sub_int c1 c2 dbg) (-n2) dbg
  | Cop (Caddi, [c1; Cconst_int (n1, _)], _), c2 ->
    add_const (sub_int c1 c2 dbg) n1 dbg
  | c1, c2 -> Cop (Csubi, [c1; c2], dbg)

let neg_int c dbg = sub_int (Cconst_int (0, dbg)) c dbg

let rec lsl_int c1 c2 dbg =
  match c1, c2 with
  | Cop (Clsl, [c; Cconst_int (n1, _)], _), Cconst_int (n2, _)
    when n1 > 0 && n2 > 0 && n1 + n2 < size_int * 8 ->
    Cop (Clsl, [c; Cconst_int (n1 + n2, dbg)], dbg)
  | Cop (Caddi, [c1; Cconst_int (n1, _)], _), Cconst_int (n2, _)
    when Misc.no_overflow_lsl n1 n2 ->
    add_const (lsl_int c1 c2 dbg) (n1 lsl n2) dbg
  | _, _ -> Cop (Clsl, [c1; c2], dbg)

let is_power2 n = n = 1 lsl Misc.log2 n

and mult_power2 c n dbg = lsl_int c (Cconst_int (Misc.log2 n, dbg)) dbg

let rec mul_int c1 c2 dbg =
  match c1, c2 with
  | c, Cconst_int (0, _) | Cconst_int (0, _), c ->
    Csequence (c, Cconst_int (0, dbg))
  | c, Cconst_int (1, _) | Cconst_int (1, _), c -> c
  | c, Cconst_int (-1, _) | Cconst_int (-1, _), c ->
    sub_int (Cconst_int (0, dbg)) c dbg
  | c, Cconst_int (n, _) when is_power2 n -> mult_power2 c n dbg
  | Cconst_int (n, _), c when is_power2 n -> mult_power2 c n dbg
  | Cop (Caddi, [c; Cconst_int (n, _)], _), Cconst_int (k, _)
  | Cconst_int (k, _), Cop (Caddi, [c; Cconst_int (n, _)], _)
    when Misc.no_overflow_mul n k ->
    add_const (mul_int c (Cconst_int (k, dbg)) dbg) (n * k) dbg
  | c1, c2 -> Cop (Cmuli, [c1; c2], dbg)

(* identify cmm operations whose result is guaranteed to be small integers (e.g.
   in the range [min_int / 4; max_int / 4]) *)
let guaranteed_to_be_small_int = function
  | Cop ((Ccmpi _ | Ccmpf _), _, _) ->
    (* integer/float comparisons return either [1] or [0]. *)
    true
  | _ -> false

let ignore_low_bit_int = function
  | Cop
      ( Caddi,
        [(Cop (Clsl, [_; Cconst_int (n, _)], _) as c); Cconst_int (1, _)],
        _ )
    when n > 0 ->
    c
  | Cop (Cor, [c; Cconst_int (1, _)], _) -> c
  | c -> c

let lsr_int c1 c2 dbg =
  match c2 with
  | Cconst_int (0, _) -> c1
  | Cconst_int (n, _) when n > 0 -> Cop (Clsr, [ignore_low_bit_int c1; c2], dbg)
  | _ -> Cop (Clsr, [c1; c2], dbg)

let asr_int c1 c2 dbg =
  match c2 with
  | Cconst_int (0, _) -> c1
  | Cconst_int (n, _) when n > 0 -> (
    match ignore_low_bit_int c1 with
    (* some operations always return small enough integers that it is safe and
       correct to optimise [asr (lsl x 1) 1] into [x]. *)
    | Cop (Clsl, [c; Cconst_int (1, _)], _)
      when n = 1 && guaranteed_to_be_small_int c ->
      c
    | c1' -> Cop (Casr, [c1'; c2], dbg))
  | _ -> Cop (Casr, [c1; c2], dbg)

let tag_int i dbg =
  match i with
  | Cconst_int (n, _) -> int_const dbg n
  | Cop (Casr, [c; Cconst_int (n, _)], _) when n > 0 ->
    Cop
      (Cor, [asr_int c (Cconst_int (n - 1, dbg)) dbg; Cconst_int (1, dbg)], dbg)
  | c -> incr_int (lsl_int c (Cconst_int (1, dbg)) dbg) dbg

let untag_int i dbg =
  match i with
  | Cconst_int (n, _) -> Cconst_int (n asr 1, dbg)
  | Cop (Cor, [Cop (Casr, [c; Cconst_int (n, _)], _); Cconst_int (1, _)], _)
    when n > 0 && n < (size_int * 8) - 1 ->
    Cop (Casr, [c; Cconst_int (n + 1, dbg)], dbg)
  | Cop (Cor, [Cop (Clsr, [c; Cconst_int (n, _)], _); Cconst_int (1, _)], _)
    when n > 0 && n < (size_int * 8) - 1 ->
    Cop (Clsr, [c; Cconst_int (n + 1, dbg)], dbg)
  | c -> asr_int c (Cconst_int (1, dbg)) dbg

let mk_not dbg cmm =
  match cmm with
  | Cop (Caddi, [Cop (Clsl, [c; Cconst_int (1, _)], _); Cconst_int (1, _)], dbg')
    -> (
    match c with
    | Cop (Ccmpi cmp, [c1; c2], dbg'') ->
      tag_int
        (Cop (Ccmpi (negate_integer_comparison cmp), [c1; c2], dbg''))
        dbg'
    | Cop (Ccmpa cmp, [c1; c2], dbg'') ->
      tag_int
        (Cop (Ccmpa (negate_integer_comparison cmp), [c1; c2], dbg''))
        dbg'
    | Cop (Ccmpf (w, cmp), [c1; c2], dbg'') ->
      tag_int
        (Cop (Ccmpf (w, negate_float_comparison cmp), [c1; c2], dbg''))
        dbg'
    | _ ->
      (* 0 -> 3, 1 -> 1 *)
      Cop
        ( Csubi,
          [Cconst_int (3, dbg); Cop (Clsl, [c; Cconst_int (1, dbg)], dbg)],
          dbg ))
  | Cconst_int (3, _) -> Cconst_int (1, dbg)
  | Cconst_int (1, _) -> Cconst_int (3, dbg)
  | c ->
    (* 1 -> 3, 3 -> 1 *)
    Cop (Csubi, [Cconst_int (4, dbg); c], dbg)

let mk_compare_ints_untagged dbg a1 a2 =
  bind "int_cmp" a2 (fun a2 ->
      bind "int_cmp" a1 (fun a1 ->
          let op1 = Cop (Ccmpi Cgt, [a1; a2], dbg) in
          let op2 = Cop (Ccmpi Clt, [a1; a2], dbg) in
          sub_int op1 op2 dbg))

let mk_compare_ints dbg a1 a2 =
  match a1, a2 with
  | Cconst_int (c1, _), Cconst_int (c2, _) -> int_const dbg (Int.compare c1 c2)
  | Cconst_natint (c1, _), Cconst_natint (c2, _) ->
    int_const dbg (Nativeint.compare c1 c2)
  | Cconst_int (c1, _), Cconst_natint (c2, _) ->
    int_const dbg Nativeint.(compare (of_int c1) c2)
  | Cconst_natint (c1, _), Cconst_int (c2, _) ->
    int_const dbg Nativeint.(compare c1 (of_int c2))
  | a1, a2 -> tag_int (mk_compare_ints_untagged dbg a1 a2) dbg

let mk_compare_floats_gen ~tag_result ~width dbg a1 a2 =
  bind "float_cmp" a2 (fun a2 ->
      bind "float_cmp" a1 (fun a1 ->
          let op1 = Cop (Ccmpf (width, CFgt), [a1; a2], dbg) in
          let op2 = Cop (Ccmpf (width, CFlt), [a1; a2], dbg) in
          let op3 = Cop (Ccmpf (width, CFeq), [a1; a1], dbg) in
          let op4 = Cop (Ccmpf (width, CFeq), [a2; a2], dbg) in
          (* If both operands a1 and a2 are not NaN, then op3 = op4 = 1, and the
             result is op1 - op2.

             If at least one of the operands is NaN, then op1 = op2 = 0, and the
             result is op3 - op4, which orders NaN before other values.

             To detect if the operand is NaN, we use the property:

             for all x, NaN is not equal to x, even if x is NaN.

             Therefore, op3 is 0 if and only if a1 is NaN, and op4 is 0 if and
             only if a2 is NaN. See also caml_float_compare_unboxed in
             runtime/floats.c *)
          let result =
            add_int (sub_int op1 op2 dbg) (sub_int op3 op4 dbg) dbg
          in
          if tag_result then tag_int result dbg else result))

let mk_compare_floats = mk_compare_floats_gen ~tag_result:true ~width:Float64

let mk_compare_floats_untagged =
  mk_compare_floats_gen ~tag_result:false ~width:Float64

let mk_compare_float32s_untagged =
  mk_compare_floats_gen ~tag_result:false ~width:Float32

let create_loop body dbg =
  let cont = Lambda.next_raise_count () in
  let call_cont = Cexit (Lbl cont, [], []) in
  let body = Csequence (body, call_cont) in
  Ccatch (Recursive, [cont, [], body, dbg, false], call_cont, Any)

(* Turning integer divisions into multiply-high then shift. The
   [division_parameters] function is used in module Emit for those target
   platforms that support this optimization. *)

(* Unsigned comparison between native integers. *)

let ucompare x y = Nativeint.(compare (add x min_int) (add y min_int))

(* Unsigned division and modulus at type nativeint. Algorithm: Hacker's Delight
   section 9.3 *)

let udivmod n d =
  Nativeint.(
    if d < 0n
    then if ucompare n d < 0 then 0n, n else 1n, sub n d
    else
      let q = shift_left (div (shift_right_logical n 1) d) 1 in
      let r = sub n (mul q d) in
      if ucompare r d >= 0 then succ q, sub r d else q, r)

(* Compute division parameters. Algorithm: Hacker's Delight chapter 10, fig
   10-1. *)

let divimm_parameters d =
  Nativeint.(
    assert (d > 0n);
    let twopsm1 = min_int in
    (* 2^31 for 32-bit archs, 2^63 for 64-bit archs *)
    let nc = sub (pred twopsm1) (snd (udivmod twopsm1 d)) in
    let rec loop p (q1, r1) (q2, r2) =
      let p = p + 1 in
      let q1 = shift_left q1 1 and r1 = shift_left r1 1 in
      let q1, r1 = if ucompare r1 nc >= 0 then succ q1, sub r1 nc else q1, r1 in
      let q2 = shift_left q2 1 and r2 = shift_left r2 1 in
      let q2, r2 = if ucompare r2 d >= 0 then succ q2, sub r2 d else q2, r2 in
      let delta = sub d r2 in
      if ucompare q1 delta < 0 || (q1 = delta && r1 = 0n)
      then loop p (q1, r1) (q2, r2)
      else succ q2, p - size
    in
    loop (size - 1) (udivmod twopsm1 nc) (udivmod twopsm1 d))

(* The result [(m, p)] of [divimm_parameters d] satisfies the following
   inequality:

   2^(wordsize + p) < m * d <= 2^(wordsize + p) + 2^(p + 1) (i)

   from which it follows that

   floor(n / d) = floor(n * m / 2^(wordsize+p)), if 0 <= n < 2^(wordsize-1)

   ceil(n / d) = floor(n * m / 2^(wordsize+p)) + 1, if -2^(wordsize-1) <= n < 0

   The correctness condition (i) above can be checked by the code below. It was
   exhaustively tested for values of d from 2 to 10^9 in the wordsize = 64
   case.

 * let add2 (xh, xl) (yh, yl) =
 *   let zl = add xl yl and zh = add xh yh in
 *   (if ucompare zl xl < 0 then succ zh else zh), zl
 *
 * let shl2 (xh, xl) n =
 *   assert (0 < n && n < size + size);
 *   if n < size
 *   then
 *     logor (shift_left xh n) (shift_right_logical xl (size - n)),
 *       shift_left xl n
 *   else shift_left xl (n - size), 0n
 *
 * let mul2 x y =
 *   let halfsize = size / 2 in
 *   let halfmask = pred (shift_left 1n halfsize) in
 *   let xl = logand x halfmask and xh = shift_right_logical x halfsize in
 *   let yl = logand y halfmask and yh = shift_right_logical y halfsize in
 *   add2
 *     (mul xh yh, 0n)
 *     (add2
 *        (shl2 (0n, mul xl yh) halfsize)
 *        (add2 (shl2 (0n, mul xh yl) halfsize) (0n, mul xl yl)))
 *
 * let ucompare2 (xh, xl) (yh, yl) =
 *   let c = ucompare xh yh in
 *   if c = 0 then ucompare xl yl else c
 *
 * let validate d m p =
 *   let md = mul2 m d in
 *   let one2 = 0n, 1n in
 *   let twoszp = shl2 one2 (size + p) in
 *   let twop1 = shl2 one2 (p + 1) in
 *   ucompare2 twoszp md < 0 && ucompare2 md (add2 twoszp twop1) <= 0
 *)

let raise_symbol dbg symb =
  Cop
    (Craise Lambda.Raise_regular, [Cconst_symbol (global_symbol symb, dbg)], dbg)

let rec div_int c1 c2 is_safe dbg =
  match c1, c2 with
  | c1, Cconst_int (0, _) ->
    Csequence (c1, raise_symbol dbg "caml_exn_Division_by_zero")
  | c1, Cconst_int (1, _) -> c1
  | Cconst_int (n1, _), Cconst_int (n2, _) -> Cconst_int (n1 / n2, dbg)
  | c1, Cconst_int (n, _) when n <> min_int ->
    let l = Misc.log2 n in
    if n = 1 lsl l
    then
      (* Algorithm:

         t = shift-right-signed(c1, l - 1)

         t = shift-right(t, W - l)

         t = c1 + t res = shift-right-signed(c1 + t, l) *)
      Cop
        ( Casr,
          [ bind "dividend" c1 (fun c1 ->
                assert (l >= 1);
                let t = asr_int c1 (Cconst_int (l - 1, dbg)) dbg in
                let t = lsr_int t (Cconst_int (Nativeint.size - l, dbg)) dbg in
                add_int c1 t dbg);
            Cconst_int (l, dbg) ],
          dbg )
    else if n < 0
    then
      sub_int
        (Cconst_int (0, dbg))
        (div_int c1 (Cconst_int (-n, dbg)) is_safe dbg)
        dbg
    else
      let m, p = divimm_parameters (Nativeint.of_int n) in
      (* Algorithm:

         t = multiply-high-signed(c1, m) if m < 0,

         t = t + c1 if p > 0,

         t = shift-right-signed(t, p)

         res = t + sign-bit(c1) *)
      bind "dividend" c1 (fun c1 ->
          let t =
            Cop
              (Cmulhi { signed = true }, [c1; natint_const_untagged dbg m], dbg)
          in
          let t = if m < 0n then Cop (Caddi, [t; c1], dbg) else t in
          let t =
            if p > 0 then Cop (Casr, [t; Cconst_int (p, dbg)], dbg) else t
          in
          add_int t (lsr_int c1 (Cconst_int (Nativeint.size - 1, dbg)) dbg) dbg)
  | c1, c2 when !Clflags.unsafe || is_safe = Lambda.Unsafe ->
    Cop (Cdivi, [c1; c2], dbg)
  | c1, c2 ->
    bind "divisor" c2 (fun c2 ->
        bind "dividend" c1 (fun c1 ->
            Cifthenelse
              ( c2,
                dbg,
                Cop (Cdivi, [c1; c2], dbg),
                dbg,
                raise_symbol dbg "caml_exn_Division_by_zero",
                dbg,
                Any )))

let mod_int c1 c2 is_safe dbg =
  match c1, c2 with
  | c1, Cconst_int (0, _) ->
    Csequence (c1, raise_symbol dbg "caml_exn_Division_by_zero")
  | c1, Cconst_int ((1 | -1), _) -> Csequence (c1, Cconst_int (0, dbg))
  | Cconst_int (n1, _), Cconst_int (n2, _) -> Cconst_int (n1 mod n2, dbg)
  | c1, (Cconst_int (n, _) as c2) when n <> min_int ->
    let l = Misc.log2 n in
    if n = 1 lsl l
    then
      (* Algorithm:

         t = shift-right-signed(c1, l - 1)

         t = shift-right(t, W - l)

         t = c1 + t

         t = bit-and(t, -n)

         res = c1 - t *)
      bind "dividend" c1 (fun c1 ->
          assert (l >= 1);
          let t = asr_int c1 (Cconst_int (l - 1, dbg)) dbg in
          let t = lsr_int t (Cconst_int (Nativeint.size - l, dbg)) dbg in
          let t = add_int c1 t dbg in
          let t = Cop (Cand, [t; Cconst_int (-n, dbg)], dbg) in
          sub_int c1 t dbg)
    else
      bind "dividend" c1 (fun c1 ->
          sub_int c1 (mul_int (div_int c1 c2 is_safe dbg) c2 dbg) dbg)
  | c1, c2 when !Clflags.unsafe || is_safe = Lambda.Unsafe ->
    (* Flambda already generates that test *)
    Cop (Cmodi, [c1; c2], dbg)
  | c1, c2 ->
    bind "divisor" c2 (fun c2 ->
        bind "dividend" c1 (fun c1 ->
            Cifthenelse
              ( c2,
                dbg,
                Cop (Cmodi, [c1; c2], dbg),
                dbg,
                raise_symbol dbg "caml_exn_Division_by_zero",
                dbg,
                Any )))

(* Division or modulo on boxed integers. The overflow case min_int / -1 can
   occur, in which case we force x / -1 = -x and x mod -1 = 0. (PR#5513). *)

let is_different_from x = function
  | Cconst_int (n, _) -> n <> x
  | Cconst_natint (n, _) -> n <> Nativeint.of_int x
  | _ -> false

let safe_divmod_bi mkop kind is_safe mkm1 c1 c2 bi dbg =
  bind "divisor" c2 (fun c2 ->
      bind "dividend" c1 (fun c1 ->
          let c = mkop c1 c2 is_safe dbg in
          if Arch.division_crashes_on_overflow && bi <> Primitive.Pint32
             && not (is_different_from (-1) c2)
          then
            Cifthenelse
              ( Cop (Ccmpi Cne, [c2; Cconst_int (-1, dbg)], dbg),
                dbg,
                c,
                dbg,
                mkm1 c1 dbg,
                dbg,
                kind )
          else c))

let safe_div_bi is_safe =
  safe_divmod_bi div_int Any is_safe (fun c1 dbg ->
      Cop (Csubi, [Cconst_int (0, dbg); c1], dbg))

let safe_mod_bi is_safe =
  safe_divmod_bi mod_int Any is_safe (fun _ dbg -> Cconst_int (0, dbg))

(* Bool *)

let test_bool dbg cmm =
  match cmm with
  | Cop (Caddi, [Cop (Clsl, [c; Cconst_int (1, _)], _); Cconst_int (1, _)], _)
    ->
    c
  | Cconst_int (n, dbg) ->
    if n = 1 then Cconst_int (0, dbg) else Cconst_int (1, dbg)
  | c -> Cop (Ccmpi Cne, [c; Cconst_int (1, dbg)], dbg)

(* Float *)

let box_float32 dbg mode exp =
  Cop
    ( Calloc mode,
      [ alloc_boxedfloat32_header mode dbg;
        Cconst_symbol (global_symbol caml_float32_ops, dbg);
        exp ],
      dbg )

let unbox_float32 dbg =
  map_tail ~kind:Any (function
    | Cop (Calloc _, [Cconst_natint (hdr, _); _ops; c], _)
      when Nativeint.equal hdr boxedfloat32_header
           || Nativeint.equal hdr boxedfloat32_local_header ->
      c
    | Cconst_symbol (s, _dbg) as cmm -> (
      match Cmmgen_state.structured_constant_of_sym s.sym_name with
      | Some (Const_float32 x) -> Cconst_float32 (x, dbg) (* or keep _dbg? *)
<<<<<<< HEAD
      | _ ->
        Cop
          ( mk_load_immut Single,
            [Cop (Cadda, [cmm; Cconst_int (size_addr, dbg)], dbg)],
            dbg ))
    | cmm ->
      Cop
        ( mk_load_immut Single,
          [Cop (Cadda, [cmm; Cconst_int (size_addr, dbg)], dbg)],
          dbg ))
=======
      | _ -> Cop (mk_load_immut (Single { reg = Float32 }), [cmm], dbg))
    | cmm -> Cop (mk_load_immut (Single { reg = Float32 }), [cmm], dbg))
>>>>>>> a8d53211

let box_float dbg m c = Cop (Calloc m, [alloc_float_header m dbg; c], dbg)

let unbox_float dbg =
  map_tail ~kind:Any (function
    | Cop (Calloc _, [Cconst_natint (hdr, _); c], _)
      when Nativeint.equal hdr float_header
           || Nativeint.equal hdr float_local_header ->
      c
    | Cconst_symbol (s, _dbg) as cmm -> (
      match Cmmgen_state.structured_constant_of_sym s.sym_name with
      | Some (Const_float x) -> Cconst_float (x, dbg) (* or keep _dbg? *)
      | _ -> Cop (mk_load_immut Double, [cmm], dbg))
    | cmm -> Cop (mk_load_immut Double, [cmm], dbg))

(* Vectors *)

let box_vec128 dbg m c = Cop (Calloc m, [alloc_boxedvec128_header m dbg; c], dbg)

let unbox_vec128 dbg =
  (* Boxed vectors are not 16-byte aligned by the GC, so we must use an
     unaligned load. *)
  map_tail ~kind:Any (function
    | Cop (Calloc _, [Cconst_natint (hdr, _); c], _)
      when Nativeint.equal hdr boxedvec128_header
           || Nativeint.equal hdr boxedvec128_local_header ->
      c
    | Cconst_symbol (s, _dbg) as cmm -> (
      match Cmmgen_state.structured_constant_of_sym s.sym_name with
      | Some (Const_vec128 { low; high }) ->
        Cconst_vec128 ({ low; high }, dbg) (* or keep _dbg? *)
      | _ -> Cop (mk_load_immut Onetwentyeight_unaligned, [cmm], dbg))
    | cmm -> Cop (mk_load_immut Onetwentyeight_unaligned, [cmm], dbg))

(* Complex *)

let box_complex dbg c_re c_im =
  Cop
    (Calloc Lambda.alloc_heap, [alloc_floatarray_header 2 dbg; c_re; c_im], dbg)

let complex_re c dbg = Cop (mk_load_immut Double, [c], dbg)

let complex_im c dbg =
  Cop
    ( mk_load_immut Double,
      [Cop (Cadda, [c; Cconst_int (size_float, dbg)], dbg)],
      dbg )

(* Unit *)

let return_unit dbg c = Csequence (c, Cconst_int (1, dbg))

let field_address ?(memory_chunk = Word_val) ptr n dbg =
  if n = 0
  then ptr
  else
    let field_size_in_bytes =
      match memory_chunk with
      | Byte_unsigned | Byte_signed -> 1
      | Sixteen_unsigned | Sixteen_signed -> 2
      | Thirtytwo_unsigned | Thirtytwo_signed -> 4
      | Single { reg = Float64 | Float32 } ->
        assert (size_float = 8);
        (* unclear what to do if this is false *)
        size_float / 2
      | Word_int -> size_int
      | Word_val -> size_addr
      | Double -> size_float
      | Onetwentyeight_unaligned | Onetwentyeight_aligned -> size_vec128
    in
    Cop (Cadda, [ptr; Cconst_int (n * field_size_in_bytes, dbg)], dbg)

let get_field_gen_given_memory_chunk memory_chunk mutability ptr n dbg =
  Cop
    ( Cload { memory_chunk; mutability; is_atomic = false },
      [field_address ptr n dbg],
      dbg )

let get_field_gen mut ptr n dbg =
  get_field_gen_given_memory_chunk Word_val mut ptr n dbg

let get_field_codepointer mut ptr n dbg =
  get_field_gen_given_memory_chunk Word_int mut ptr n dbg

let set_field ptr n newval init dbg =
  Cop (Cstore (Word_val, init), [field_address ptr n dbg; newval], dbg)

let get_header ptr dbg =
  (* Headers can be mutated when forcing a lazy value. However, for all purposes
     that the mutability tag currently serves in the compiler, header loads can
     be marked as [Immutable], since the runtime should ensure that there is no
     data race on headers. This saves performance with ThreadSanitizer
     instrumentation by avoiding to instrument header loads. *)
  Cop
    ( mk_load_mut Word_int,
      (* CR xclerc: consider whether that could be changed to mk_load_immut *)
      [Cop (Cadda, [ptr; Cconst_int (-size_int, dbg)], dbg)],
      dbg )

let get_header_masked ptr dbg =
  if Config.reserved_header_bits > 0
  then
    let header_mask = (1 lsl (64 - Config.reserved_header_bits)) - 1 in
    Cop (Cand, [get_header ptr dbg; Cconst_int (header_mask, dbg)], dbg)
  else get_header ptr dbg

let tag_offset = if big_endian then -1 else -size_int

let get_tag ptr dbg =
  if Proc.word_addressed
  then
    (* If byte loads are slow *)
    Cop (Cand, [get_header ptr dbg; Cconst_int (255, dbg)], dbg)
  else
    (* If byte loads are efficient *)
    (* Same comment as [get_header] above *)
    Cop
      ( (if Config.runtime5
        then mk_load_immut Byte_unsigned
        else mk_load_mut Byte_unsigned),
        [Cop (Cadda, [ptr; Cconst_int (tag_offset, dbg)], dbg)],
        dbg )

let get_size ptr dbg =
  Cop (Clsr, [get_header_masked ptr dbg; Cconst_int (10, dbg)], dbg)

(* Array indexing *)

let log2_size_addr = Misc.log2 size_addr

let log2_size_float = Misc.log2 size_float

let wordsize_shift = 9

let numfloat_shift = 9 + log2_size_float - log2_size_addr

let is_addr_array_hdr hdr dbg =
  Cop
    ( Ccmpi Cne,
      [Cop (Cand, [hdr; Cconst_int (255, dbg)], dbg); floatarray_tag dbg],
      dbg )

let addr_array_length_shifted hdr dbg =
  Cop (Clsr, [hdr; Cconst_int (wordsize_shift, dbg)], dbg)

let float_array_length_shifted hdr dbg =
  Cop (Clsr, [hdr; Cconst_int (numfloat_shift, dbg)], dbg)

let lsl_const c n dbg =
  if n = 0 then c else Cop (Clsl, [c; Cconst_int (n, dbg)], dbg)

(* Produces a pointer to the element of the array [ptr] on the position [ofs]
   with the given element [log2size] log2 element size.

   [ofs] is given as a tagged int expression.

   The optional ?typ argument is the C-- type of the result. By default, it is
   Addr, meaning we are constructing a derived pointer into the heap. If we know
   the pointer is outside the heap (this is the case for bigarray indexing), we
   give type Int instead. *)

let array_indexing ?typ log2size ptr ofs dbg =
  let add =
    match typ with
    | None | Some Addr -> Cadda
    | Some Int -> Caddi
    | _ -> assert false
  in
  match ofs with
  | Cconst_int (n, _) ->
    let i = n asr 1 in
    if i = 0
    then ptr
    else Cop (add, [ptr; Cconst_int (i lsl log2size, dbg)], dbg)
  | Cop (Caddi, [Cop (Clsl, [c; Cconst_int (1, _)], _); Cconst_int (1, _)], dbg')
    ->
    Cop (add, [ptr; lsl_const c log2size dbg], dbg')
  | Cop (Caddi, [c; Cconst_int (n, _)], dbg') when log2size = 0 ->
    Cop
      ( add,
        [Cop (add, [ptr; untag_int c dbg], dbg); Cconst_int (n asr 1, dbg)],
        dbg' )
  | Cop (Caddi, [c; Cconst_int (n, _)], _) ->
    Cop
      ( add,
        [ Cop (add, [ptr; lsl_const c (log2size - 1) dbg], dbg);
          Cconst_int ((n - 1) lsl (log2size - 1), dbg) ],
        dbg )
  | _ when log2size = 0 -> Cop (add, [ptr; untag_int ofs dbg], dbg)
  | _ ->
    Cop
      ( add,
        [ Cop (add, [ptr; lsl_const ofs (log2size - 1) dbg], dbg);
          Cconst_int (-1 lsl (log2size - 1), dbg) ],
        dbg )

(* CR Gbury: this conversion int -> nativeint is potentially unsafe when
   cross-compiling for 64-bit on a 32-bit host *)
let int ~dbg i = natint_const_untagged dbg (Nativeint.of_int i)

let custom_ops_size_log2 =
  let lg = Misc.log2 Config.custom_ops_struct_size in
  assert (1 lsl lg = Config.custom_ops_struct_size);
  lg

(* caml_unboxed_int32_array_ops refers to the first element of an array of two
   custom ops. The array index indicates the number of (invalid) tailing int32s
   (0 or 1). *)
let custom_ops_unboxed_int32_array =
  Cconst_symbol
    (Cmm.global_symbol "caml_unboxed_int32_array_ops", Debuginfo.none)

let custom_ops_unboxed_int32_even_array = custom_ops_unboxed_int32_array

let custom_ops_unboxed_int32_odd_array =
  Cop
    ( Caddi,
      [ custom_ops_unboxed_int32_array;
        Cconst_int (Config.custom_ops_struct_size, Debuginfo.none) ],
      Debuginfo.none )

let custom_ops_unboxed_int64_array =
  Cconst_symbol
    (Cmm.global_symbol "caml_unboxed_int64_array_ops", Debuginfo.none)

let custom_ops_unboxed_nativeint_array =
  Cconst_symbol
    (Cmm.global_symbol "caml_unboxed_nativeint_array_ops", Debuginfo.none)

let unboxed_int32_array_length arr dbg =
  (* Checking custom_ops is needed to determine if the array contains an odd or
     even number of elements *)
  let res =
    bind "arr" arr (fun arr ->
        let custom_ops_var = Backend_var.create_local "custom_ops" in
        let custom_ops_index_var =
          Backend_var.create_local "custom_ops_index"
        in
        let num_words_var = Backend_var.create_local "num_words" in
        Clet
          ( VP.create num_words_var,
            (* subtract custom_operations word *)
            sub_int (get_size arr dbg) (int ~dbg 1) dbg,
            Clet
              ( VP.create custom_ops_var,
                Cop (mk_load_immut Word_int, [arr], dbg),
                Clet
                  ( VP.create custom_ops_index_var,
                    (* compute index into custom ops array *)
                    lsr_int
                      (sub_int (Cvar custom_ops_var)
                         custom_ops_unboxed_int32_array dbg)
                      (int ~dbg custom_ops_size_log2)
                      dbg,
                    (* subtract index from length in int32s *)
                    sub_int
                      (mul_int (Cvar num_words_var) (int ~dbg 2) dbg)
                      (Cvar custom_ops_index_var) dbg ) ) ))
  in
  tag_int res dbg

let unboxed_int64_or_nativeint_array_length arr dbg =
  let res =
    bind "arr" arr (fun arr ->
        (* need to subtract so as not to count the custom_operations field *)
        sub_int (get_size arr dbg) (int ~dbg 1) dbg)
  in
  tag_int res dbg

let addr_array_ref arr ofs dbg =
  Cop (mk_load_mut Word_val, [array_indexing log2_size_addr arr ofs dbg], dbg)

let int_array_ref arr ofs dbg =
  Cop (mk_load_mut Word_int, [array_indexing log2_size_addr arr ofs dbg], dbg)

let unboxed_float_array_ref arr ofs dbg =
  Cop (mk_load_mut Double, [array_indexing log2_size_float arr ofs dbg], dbg)

let float_array_ref mode arr ofs dbg =
  box_float dbg mode (unboxed_float_array_ref arr ofs dbg)

let addr_array_set_heap arr ofs newval dbg =
  Cop
    ( Cextcall
        { func = "caml_modify";
          ty = typ_void;
          alloc = false;
          builtin = false;
          returns = true;
          effects = Arbitrary_effects;
          coeffects = Has_coeffects;
          ty_args = []
        },
      [array_indexing log2_size_addr arr ofs dbg; newval],
      dbg )

let addr_array_set_local arr ofs newval dbg =
  Cop
    ( Cextcall
        { func = "caml_modify_local";
          ty = typ_void;
          alloc = false;
          builtin = false;
          returns = true;
          effects = Arbitrary_effects;
          coeffects = Has_coeffects;
          ty_args = []
        },
      [arr; untag_int ofs dbg; newval],
      dbg )

let addr_array_set (mode : Lambda.modify_mode) arr ofs newval dbg =
  match mode with
  | Modify_heap -> addr_array_set_heap arr ofs newval dbg
  | Modify_maybe_stack -> addr_array_set_local arr ofs newval dbg

(* int and float arrays can be written to uniformly regardless of their mode *)

let int_array_set arr ofs newval dbg =
  Cop
    ( Cstore (Word_int, Assignment),
      [array_indexing log2_size_addr arr ofs dbg; newval],
      dbg )

let float_array_set arr ofs newval dbg =
  Cop
    ( Cstore (Double, Assignment),
      [array_indexing log2_size_float arr ofs dbg; newval],
      dbg )

let addr_array_initialize arr ofs newval dbg =
  Cop
    ( Cextcall
        { func = "caml_initialize";
          builtin = false;
          returns = true;
          effects = Arbitrary_effects;
          coeffects = Has_coeffects;
          ty = typ_void;
          alloc = false;
          ty_args = []
        },
      [array_indexing log2_size_addr arr ofs dbg; newval],
      dbg )

(* low_32 x is a value which agrees with x on at least the low 32 bits *)
let rec low_32 dbg = function
  (* Ignore sign and zero extensions, which do not affect the low bits *)
  | Cop (Casr, [Cop (Clsl, [x; Cconst_int (32, _)], _); Cconst_int (32, _)], _)
  | Cop (Cand, [x; Cconst_natint (0xFFFFFFFFn, _)], _) ->
    low_32 dbg x
  | Clet (id, e, body) -> Clet (id, e, low_32 dbg body)
  | x -> x

(* sign_extend_32 sign-extends values from 32 bits to the word size. *)
let sign_extend_32 dbg e =
  match low_32 dbg e with
  | Cop
      ( Cload
          { memory_chunk = Thirtytwo_unsigned | Thirtytwo_signed;
            mutability;
            is_atomic
          },
        args,
        dbg ) ->
    Cop
      ( Cload { memory_chunk = Thirtytwo_signed; mutability; is_atomic },
        args,
        dbg )
  | e ->
    Cop
      ( Casr,
        [Cop (Clsl, [e; Cconst_int (32, dbg)], dbg); Cconst_int (32, dbg)],
        dbg )

let unboxed_int32_array_ref arr index dbg =
  bind "arr" arr (fun arr ->
      bind "index" index (fun index ->
          let index =
            (* Need to skip the custom_operations field. We add 2 element
               offsets not 1 since the call to [array_indexing], below, is in
               terms of 32-bit words. Then we multiply the offset by 2 to get 4
               since we are manipulating a tagged int. *)
            add_int index (int ~dbg 4) dbg
          in
          let log2_size_addr = 2 in
          (* N.B. The resulting value will be sign extended by the code
             generated for a [Thirtytwo_signed] load. *)
          Cop
            ( mk_load_mut Thirtytwo_signed,
              [array_indexing log2_size_addr arr index dbg],
              dbg )))

let unboxed_int64_or_nativeint_array_ref arr index dbg =
  bind "arr" arr (fun arr ->
      bind "index" index (fun index ->
          let index =
            (* Need to skip the custom_operations field. 2 not 1 since we are
               manipulating a tagged int. *)
            add_int index (int ~dbg 2) dbg
          in
          int_array_ref arr index dbg))

let unboxed_int32_array_set arr ~index ~new_value dbg =
  bind "arr" arr (fun arr ->
      bind "index" index (fun index ->
          bind "new_value" new_value (fun new_value ->
              let index =
                (* See comment in [unboxed_int32_array_ref]. *)
                add_int index (int ~dbg 4) dbg
              in
              let log2_size_addr = 2 in
              Cop
                ( Cstore (Thirtytwo_signed, Assignment),
                  [array_indexing log2_size_addr arr index dbg; new_value],
                  dbg ))))

let unboxed_int64_or_nativeint_array_set arr ~index ~new_value dbg =
  bind "arr" arr (fun arr ->
      bind "index" index (fun index ->
          bind "new_value" new_value (fun new_value ->
              let index =
                (* See comment in [unboxed_int64_or_nativeint_array_ref]. *)
                add_int index (int ~dbg 2) dbg
              in
              int_array_set arr index new_value dbg)))

(* Get the field of a block given a possibly inconstant index *)

let get_field_computed imm_or_ptr mutability ~block ~index dbg =
  let memory_chunk =
    match imm_or_ptr with
    | Lambda.Immediate -> Word_int
    | Lambda.Pointer -> Word_val
  in
  let field_address = array_indexing log2_size_addr block index dbg in
  Cop
    (Cload { memory_chunk; mutability; is_atomic = false }, [field_address], dbg)

(* String length *)

(* Length of string block *)

let string_length exp dbg =
  bind "str" exp (fun str ->
      let tmp_var = V.create_local "tmp" in
      Clet
        ( VP.create tmp_var,
          Cop
            ( Csubi,
              [ Cop
                  ( Clsl,
                    [get_size str dbg; Cconst_int (log2_size_addr, dbg)],
                    dbg );
                Cconst_int (1, dbg) ],
              dbg ),
          Cop
            ( Csubi,
              [ Cvar tmp_var;
                Cop
                  ( mk_load_mut Byte_unsigned,
                    [Cop (Cadda, [str; Cvar tmp_var], dbg)],
                    dbg ) ],
              dbg ) ))

let bigstring_get_alignment ba idx align dbg =
  bind "ba_data"
    (Cop (mk_load_mut Word_int, [field_address ba 1 dbg], dbg))
    (fun ba_data ->
      Cop
        ( Cand,
          [Cconst_int (align - 1, dbg); Cop (Caddi, [ba_data; idx], dbg)],
          dbg ))

(* Message sending *)

let lookup_tag obj tag dbg =
  bind "tag" tag (fun tag ->
      Cop
        ( Cextcall
            { func = "caml_get_public_method";
              ty = typ_val;
              builtin = false;
              returns = true;
              effects = Arbitrary_effects;
              coeffects = Has_coeffects;
              alloc = false;
              ty_args = []
            },
          [obj; tag],
          dbg ))

let lookup_label obj lab dbg =
  bind "lab" lab (fun lab ->
      let table = Cop (mk_load_mut Word_val, [obj], dbg) in
      addr_array_ref table lab dbg)

module Extended_machtype_component = struct
  type t =
    | Val
    | Addr
    | Tagged_int
    | Any_int
    | Float
    | Vec128

  let of_machtype_component (component : machtype_component) =
    match component with
    | Val -> Val
    | Addr -> Addr
    | Int -> Any_int
    | Float -> Float
    | Vec128 -> Vec128

  let to_machtype_component t : machtype_component =
    match t with
    | Val -> Val
    | Addr -> Addr
    | Tagged_int | Any_int -> Int
    | Float -> Float
    | Vec128 -> Vec128

  let change_tagged_int_to_val t : machtype_component =
    match t with
    | Val -> Val
    | Addr -> Addr
    | Tagged_int -> Val
    | Any_int -> Int
    | Float -> Float
    | Vec128 -> Vec128
end

module Extended_machtype = struct
  type t = Extended_machtype_component.t array

  let typ_val = [| Extended_machtype_component.Val |]

  let typ_tagged_int = [| Extended_machtype_component.Tagged_int |]

  let typ_any_int = [| Extended_machtype_component.Any_int |]

  let typ_float = [| Extended_machtype_component.Float |]

  let typ_vec128 = [| Extended_machtype_component.Vec128 |]

  let typ_void = [||]

  let of_machtype machtype =
    Array.map Extended_machtype_component.of_machtype_component machtype

  let to_machtype t =
    Array.map Extended_machtype_component.to_machtype_component t

  let change_tagged_int_to_val t =
    Array.map Extended_machtype_component.change_tagged_int_to_val t

  let rec of_layout (layout : Lambda.layout) =
    match layout with
    | Ptop -> Misc.fatal_error "No Extended_machtype for layout [Ptop]"
    | Pbottom ->
      Misc.fatal_error "No unique Extended_machtype for layout [Pbottom]"
    | Punboxed_float (Pfloat64 | Pfloat32) -> typ_float
    | Punboxed_vector (Pvec128 _) -> typ_vec128
    | Punboxed_int _ ->
      (* Only 64-bit architectures, so this is always [typ_int] *)
      typ_any_int
    | Pvalue Pintval -> typ_tagged_int
    | Pvalue _ -> typ_val
    | Punboxed_product fields -> Array.concat (List.map of_layout fields)
end

let machtype_of_layout layout =
  layout |> Extended_machtype.of_layout |> Extended_machtype.to_machtype

let machtype_of_layout_changing_tagged_int_to_val layout =
  layout |> Extended_machtype.of_layout
  |> Extended_machtype.change_tagged_int_to_val

let machtype_identifier t =
  let char_of_component (component : machtype_component) =
    match component with
    | Val -> 'V'
    | Int -> 'I'
    | Float -> 'F'
    | Vec128 -> 'X'
    | Addr ->
      Misc.fatal_error "[Addr] is forbidden inside arity for generic functions"
  in
  String.of_seq (Seq.map char_of_component (Array.to_seq t))

let unique_arity_identifier (arity : Cmm.machtype list) =
  if List.for_all (function [| Val |] -> true | _ -> false) arity
  then Int.to_string (List.length arity)
  else String.concat "_" (List.map machtype_identifier arity)

let result_layout_suffix result =
  match result with [| Val |] -> "" | _ -> "_R" ^ machtype_identifier result

let send_function_name arity result (mode : Lambda.alloc_mode) =
  let res = result_layout_suffix result in
  let suff = match mode with Alloc_heap -> "" | Alloc_local -> "L" in
  global_symbol ("caml_send" ^ unique_arity_identifier arity ^ res ^ suff)

let call_cached_method obj tag cache pos args args_type result (apos, mode) dbg
    =
  let cache = array_indexing log2_size_addr cache pos dbg in
  Compilenv.need_send_fun
    (List.map Extended_machtype.change_tagged_int_to_val args_type)
    (Extended_machtype.change_tagged_int_to_val result)
    mode;
  Cop
    ( Capply (Extended_machtype.to_machtype result, apos),
      (* See the cases for caml_apply regarding [change_tagged_int_to_val]. *)
      Cconst_symbol
        ( send_function_name
            (List.map Extended_machtype.change_tagged_int_to_val args_type)
            (Extended_machtype.change_tagged_int_to_val result)
            mode,
          dbg )
      :: obj :: tag :: cache :: args,
      dbg )

(* Allocation *)

let make_alloc_generic ~mode set_fn dbg tag wordsize args =
  (* allocs of size 0 must be statically allocated else the Gc will bug *)
  assert (List.compare_length_with args 0 > 0);
  if Lambda.is_local_mode mode || wordsize <= Config.max_young_wosize
  then
    let hdr =
      match mode with
      | Lambda.Alloc_local -> local_block_header tag wordsize
      | Lambda.Alloc_heap -> block_header tag wordsize
    in
    Cop (Calloc mode, Cconst_natint (hdr, dbg) :: args, dbg)
  else
    let id = V.create_local "*alloc*" in
    let rec fill_fields idx = function
      | [] -> Cvar id
      | e1 :: el ->
        Csequence
          ( set_fn (Cvar id) (Cconst_int (idx, dbg)) e1 dbg,
            fill_fields (idx + 2) el )
    in
    Clet
      ( VP.create id,
        Cop
          ( Cextcall
              { func =
                  (if Config.runtime5
                  then "caml_alloc_shr_check_gc"
                  else "caml_alloc");
                ty = typ_val;
                alloc = true;
                builtin = false;
                returns = true;
                effects = Arbitrary_effects;
                coeffects = Has_coeffects;
                ty_args = []
              },
            [Cconst_int (wordsize, dbg); Cconst_int (tag, dbg)],
            dbg ),
        fill_fields 1 args )

let make_alloc ~mode dbg tag args =
  let addr_array_init arr ofs newval dbg =
    Cop
      ( Cextcall
          { func = "caml_initialize";
            ty = typ_void;
            alloc = false;
            builtin = false;
            returns = true;
            effects = Arbitrary_effects;
            coeffects = Has_coeffects;
            ty_args = []
          },
        [array_indexing log2_size_addr arr ofs dbg; newval],
        dbg )
  in
  make_alloc_generic ~mode addr_array_init dbg tag (List.length args) args

let make_float_alloc ~mode dbg tag args =
  make_alloc_generic ~mode float_array_set dbg tag
    (List.length args * size_float / size_addr)
    args

(* Record application and currying functions *)

let apply_function_name arity result (mode : Lambda.alloc_mode) =
  let res = result_layout_suffix result in
  let suff = match mode with Alloc_heap -> "" | Alloc_local -> "L" in
  "caml_apply" ^ unique_arity_identifier arity ^ res ^ suff

let apply_function_sym arity result mode =
  let arity = List.map Extended_machtype.change_tagged_int_to_val arity in
  let result = Extended_machtype.change_tagged_int_to_val result in
  assert (List.length arity > 0);
  Compilenv.need_apply_fun arity result mode;
  global_symbol (apply_function_name arity result mode)

let tuplify_function_name arity result =
  "caml_tuplify" ^ Int.to_string arity ^ result_layout_suffix result

let curry_function_sym_name function_kind arity result =
  match function_kind with
  | Lambda.Curried { nlocal } ->
    Compilenv.need_curry_fun function_kind arity result;
    "caml_curry"
    ^ unique_arity_identifier arity
    ^ result_layout_suffix result
    ^ if nlocal > 0 then "L" ^ Int.to_string nlocal else ""
  | Lambda.Tupled ->
    if List.exists (function [| Val |] | [| Int |] -> false | _ -> true) arity
    then
      Misc.fatal_error
        "tuplify_function is currently unsupported if arity contains non-values";
    (* Always use [Val] to ensure we don't generate duplicate tuplify functions
       when [Int] machtypes are involved. *)
    Compilenv.need_curry_fun function_kind
      (List.map (fun _ -> [| Val |]) arity)
      result;
    tuplify_function_name (List.length arity) result

let curry_function_sym function_kind arity result =
  { sym_name = curry_function_sym_name function_kind arity result;
    sym_global = Global
  }

(* Big arrays *)

let bigarray_elt_size_in_bytes : Lambda.bigarray_kind -> int = function
  | Pbigarray_unknown -> assert false
  | Pbigarray_float32 -> 4
  | Pbigarray_float64 -> 8
  | Pbigarray_sint8 -> 1
  | Pbigarray_uint8 -> 1
  | Pbigarray_sint16 -> 2
  | Pbigarray_uint16 -> 2
  | Pbigarray_int32 -> 4
  | Pbigarray_int64 -> 8
  | Pbigarray_caml_int -> size_int
  | Pbigarray_native_int -> size_int
  | Pbigarray_complex32 -> 8
  | Pbigarray_complex64 -> 16

let bigarray_word_kind : Lambda.bigarray_kind -> memory_chunk = function
  | Pbigarray_unknown -> assert false
  | Pbigarray_float32 -> Single { reg = Float64 }
  | Pbigarray_float64 -> Double
  | Pbigarray_sint8 -> Byte_signed
  | Pbigarray_uint8 -> Byte_unsigned
  | Pbigarray_sint16 -> Sixteen_signed
  | Pbigarray_uint16 -> Sixteen_unsigned
  | Pbigarray_int32 -> Thirtytwo_signed
  | Pbigarray_int64 -> Word_int
  | Pbigarray_caml_int -> Word_int
  | Pbigarray_native_int -> Word_int
  | Pbigarray_complex32 -> Single { reg = Float64 }
  | Pbigarray_complex64 -> Double

(* the three functions below assume 64-bit words *)
let () = assert (size_int = 8)

let check_64_bit_target func =
  if size_int <> 8
  then
    Misc.fatal_errorf
      "Cmm helpers function %s can only be used on 64-bit targets" func

(* Like [low_32] but for 63-bit integers held in 64-bit registers. *)
(* CR gbury: Why not use Cmm.map_tail here ? It seems designed for that kind of
   thing (and covers more cases than just Clet). *)
let rec low_63 dbg e =
  check_64_bit_target "low_63";
  match e with
  | Cop (Casr, [Cop (Clsl, [x; Cconst_int (1, _)], _); Cconst_int (1, _)], _) ->
    low_63 dbg x
  | Cop (Cand, [x; Cconst_natint (0x7FFF_FFFF_FFFF_FFFFn, _)], _) ->
    low_63 dbg x
  | Clet (id, x, body) -> Clet (id, x, low_63 dbg body)
  | _ -> e

(* CR-someday mshinwell/gbury: sign_extend_63 then tag_int should simplify to
   just tag_int. Similarly, untag_int then sign_extend_63 should simplify to
   untag_int. *)
let sign_extend_63 dbg e =
  check_64_bit_target "sign_extend_63";
  let e = low_63 dbg e in
  Cop
    (Casr, [Cop (Clsl, [e; Cconst_int (1, dbg)], dbg); Cconst_int (1, dbg)], dbg)

(* zero_extend_32 zero-extends values from 32 bits to the word size. *)
let zero_extend_32 dbg e =
  (* CR mshinwell for gbury: same question as above *)
  match low_32 dbg e with
  | Cop
      ( Cload
          { memory_chunk = Thirtytwo_signed | Thirtytwo_unsigned;
            mutability;
            is_atomic
          },
        args,
        dbg ) ->
    Cop
      ( Cload { memory_chunk = Thirtytwo_unsigned; mutability; is_atomic },
        args,
        dbg )
  | e -> Cop (Cand, [e; natint_const_untagged dbg 0xFFFFFFFFn], dbg)

let zero_extend_63 dbg e =
  check_64_bit_target "zero_extend_63";
  let e = low_63 dbg e in
  Cop (Cand, [e; natint_const_untagged dbg 0x7FFF_FFFF_FFFF_FFFFn], dbg)

let and_int e1 e2 dbg =
  let is_mask32 = function
    | Cconst_natint (0xFFFF_FFFFn, _) -> true
    | Cconst_int (n, _) -> Nativeint.of_int n = 0xFFFF_FFFFn
    | _ -> false
  in
  match e1, e2 with
  | e, m when is_mask32 m -> zero_extend_32 dbg e
  | m, e when is_mask32 m -> zero_extend_32 dbg e
  | e1, e2 -> Cop (Cand, [e1; e2], dbg)

let or_int e1 e2 dbg = Cop (Cor, [e1; e2], dbg)

let xor_int e1 e2 dbg = Cop (Cxor, [e1; e2], dbg)

(* Boxed integers *)

let operations_boxed_int (bi : Primitive.boxed_integer) =
  let sym_name =
    match bi with
    | Pnativeint -> caml_nativeint_ops
    | Pint32 -> caml_int32_ops
    | Pint64 -> caml_int64_ops
  in
  global_symbol sym_name

let alloc_header_boxed_int (bi : Primitive.boxed_integer) mode dbg =
  match bi with
  | Pnativeint -> alloc_boxedintnat_header mode dbg
  | Pint32 -> alloc_boxedint32_header mode dbg
  | Pint64 -> alloc_boxedint64_header mode dbg

let box_int_gen dbg (bi : Primitive.boxed_integer) mode arg =
  let arg' =
    if bi = Primitive.Pint32
    then
      if big_endian
      then Cop (Clsl, [arg; Cconst_int (32, dbg)], dbg)
      else sign_extend_32 dbg arg
    else arg
  in
  Cop
    ( Calloc mode,
      [ alloc_header_boxed_int bi mode dbg;
        Cconst_symbol (operations_boxed_int bi, dbg);
        arg' ],
      dbg )

let alloc_matches_boxed_int bi ~hdr ~ops =
  match (bi : Primitive.boxed_integer), hdr, ops with
  | Pnativeint, Cconst_natint (hdr, _dbg), Cconst_symbol (sym, _) ->
    (Nativeint.equal hdr boxedintnat_header
    || Nativeint.equal hdr boxedintnat_local_header)
    && String.equal sym.sym_name caml_nativeint_ops
  | Pint32, Cconst_natint (hdr, _dbg), Cconst_symbol (sym, _) ->
    (Nativeint.equal hdr boxedint32_header
    || Nativeint.equal hdr boxedint32_local_header)
    && String.equal sym.sym_name caml_int32_ops
  | Pint64, Cconst_natint (hdr, _dbg), Cconst_symbol (sym, _) ->
    (Nativeint.equal hdr boxedint64_header
    || Nativeint.equal hdr boxedint64_local_header)
    && String.equal sym.sym_name caml_int64_ops
  | (Pnativeint | Pint32 | Pint64), _, _ -> false

let unbox_int dbg bi =
  let default arg =
    let memory_chunk =
      if bi = Primitive.Pint32 then Thirtytwo_signed else Word_int
    in
    Cop
      ( mk_load_immut memory_chunk,
        [Cop (Cadda, [arg; Cconst_int (size_addr, dbg)], dbg)],
        dbg )
  in
  map_tail ~kind:Any (function
    | Cop
        ( Calloc _,
          [hdr; ops; Cop (Clsl, [contents; Cconst_int (32, _)], _dbg')],
          _dbg )
      when bi = Primitive.Pint32 && big_endian
           && alloc_matches_boxed_int bi ~hdr ~ops ->
      (* Force sign-extension of low 32 bits *)
      sign_extend_32 dbg contents
    | Cop (Calloc _, [hdr; ops; contents], _dbg)
      when bi = Primitive.Pint32 && (not big_endian)
           && alloc_matches_boxed_int bi ~hdr ~ops ->
      (* Force sign-extension of low 32 bits *)
      sign_extend_32 dbg contents
    | Cop (Calloc _, [hdr; ops; contents], _dbg)
      when alloc_matches_boxed_int bi ~hdr ~ops ->
      contents
    | Cconst_symbol (s, _dbg) as cmm -> (
      match Cmmgen_state.structured_constant_of_sym s.sym_name, bi with
      | Some (Const_nativeint n), Primitive.Pnativeint ->
        natint_const_untagged dbg n
      | Some (Const_int32 n), Primitive.Pint32 ->
        natint_const_untagged dbg (Nativeint.of_int32 n)
      | Some (Const_int64 n), Primitive.Pint64 ->
        natint_const_untagged dbg (Int64.to_nativeint n)
      | _ -> default cmm)
    | cmm -> default cmm)

let make_unsigned_int bi arg dbg =
  if bi = Primitive.Pint32 then zero_extend_32 dbg arg else arg

let unaligned_load_16 ptr idx dbg =
  if Arch.allow_unaligned_access
  then Cop (mk_load_mut Sixteen_unsigned, [add_int ptr idx dbg], dbg)
  else
    let cconst_int i = Cconst_int (i, dbg) in
    let v1 = Cop (mk_load_mut Byte_unsigned, [add_int ptr idx dbg], dbg) in
    let v2 =
      Cop
        ( mk_load_mut Byte_unsigned,
          [add_int (add_int ptr idx dbg) (cconst_int 1) dbg],
          dbg )
    in
    let b1, b2 = if Arch.big_endian then v1, v2 else v2, v1 in
    Cop (Cor, [lsl_int b1 (cconst_int 8) dbg; b2], dbg)

let unaligned_set_16 ptr idx newval dbg =
  if Arch.allow_unaligned_access
  then
    Cop
      (Cstore (Sixteen_unsigned, Assignment), [add_int ptr idx dbg; newval], dbg)
  else
    let cconst_int i = Cconst_int (i, dbg) in
    let v1 =
      Cop (Cand, [Cop (Clsr, [newval; cconst_int 8], dbg); cconst_int 0xFF], dbg)
    in
    let v2 = Cop (Cand, [newval; cconst_int 0xFF], dbg) in
    let b1, b2 = if Arch.big_endian then v1, v2 else v2, v1 in
    Csequence
      ( Cop (Cstore (Byte_unsigned, Assignment), [add_int ptr idx dbg; b1], dbg),
        Cop
          ( Cstore (Byte_unsigned, Assignment),
            [add_int (add_int ptr idx dbg) (cconst_int 1) dbg; b2],
            dbg ) )

let unaligned_load_32 ptr idx dbg =
  if Arch.allow_unaligned_access
  then Cop (mk_load_mut Thirtytwo_unsigned, [add_int ptr idx dbg], dbg)
  else
    let cconst_int i = Cconst_int (i, dbg) in
    let v1 = Cop (mk_load_mut Byte_unsigned, [add_int ptr idx dbg], dbg) in
    let v2 =
      Cop
        ( mk_load_mut Byte_unsigned,
          [add_int (add_int ptr idx dbg) (cconst_int 1) dbg],
          dbg )
    in
    let v3 =
      Cop
        ( mk_load_mut Byte_unsigned,
          [add_int (add_int ptr idx dbg) (cconst_int 2) dbg],
          dbg )
    in
    let v4 =
      Cop
        ( mk_load_mut Byte_unsigned,
          [add_int (add_int ptr idx dbg) (cconst_int 3) dbg],
          dbg )
    in
    let b1, b2, b3, b4 =
      if Arch.big_endian then v1, v2, v3, v4 else v4, v3, v2, v1
    in
    Cop
      ( Cor,
        [ Cop
            ( Cor,
              [lsl_int b1 (cconst_int 24) dbg; lsl_int b2 (cconst_int 16) dbg],
              dbg );
          Cop (Cor, [lsl_int b3 (cconst_int 8) dbg; b4], dbg) ],
        dbg )

let unaligned_set_32 ptr idx newval dbg =
  if Arch.allow_unaligned_access
  then
    Cop
      ( Cstore (Thirtytwo_unsigned, Assignment),
        [add_int ptr idx dbg; newval],
        dbg )
  else
    let cconst_int i = Cconst_int (i, dbg) in
    let v1 =
      Cop
        (Cand, [Cop (Clsr, [newval; cconst_int 24], dbg); cconst_int 0xFF], dbg)
    in
    let v2 =
      Cop
        (Cand, [Cop (Clsr, [newval; cconst_int 16], dbg); cconst_int 0xFF], dbg)
    in
    let v3 =
      Cop (Cand, [Cop (Clsr, [newval; cconst_int 8], dbg); cconst_int 0xFF], dbg)
    in
    let v4 = Cop (Cand, [newval; cconst_int 0xFF], dbg) in
    let b1, b2, b3, b4 =
      if Arch.big_endian then v1, v2, v3, v4 else v4, v3, v2, v1
    in
    Csequence
      ( Csequence
          ( Cop
              ( Cstore (Byte_unsigned, Assignment),
                [add_int ptr idx dbg; b1],
                dbg ),
            Cop
              ( Cstore (Byte_unsigned, Assignment),
                [add_int (add_int ptr idx dbg) (cconst_int 1) dbg; b2],
                dbg ) ),
        Csequence
          ( Cop
              ( Cstore (Byte_unsigned, Assignment),
                [add_int (add_int ptr idx dbg) (cconst_int 2) dbg; b3],
                dbg ),
            Cop
              ( Cstore (Byte_unsigned, Assignment),
                [add_int (add_int ptr idx dbg) (cconst_int 3) dbg; b4],
                dbg ) ) )

let unaligned_load_64 ptr idx dbg =
  if Arch.allow_unaligned_access
  then Cop (mk_load_mut Word_int, [add_int ptr idx dbg], dbg)
  else
    let cconst_int i = Cconst_int (i, dbg) in
    let v1 = Cop (mk_load_mut Byte_unsigned, [add_int ptr idx dbg], dbg) in
    let v2 =
      Cop
        ( mk_load_mut Byte_unsigned,
          [add_int (add_int ptr idx dbg) (cconst_int 1) dbg],
          dbg )
    in
    let v3 =
      Cop
        ( mk_load_mut Byte_unsigned,
          [add_int (add_int ptr idx dbg) (cconst_int 2) dbg],
          dbg )
    in
    let v4 =
      Cop
        ( mk_load_mut Byte_unsigned,
          [add_int (add_int ptr idx dbg) (cconst_int 3) dbg],
          dbg )
    in
    let v5 =
      Cop
        ( mk_load_mut Byte_unsigned,
          [add_int (add_int ptr idx dbg) (cconst_int 4) dbg],
          dbg )
    in
    let v6 =
      Cop
        ( mk_load_mut Byte_unsigned,
          [add_int (add_int ptr idx dbg) (cconst_int 5) dbg],
          dbg )
    in
    let v7 =
      Cop
        ( mk_load_mut Byte_unsigned,
          [add_int (add_int ptr idx dbg) (cconst_int 6) dbg],
          dbg )
    in
    let v8 =
      Cop
        ( mk_load_mut Byte_unsigned,
          [add_int (add_int ptr idx dbg) (cconst_int 7) dbg],
          dbg )
    in
    let b1, b2, b3, b4, b5, b6, b7, b8 =
      if Arch.big_endian
      then v1, v2, v3, v4, v5, v6, v7, v8
      else v8, v7, v6, v5, v4, v3, v2, v1
    in
    Cop
      ( Cor,
        [ Cop
            ( Cor,
              [ Cop
                  ( Cor,
                    [ lsl_int b1 (cconst_int (8 * 7)) dbg;
                      lsl_int b2 (cconst_int (8 * 6)) dbg ],
                    dbg );
                Cop
                  ( Cor,
                    [ lsl_int b3 (cconst_int (8 * 5)) dbg;
                      lsl_int b4 (cconst_int (8 * 4)) dbg ],
                    dbg ) ],
              dbg );
          Cop
            ( Cor,
              [ Cop
                  ( Cor,
                    [ lsl_int b5 (cconst_int (8 * 3)) dbg;
                      lsl_int b6 (cconst_int (8 * 2)) dbg ],
                    dbg );
                Cop (Cor, [lsl_int b7 (cconst_int 8) dbg; b8], dbg) ],
              dbg ) ],
        dbg )

let unaligned_set_64 ptr idx newval dbg =
  if Arch.allow_unaligned_access
  then Cop (Cstore (Word_int, Assignment), [add_int ptr idx dbg; newval], dbg)
  else
    let cconst_int i = Cconst_int (i, dbg) in
    let v1 =
      Cop
        ( Cand,
          [Cop (Clsr, [newval; cconst_int (8 * 7)], dbg); cconst_int 0xFF],
          dbg )
    in
    let v2 =
      Cop
        ( Cand,
          [Cop (Clsr, [newval; cconst_int (8 * 6)], dbg); cconst_int 0xFF],
          dbg )
    in
    let v3 =
      Cop
        ( Cand,
          [Cop (Clsr, [newval; cconst_int (8 * 5)], dbg); cconst_int 0xFF],
          dbg )
    in
    let v4 =
      Cop
        ( Cand,
          [Cop (Clsr, [newval; cconst_int (8 * 4)], dbg); cconst_int 0xFF],
          dbg )
    in
    let v5 =
      Cop
        ( Cand,
          [Cop (Clsr, [newval; cconst_int (8 * 3)], dbg); cconst_int 0xFF],
          dbg )
    in
    let v6 =
      Cop
        ( Cand,
          [Cop (Clsr, [newval; cconst_int (8 * 2)], dbg); cconst_int 0xFF],
          dbg )
    in
    let v7 =
      Cop (Cand, [Cop (Clsr, [newval; cconst_int 8], dbg); cconst_int 0xFF], dbg)
    in
    let v8 = Cop (Cand, [newval; cconst_int 0xFF], dbg) in
    let b1, b2, b3, b4, b5, b6, b7, b8 =
      if Arch.big_endian
      then v1, v2, v3, v4, v5, v6, v7, v8
      else v8, v7, v6, v5, v4, v3, v2, v1
    in
    Csequence
      ( Csequence
          ( Csequence
              ( Cop
                  ( Cstore (Byte_unsigned, Assignment),
                    [add_int ptr idx dbg; b1],
                    dbg ),
                Cop
                  ( Cstore (Byte_unsigned, Assignment),
                    [add_int (add_int ptr idx dbg) (cconst_int 1) dbg; b2],
                    dbg ) ),
            Csequence
              ( Cop
                  ( Cstore (Byte_unsigned, Assignment),
                    [add_int (add_int ptr idx dbg) (cconst_int 2) dbg; b3],
                    dbg ),
                Cop
                  ( Cstore (Byte_unsigned, Assignment),
                    [add_int (add_int ptr idx dbg) (cconst_int 3) dbg; b4],
                    dbg ) ) ),
        Csequence
          ( Csequence
              ( Cop
                  ( Cstore (Byte_unsigned, Assignment),
                    [add_int (add_int ptr idx dbg) (cconst_int 4) dbg; b5],
                    dbg ),
                Cop
                  ( Cstore (Byte_unsigned, Assignment),
                    [add_int (add_int ptr idx dbg) (cconst_int 5) dbg; b6],
                    dbg ) ),
            Csequence
              ( Cop
                  ( Cstore (Byte_unsigned, Assignment),
                    [add_int (add_int ptr idx dbg) (cconst_int 6) dbg; b7],
                    dbg ),
                Cop
                  ( Cstore (Byte_unsigned, Assignment),
                    [add_int (add_int ptr idx dbg) (cconst_int 7) dbg; b8],
                    dbg ) ) ) )

let unaligned_load_128 ptr idx dbg =
  assert (size_vec128 = 16);
  Cop (mk_load_mut Onetwentyeight_unaligned, [add_int ptr idx dbg], dbg)

let unaligned_set_128 ptr idx newval dbg =
  assert (size_vec128 = 16);
  Cop
    ( Cstore (Onetwentyeight_unaligned, Assignment),
      [add_int ptr idx dbg; newval],
      dbg )

let aligned_load_128 ptr idx dbg =
  assert (size_vec128 = 16);
  Cop (mk_load_mut Onetwentyeight_aligned, [add_int ptr idx dbg], dbg)

let aligned_set_128 ptr idx newval dbg =
  assert (size_vec128 = 16);
  Cop
    ( Cstore (Onetwentyeight_aligned, Assignment),
      [add_int ptr idx dbg; newval],
      dbg )

let opaque e dbg = Cop (Copaque, [e], dbg)

(* Build an actual switch (ie jump table) *)

let make_switch arg cases actions dbg kind =
  let extract_uconstant = function
    (* Constant integers loaded from a table should end in 1, so that Cload
       never produces untagged integers *)
    | Cconst_int (n, _), _dbg when n land 1 = 1 ->
      Some (Cint (Nativeint.of_int n))
    | Cconst_natint (n, _), _dbg when Nativeint.(to_int (logand n one) = 1) ->
      Some (Cint n)
    | Cconst_symbol (s, _), _dbg -> Some (Csymbol_address s)
    | _ -> None
  in
  let extract_affine ~cases ~const_actions =
    let length = Array.length cases in
    if length >= 2
    then
      match const_actions.(cases.(0)), const_actions.(cases.(1)) with
      | Cint v0, Cint v1 ->
        let slope = Nativeint.sub v1 v0 in
        let check i = function
          | Cint v -> v = Nativeint.(add (mul (of_int i) slope) v0)
          | _ -> false
        in
        if Misc.Stdlib.Array.for_alli
             (fun i idx -> check i const_actions.(idx))
             cases
        then Some (v0, slope)
        else None
      | _, _ -> None
    else None
  in
  let make_table_lookup ~cases ~const_actions arg dbg =
    let table = Compilenv.new_const_symbol () in
    Cmmgen_state.add_constant table
      (Const_table
         ( Local,
           Array.to_list (Array.map (fun act -> const_actions.(act)) cases) ));
    let table_sym = { sym_name = table; sym_global = Local } in
    addr_array_ref (Cconst_symbol (table_sym, dbg)) (tag_int arg dbg) dbg
  in
  let make_affine_computation ~offset ~slope arg dbg =
    (* In case the resulting integers are an affine function of the index, we
       don't emit a table, and just compute the result directly *)
    add_int
      (mul_int arg (natint_const_untagged dbg slope) dbg)
      (natint_const_untagged dbg offset)
      dbg
  in
  match Misc.Stdlib.Array.all_somes (Array.map extract_uconstant actions) with
  | None -> Cswitch (arg, cases, actions, dbg, kind)
  | Some const_actions -> (
    match extract_affine ~cases ~const_actions with
    | Some (offset, slope) -> make_affine_computation ~offset ~slope arg dbg
    | None -> make_table_lookup ~cases ~const_actions arg dbg)

module SArgBlocks = struct
  type primitive = operation

  let eqint = Ccmpi Ceq

  let neint = Ccmpi Cne

  let leint = Ccmpi Cle

  let ltint = Ccmpi Clt

  let geint = Ccmpi Cge

  let gtint = Ccmpi Cgt

  type arg = expression

  type test = expression

  type act = expression

  type loc = Debuginfo.t

  type layout = kind_for_unboxing

  (* CR mshinwell: GPR#2294 will fix the Debuginfo here *)

  let make_const i = Cconst_int (i, Debuginfo.none)

  let make_prim p args = Cop (p, args, Debuginfo.none)

  let make_offset arg n = add_const arg n Debuginfo.none

  let make_isout h arg = Cop (Ccmpa Clt, [h; arg], Debuginfo.none)

  let make_isin h arg = Cop (Ccmpa Cge, [h; arg], Debuginfo.none)

  let make_is_nonzero arg = arg

  let arg_as_test arg = arg

  let make_if value_kind cond ifso ifnot =
    Cifthenelse
      ( cond,
        Debuginfo.none,
        ifso,
        Debuginfo.none,
        ifnot,
        Debuginfo.none,
        value_kind )

  let make_switch dbg value_kind arg cases actions =
    let actions = Array.map (fun expr -> expr, dbg) actions in
    make_switch arg cases actions dbg value_kind

  let bind arg body = bind "switcher" arg body

  let make_catch kind handler =
    match handler with
    | Cexit (Lbl i, [], []) -> i, fun e -> e
    | _ -> (
      let dbg = Debuginfo.none in
      let i = Lambda.next_raise_count () in
      (* Printf.eprintf "SHARE CMM: %i\n" i ; Printcmm.expression
         Format.str_formatter handler ; Printf.eprintf "%s\n"
         (Format.flush_str_formatter ()) ; *)
      ( i,
        fun body ->
          match body with
          | Cexit (j, _, _) -> if Lbl i = j then handler else body
          | _ -> ccatch (i, [], body, handler, dbg, kind, false) ))

  let make_exit i = Cexit (Lbl i, [], [])
end

(* cmm store, as sharing as normally been detected in previous phases, we only
   share exits *)
(* Some specific patterns can lead to switches where several cases point to the
   same action, but this action is not an exit (see GPR#1370). The addition of
   the index in the action array as context allows to share them correctly
   without duplication. *)
module StoreExpForSwitch = Switch.CtxStore (struct
  type t = expression

  type key = int option * int

  type context = int

  let make_key index expr =
    let continuation =
      match expr with Cexit (Lbl i, [], []) -> Some i | _ -> None
    in
    Some (continuation, index)

  let compare_key (cont, index) (cont', index') =
    match cont, cont' with
    | Some i, Some i' when i = i' -> 0
    | _, _ -> Stdlib.compare index index'
end)

module SwitcherBlocks = Switch.Make (SArgBlocks)

let transl_switch_clambda loc value_kind arg index cases =
  let store = StoreExpForSwitch.mk_store () in
  let index = Array.map (fun j -> store.Switch.act_store j cases.(j)) index in
  let n_index = Array.length index in
  let inters = ref []
  and this_high = ref (n_index - 1)
  and this_low = ref (n_index - 1)
  and this_act = ref index.(n_index - 1) in
  for i = n_index - 2 downto 0 do
    let act = index.(i) in
    if act = !this_act
    then decr this_low
    else (
      inters := (!this_low, !this_high, !this_act) :: !inters;
      this_high := i;
      this_low := i;
      this_act := act)
  done;
  inters := (0, !this_high, !this_act) :: !inters;
  match !inters with
  | [_] -> cases.(0)
  | inters ->
    bind "switcher" arg (fun a ->
        SwitcherBlocks.zyva loc value_kind
          (0, n_index - 1)
          a (Array.of_list inters) store)

let split_arity_for_apply arity args =
  (* Decides whether a caml_applyN needs to be split. If N <= max_arity, then
     keep caml_apply as is; otherwise, split at caml_apply[max_arity] *)
  let max_arity = Lambda.max_arity () in
  if List.compare_length_with arity max_arity <= 0
  then (arity, args), None
  else
    let a1, a2 = Misc.Stdlib.List.split_at max_arity arity in
    let args1, args2 = Misc.Stdlib.List.split_at max_arity args in
    (a1, args1), Some (a2, args2)

let call_caml_apply extended_ty extended_args_type mut clos args pos mode dbg =
  (* Treat tagged int arguments and results as [typ_val], to avoid generating
     excessive numbers of caml_apply functions. *)
  let ty = Extended_machtype.to_machtype extended_ty in
  let really_call_caml_apply clos args =
    let cargs =
      Cconst_symbol (apply_function_sym extended_args_type extended_ty mode, dbg)
      :: args
      @ [clos]
    in
    Cop (Capply (ty, pos), cargs, dbg)
  in
  if !Flambda_backend_flags.caml_apply_inline_fast_path
  then
    (* Generate the following expression:
     *  (if (= clos.arity N)
     *      (app clos.direct a1 ... aN clos)
     *      (app caml_applyN a1 .. aN clos)
     *)
    (* CR-someday gyorsh: in the [else] case above, call another version of
       caml_applyN that has only the cold path. *)
    bind_list "arg" args (fun args ->
        bind "fun" clos (fun clos ->
            Cifthenelse
              ( Cop
                  ( Ccmpi Ceq,
                    [ Cop
                        ( Casr,
                          [ get_field_gen mut clos 1 dbg;
                            Cconst_int (pos_arity_in_closinfo, dbg) ],
                          dbg );
                      Cconst_int (List.length extended_args_type, dbg) ],
                    dbg ),
                dbg,
                Cop
                  ( Capply (ty, pos),
                    (get_field_codepointer mut clos 2 dbg :: args) @ [clos],
                    dbg ),
                dbg,
                really_call_caml_apply clos args,
                dbg,
                Any )))
  else really_call_caml_apply clos args

(* CR mshinwell: These will be filled in by later pull requests. *)
let placeholder_dbg () = Debuginfo.none

let maybe_reset_current_region ~dbg ~body_tail ~body_nontail old_region =
  Cifthenelse
    ( Cop (Ccmpi Ceq, [old_region; Cop (Cbeginregion, [], dbg ())], dbg ()),
      dbg (),
      body_tail,
      dbg (),
      (let res = V.create_local "result" in
       Clet
         ( VP.create res,
           body_nontail,
           Csequence (Cop (Cendregion, [old_region], dbg ()), Cvar res) )),
      dbg (),
      Any )

let apply_or_call_caml_apply result arity mut clos args pos mode dbg =
  match args with
  | [arg] ->
    bind "fun" clos (fun clos ->
        Cop
          ( Capply (Extended_machtype.to_machtype result, pos),
            [get_field_codepointer mut clos 0 dbg; arg; clos],
            dbg ))
  | _ -> call_caml_apply result arity mut clos args pos mode dbg

let rec might_split_call_caml_apply ?old_region result arity mut clos args pos
    mode dbg =
  match split_arity_for_apply arity args with
  | (arity, args), None -> (
    match old_region with
    | None -> apply_or_call_caml_apply result arity mut clos args pos mode dbg
    | Some old_region ->
      maybe_reset_current_region ~dbg:placeholder_dbg
        ~body_tail:
          (apply_or_call_caml_apply result arity mut clos args pos mode dbg)
        ~body_nontail:
          (apply_or_call_caml_apply result arity mut clos args Rc_normal
             Lambda.alloc_local dbg)
        old_region)
  | (arity, args), Some (arity', args') -> (
    let body old_region =
      bind "result"
        (call_caml_apply [| Val |] arity mut clos args Rc_normal
           Lambda.alloc_local dbg) (fun clos ->
          might_split_call_caml_apply ?old_region result arity' mut clos args'
            pos mode dbg)
    in
    (* When splitting [caml_applyM] into [caml_applyN] and [caml_applyK] it is
       possible for [caml_applyN] to allocate on the local stack. If we are not
       careful the region might be closed once [caml_applyN] returns, which
       could produce a segfault or make subsequent loads read bad data.

       To avoid doing that, when splitting a [caml_apply], we check before
       calling the last [caml_apply] if we allocated on the local stack; and if
       so, we close the region ourselves afterwards, as is already done inside
       [caml_apply]. *)
    match old_region, mode with
    | None, Lambda.Alloc_heap when Config.stack_allocation ->
      let dbg = placeholder_dbg in
      bind "region"
        (Cop (Cbeginregion, [], dbg ()))
        (fun region -> body (Some region))
    | _ -> body old_region)

let generic_apply mut clos args args_type result (pos, mode) dbg =
  might_split_call_caml_apply result args_type mut clos args pos mode dbg

let send kind met obj args args_type result akind dbg =
  let call_met obj args args_type clos =
    (* met is never a simple expression, so it never gets turned into an
       Immutable load *)
    generic_apply Asttypes.Mutable clos (obj :: args)
      (Extended_machtype.typ_val :: args_type)
      result akind dbg
  in
  bind "obj" obj (fun obj ->
      match (kind : Lambda.meth_kind), args, args_type with
      | Self, _, _ ->
        bind "met" (lookup_label obj met dbg) (call_met obj args args_type)
      | Cached, cache :: pos :: args, _ :: _ :: args_type ->
        call_cached_method obj met cache pos args args_type result akind dbg
      | _ -> bind "met" (lookup_tag obj met dbg) (call_met obj args args_type))

(*
 * CAMLprim value caml_cache_public_method (value meths, value tag,
 *                                          value *cache)
 * {
 *   int li = 3, hi = Field(meths,0), mi;
 *   while (li < hi) { // no need to check the 1st time
 *     mi = ((li+hi) >> 1) | 1;
 *     if (tag < Field(meths,mi)) hi = mi-2;
 *     else li = mi;
 *   }
 *   *cache = (li-3)*sizeof(value)+1;
 *   return Field (meths, li-1);
 * }
 *)

let cache_public_method meths tag cache dbg =
  let raise_num = Lambda.next_raise_count () in
  let cconst_int i = Cconst_int (i, dbg) in
  let li = V.create_local "*li*"
  and hi = V.create_local "*hi*"
  and mi = V.create_local "*mi*"
  and tagged = V.create_local "*tagged*" in
  Clet_mut
    ( VP.create li,
      typ_int,
      cconst_int 3,
      Clet_mut
        ( VP.create hi,
          typ_int,
          Cop (mk_load_mut Word_int, [meths], dbg),
          Csequence
            ( ccatch
                ( raise_num,
                  [],
                  create_loop
                    (Clet
                       ( VP.create mi,
                         Cop
                           ( Cor,
                             [ Cop
                                 ( Clsr,
                                   [ Cop (Caddi, [Cvar li; Cvar hi], dbg);
                                     cconst_int 1 ],
                                   dbg );
                               cconst_int 1 ],
                             dbg ),
                         Csequence
                           ( Cifthenelse
                               ( Cop
                                   ( Ccmpi Clt,
                                     [ tag;
                                       Cop
                                         ( mk_load_mut Word_int,
                                           [ Cop
                                               ( Cadda,
                                                 [ meths;
                                                   lsl_const (Cvar mi)
                                                     log2_size_addr dbg ],
                                                 dbg ) ],
                                           dbg ) ],
                                     dbg ),
                                 dbg,
                                 Cassign
                                   ( hi,
                                     Cop (Csubi, [Cvar mi; cconst_int 2], dbg)
                                   ),
                                 dbg,
                                 Cassign (li, Cvar mi),
                                 dbg,
                                 Any ),
                             Cifthenelse
                               ( Cop (Ccmpi Cge, [Cvar li; Cvar hi], dbg),
                                 dbg,
                                 Cexit (Lbl raise_num, [], []),
                                 dbg,
                                 Ctuple [],
                                 dbg,
                                 Any ) ) ))
                    dbg,
                  Ctuple [],
                  dbg,
                  Any,
                  false ),
              Clet
                ( VP.create tagged,
                  Cop
                    ( Caddi,
                      [ lsl_const (Cvar li) log2_size_addr dbg;
                        cconst_int (1 - (3 * size_addr)) ],
                      dbg ),
                  Csequence
                    ( Cop
                        ( Cstore (Word_int, Assignment),
                          [cache; Cvar tagged],
                          dbg ),
                      Cvar tagged ) ) ) ) )

let placeholder_fun_dbg ~human_name:_ = Debuginfo.none

(* Generate an application function:
 *  (defun caml_applyN (a1 ... aN clos)
 *    (if (= clos.arity N)
 *      (app clos.direct a1 ... aN clos)
 *      (let (clos1 (app clos.code a1 clos)
 *            clos2 (app clos1.code a2 clos)
 *            ...
 *            closN-1 (app closN-2.code aN-1 closN-2))
 *        (app closN-1.code aN closN-1))))
 *)

let apply_function_body arity result (mode : Lambda.alloc_mode) =
  let dbg = placeholder_dbg in
  let args = List.map (fun _ -> V.create_local "arg") arity in
  let clos = V.create_local "clos" in
  (* In the slowpath, a region is necessary in case the initial applications do
     local allocations *)
  let region =
    if not Config.stack_allocation
    then None
    else
      match mode with
      | Alloc_heap -> Some (V.create_local "region")
      | Alloc_local -> None
  in
  let rec app_fun clos args =
    match args with
    | [] -> Misc.fatal_error "apply_function_body for empty arity"
    | [arg] -> (
      let app =
        Cop
          ( Capply (result, Rc_normal),
            [ get_field_codepointer Asttypes.Mutable (Cvar clos) 0 (dbg ());
              Cvar arg;
              Cvar clos ],
            dbg () )
      in
      match region with
      | None -> app
      | Some region ->
        (* To preserve tail-call behaviour, we do a runtime check whether
           anything has been allocated in [region]. If not, then we can do a
           direct tail call without waiting to end the region afterwards. *)
        maybe_reset_current_region ~dbg ~body_tail:app ~body_nontail:app
          (Cvar region))
    | arg :: args ->
      let newclos = V.create_local "clos" in
      Clet
        ( VP.create newclos,
          Cop
            ( Capply (typ_val, Rc_normal),
              [ get_field_codepointer Asttypes.Mutable (Cvar clos) 0 (dbg ());
                Cvar arg;
                Cvar clos ],
              dbg () ),
          app_fun newclos args )
  in
  let code =
    match region with
    | None -> app_fun clos args
    | Some reg ->
      Clet (VP.create reg, Cop (Cbeginregion, [], dbg ()), app_fun clos args)
  in
  let all_args = args @ [clos] in
  ( args,
    clos,
    if List.compare_length_with arity 1 = 0
    then code
    else
      Cifthenelse
        ( Cop
            ( Ccmpi Ceq,
              [ Cop
                  ( Casr,
                    [ get_field_gen Asttypes.Mutable (Cvar clos) 1 (dbg ());
                      Cconst_int (pos_arity_in_closinfo, dbg ()) ],
                    dbg () );
                Cconst_int (List.length arity, dbg ()) ],
              dbg () ),
          dbg (),
          Cop
            ( Capply (result, Rc_normal),
              get_field_codepointer Asttypes.Mutable (Cvar clos) 2 (dbg ())
              :: List.map (fun s -> Cvar s) all_args,
              dbg () ),
          dbg (),
          code,
          dbg (),
          Any ) )

let send_function (arity, result, mode) =
  let dbg = placeholder_dbg in
  let cconst_int i = Cconst_int (i, dbg ()) in
  let args, clos', body = apply_function_body (typ_val :: arity) result mode in
  let cache = V.create_local "cache"
  and obj = List.hd args
  and tag = V.create_local "tag" in
  let clos =
    let cache = Cvar cache and obj = Cvar obj and tag = Cvar tag in
    let meths = V.create_local "meths" and cached = V.create_local "cached" in
    let real = V.create_local "real" in
    let mask = get_field_gen Asttypes.Mutable (Cvar meths) 1 (dbg ()) in
    let cached_pos = Cvar cached in
    let tag_pos =
      Cop
        ( Cadda,
          [ Cop (Cadda, [cached_pos; Cvar meths], dbg ());
            cconst_int ((3 * size_addr) - 1) ],
          dbg () )
    in
    let tag' = Cop (mk_load_mut Word_int, [tag_pos], dbg ()) in
    Clet
      ( VP.create meths,
        Cop (mk_load_mut Word_val, [obj], dbg ()),
        Clet
          ( VP.create cached,
            Cop
              (Cand, [Cop (mk_load_mut Word_int, [cache], dbg ()); mask], dbg ()),
            Clet
              ( VP.create real,
                Cifthenelse
                  ( Cop (Ccmpa Cne, [tag'; tag], dbg ()),
                    dbg (),
                    cache_public_method (Cvar meths) tag cache (dbg ()),
                    dbg (),
                    cached_pos,
                    dbg (),
                    Any ),
                Cop
                  ( mk_load_mut Word_val,
                    [ Cop
                        ( Cadda,
                          [ Cop (Cadda, [Cvar real; Cvar meths], dbg ());
                            cconst_int ((2 * size_addr) - 1) ],
                          dbg () ) ],
                    dbg () ) ) ) )
  in
  let body = Clet (VP.create clos', clos, body) in
  let cache = cache in
  let fun_name = send_function_name arity result mode in
  let fun_args =
    [obj, typ_val; tag, typ_int; cache, typ_addr]
    @ List.combine (List.tl args) arity
  in
  let fun_dbg = placeholder_fun_dbg ~human_name:fun_name in
  Cfunction
    { fun_name;
      fun_args = List.map (fun (arg, ty) -> VP.create arg, ty) fun_args;
      fun_body = body;
      fun_codegen_options = [];
      fun_dbg;
      fun_poll = Default_poll
    }

let apply_function (arity, result, mode) =
  let args, clos, body = apply_function_body arity result mode in
  let all_args = List.combine args arity @ [clos, typ_val] in
  let fun_name = global_symbol (apply_function_name arity result mode) in
  let fun_dbg = placeholder_fun_dbg ~human_name:fun_name in
  Cfunction
    { fun_name;
      fun_args = List.map (fun (arg, ty) -> VP.create arg, ty) all_args;
      fun_body = body;
      fun_codegen_options = [];
      fun_dbg;
      fun_poll = Default_poll
    }

(* Generate tuplifying functions:
 *    (defun caml_tuplifyN (arg clos)
 *      (app clos.direct #0(arg) ... #N-1(arg) clos))
 *)

let tuplify_function arity return =
  if List.exists (function [| Val |] | [| Int |] -> false | _ -> true) arity
  then
    Misc.fatal_error
      "tuplify_function is currently unsupported if arity contains non-values";
  let arity = List.length arity in
  let dbg = placeholder_dbg in
  let arg = V.create_local "arg" in
  let clos = V.create_local "clos" in
  let rec access_components i =
    if i >= arity
    then []
    else
      get_field_gen Asttypes.Mutable (Cvar arg) i (dbg ())
      :: access_components (i + 1)
  in
  let fun_name = global_symbol (tuplify_function_name arity return) in
  let fun_dbg = placeholder_fun_dbg ~human_name:fun_name in
  Cfunction
    { fun_name;
      fun_args = [VP.create arg, typ_val; VP.create clos, typ_val];
      fun_body =
        Cop
          ( Capply (return, Rc_normal),
            get_field_codepointer Asttypes.Mutable (Cvar clos) 2 (dbg ())
            :: access_components 0
            @ [Cvar clos],
            dbg () );
      fun_codegen_options = [];
      fun_dbg;
      fun_poll = Default_poll
    }

(* Generate currying functions:
 *
 *   (defun caml_curryN (arg clos)
 *      (alloc HDR caml_curryN_1 <arity (N-1)> caml_curry_N_1_app arg clos))
 *   (defun caml_curryN_1 (arg clos)
 *      (alloc HDR caml_curryN_2 <arity (N-2)> caml_curry_N_2_app arg clos))
 *   ...
 *   (defun caml_curryN_N-1 (arg clos)
 *      (let (closN-2 clos.vars[1]
 *            closN-3 closN-2.vars[1]
 *            ...
 *            clos1 clos2.vars[1]
 *            clos clos1.vars[1])
 *        (app clos.direct
 *             clos1.vars[0] ... closN-2.vars[0] clos.vars[0] arg clos)))
 *
 * Special "shortcut" functions are also generated to handle the case where a
 * partially applied function is applied to all remaining arguments in one go.
 *
 *   (defun caml_curry_N_1_app (arg2 ... argN clos)
 *     (let clos' clos.vars[1]
 *        (app clos'.direct clos.vars[0] arg2 ... argN clos')))
 *
 * Those shortcuts may lead to a quadratic number of application primitives
 * being generated in the worst case, which resulted in linking time blowup in
 * practice (PR#5933), so we only generate and use them when below a fixed arity
 * 'max_arity_optimized'. *)

let max_arity_optimized = 15

let ints_per_float = size_float / Arch.size_int

let ints_per_vec128 = size_vec128 / Arch.size_int

let machtype_stored_size t =
  Array.fold_left
    (fun cur c ->
      match c with
      | Addr -> Misc.fatal_error "[Addr] cannot be stored"
      | Val | Int -> cur + 1
      | Float -> cur + ints_per_float
      | Vec128 -> cur + ints_per_vec128)
    0 t

let machtype_non_scanned_size t =
  Array.fold_left
    (fun cur c ->
      match c with
      | Addr -> Misc.fatal_error "[Addr] cannot be stored"
      | Val -> cur
      | Int -> cur + 1
      | Float -> cur + ints_per_float
      | Vec128 -> cur + ints_per_vec128)
    0 t

let make_tuple l = match l with [e] -> e | _ -> Ctuple l

let value_slot_given_machtype vs =
  let non_scanned, scanned =
    List.partition
      (fun (_, c) ->
        match c with
        | Int | Float | Vec128 -> true
        | Val -> false
        | Addr -> assert false)
      vs
  in
  List.map (fun (v, _) -> Cvar v) (non_scanned @ scanned)

let read_from_closure_given_machtype t clos base_offset dbg =
  let load chunk offset =
    Cop (mk_load_mut chunk, [field_address clos offset dbg], dbg)
  in
  let _, l =
    List.fold_left_map
      (fun (non_scanned_pos, scanned_pos) c ->
        match c with
        | Int ->
          (non_scanned_pos + 1, scanned_pos), load Word_int non_scanned_pos
        | Float ->
          ( (non_scanned_pos + ints_per_float, scanned_pos),
            load Double non_scanned_pos )
        | Vec128 ->
          (* Vectors stored in closures may not be 16-byte aligned. *)
          ( (non_scanned_pos + ints_per_vec128, scanned_pos),
            load Onetwentyeight_unaligned non_scanned_pos )
        | Val -> (non_scanned_pos, scanned_pos + 1), load Word_val scanned_pos
        | Addr -> Misc.fatal_error "[Addr] cannot be read")
      (base_offset, base_offset + machtype_non_scanned_size t)
      (Array.to_list t)
  in
  make_tuple l

let curry_clos_has_nary_application ~narity n =
  narity <= max_arity_optimized && n < narity - 1

let rec make_curry_apply result narity args_type args clos n =
  let dbg = placeholder_dbg in
  match args_type with
  | [] ->
    Cop
      ( Capply (result, Rc_normal),
        (get_field_codepointer Asttypes.Mutable (Cvar clos) 2 (dbg ()) :: args)
        @ [Cvar clos],
        dbg () )
  | arg_type :: args_type ->
    let newclos = V.create_local "clos" in
    let arg_pos = if curry_clos_has_nary_application ~narity n then 3 else 2 in
    let clos_pos = arg_pos + machtype_stored_size arg_type in
    Clet
      ( VP.create newclos,
        get_field_gen Asttypes.Mutable (Cvar clos) clos_pos (dbg ()),
        make_curry_apply result narity args_type
          (read_from_closure_given_machtype arg_type (Cvar clos) arg_pos
             (dbg ())
          :: args)
          newclos (n - 1) )

let final_curry_function nlocal arity result =
  let last_arg = V.create_local "arg" in
  let last_clos = V.create_local "clos" in
  let narity = List.length arity in
  let fun_name =
    global_symbol
      (curry_function_sym_name (Lambda.Curried { nlocal }) arity result
      ^ "_"
      ^ Int.to_string (narity - 1))
  in
  let args_type = List.rev arity in
  let fun_dbg = placeholder_fun_dbg ~human_name:fun_name in
  Cfunction
    { fun_name;
      fun_args =
        [VP.create last_arg, List.hd args_type; VP.create last_clos, typ_val];
      fun_body =
        make_curry_apply result narity (List.tl args_type) [Cvar last_arg]
          last_clos (narity - 1);
      fun_codegen_options = [];
      fun_dbg;
      fun_poll = Default_poll
    }

let intermediate_curry_functions ~nlocal ~arity result =
  let name1 =
    curry_function_sym_name (Lambda.Curried { nlocal }) arity result
  in
  let narity = List.length arity in
  let dbg = placeholder_dbg in
  let rec loop accumulated_args remaining_args num =
    match remaining_args with
    | [] -> Misc.fatal_error "Empty arity for [intermediate_curry_functions]"
    | [_] -> [final_curry_function nlocal arity result]
    | arg_type :: remaining_args ->
      let name2 = if num = 0 then name1 else name1 ^ "_" ^ Int.to_string num in
      let clos = V.create_local "clos" in
      let args =
        List.init (Array.length arg_type) (fun i ->
            V.create_local "arg", arg_type.(i))
      in
      let fun_dbg = placeholder_fun_dbg ~human_name:name2 in
      let mode : Lambda.alloc_mode =
        if num >= narity - nlocal then Lambda.alloc_local else Lambda.alloc_heap
      in
      let has_nary = curry_clos_has_nary_application ~narity (num + 1) in
      let function_slot_size = if has_nary then 3 else 2 in
      Cfunction
        { fun_name = global_symbol name2;
          fun_args =
            List.map (fun (arg, t) -> VP.create arg, [| t |]) args
            @ [VP.create clos, typ_val];
          fun_body =
            Cop
              ( Calloc mode,
                [ alloc_closure_header ~mode
                    (function_slot_size + machtype_stored_size arg_type + 1)
                    (dbg ());
                  Cconst_symbol
                    ( global_symbol (name1 ^ "_" ^ Int.to_string (num + 1)),
                      dbg () );
                  Cconst_natint
                    ( pack_closure_info
                        ~arity:(if has_nary then narity - num - 1 else 1)
                        ~startenv:
                          (function_slot_size
                          + machtype_non_scanned_size arg_type)
                        ~is_last:true,
                      dbg () ) ]
                @ (if has_nary
                  then
                    [ Cconst_symbol
                        ( global_symbol
                            (name1 ^ "_" ^ Int.to_string (num + 1) ^ "_app"),
                          dbg () ) ]
                  else [])
                @ value_slot_given_machtype args
                @ [Cvar clos],
                dbg () );
          fun_codegen_options = [];
          fun_dbg;
          fun_poll = Default_poll
        }
      ::
      (if has_nary
      then
        let direct_args =
          List.mapi
            (fun i ty ->
              V.create_local (Printf.sprintf "arg%d" (i + num + 2)), ty)
            remaining_args
        in
        let fun_args =
          List.map
            (fun (arg, ty) -> VP.create arg, ty)
            (direct_args @ [clos, typ_val])
        in
        let fun_name =
          global_symbol (name1 ^ "_" ^ Int.to_string (num + 1) ^ "_app")
        in
        let fun_dbg = placeholder_fun_dbg ~human_name:fun_name in
        let cf =
          Cfunction
            { fun_name;
              fun_args;
              fun_body =
                make_curry_apply result narity
                  (arg_type :: accumulated_args)
                  (List.map (fun (arg, _) -> Cvar arg) direct_args)
                  clos (num + 1);
              fun_codegen_options = [];
              fun_dbg;
              fun_poll = Default_poll
            }
        in
        [cf]
      else [])
      @ loop (arg_type :: accumulated_args) remaining_args (num + 1)
  in
  loop [] arity 0

let curry_function (kind, arity, return) =
  match kind with
  | Lambda.Tupled -> [tuplify_function arity return]
  | Lambda.Curried { nlocal } ->
    intermediate_curry_functions ~nlocal ~arity return

(* Primitives *)

type unary_primitive = expression -> Debuginfo.t -> expression

let int_as_pointer arg dbg = Cop (Caddi, [arg; Cconst_int (-1, dbg)], dbg)
(* always a pointer outside the heap *)

let raise_prim raise_kind arg dbg =
  if !Clflags.debug
  then Cop (Craise raise_kind, [arg], dbg)
  else Cop (Craise Lambda.Raise_notrace, [arg], dbg)

let negint arg dbg = Cop (Csubi, [Cconst_int (2, dbg); arg], dbg)

let arraylength kind arg dbg =
  let hdr = get_header_masked arg dbg in
  match (kind : Lambda.array_kind) with
  | Pgenarray ->
    let len =
      if wordsize_shift = numfloat_shift
      then Cop (Clsr, [hdr; Cconst_int (wordsize_shift, dbg)], dbg)
      else
        bind "header" hdr (fun hdr ->
            Cifthenelse
              ( is_addr_array_hdr hdr dbg,
                dbg,
                Cop (Clsr, [hdr; Cconst_int (wordsize_shift, dbg)], dbg),
                dbg,
                Cop (Clsr, [hdr; Cconst_int (numfloat_shift, dbg)], dbg),
                dbg,
                Any ))
    in
    Cop (Cor, [len; Cconst_int (1, dbg)], dbg)
  | Paddrarray | Pintarray ->
    Cop (Cor, [addr_array_length_shifted hdr dbg; Cconst_int (1, dbg)], dbg)
  | Pfloatarray | Punboxedfloatarray Pfloat64 ->
    (* Note: we only support 64 bit targets now, so this is ok for
       Punboxedfloatarray *)
    Cop (Cor, [float_array_length_shifted hdr dbg; Cconst_int (1, dbg)], dbg)
  | Punboxedfloatarray Pfloat32 ->
    (* CR mslater: (float32) unboxed arrays *)
    assert false
  | Punboxedintarray Pint64 | Punboxedintarray Pnativeint ->
    unboxed_int64_or_nativeint_array_length arg dbg
  | Punboxedintarray Pint32 -> unboxed_int32_array_length arg dbg

(* CR-soon gyorsh: effects and coeffects for primitives are set conservatively
   to Arbitrary_effects and Has_coeffects, resp. Check if this can be improved
   (e.g., bswap). *)

let bbswap bi arg dbg =
  let bitwidth : Cmm.bswap_bitwidth =
    match (bi : Primitive.boxed_integer) with
    | Pnativeint -> if size_int = 4 then Thirtytwo else Sixtyfour
    | Pint32 -> Thirtytwo
    | Pint64 -> Sixtyfour
  in
  let op = Cbswap { bitwidth } in
  if (bi = Primitive.Pint64 && size_int = 4)
     || not (Proc.operation_supported op)
  then
    let prim, tyarg =
      match (bi : Primitive.boxed_integer) with
      | Pnativeint -> "nativeint", XInt
      | Pint32 -> "int32", XInt32
      | Pint64 -> "int64", XInt64
    in
    Cop
      ( Cextcall
          { func = Printf.sprintf "caml_%s_direct_bswap" prim;
            builtin = false;
            returns = true;
            effects = Arbitrary_effects;
            coeffects = Has_coeffects;
            ty = typ_int;
            alloc = false;
            ty_args = [tyarg]
          },
        [arg],
        dbg )
  else Cop (op, [arg], dbg)

let bswap16 arg dbg =
  let op = Cbswap { bitwidth = Cmm.Sixteen } in
  if Proc.operation_supported op
  then Cop (op, [arg], dbg)
  else
    Cop
      ( Cextcall
          { func = "caml_bswap16_direct";
            builtin = false;
            returns = true;
            effects = Arbitrary_effects;
            coeffects = Has_coeffects;
            ty = typ_int;
            alloc = false;
            ty_args = []
          },
        [arg],
        dbg )

type binary_primitive = expression -> expression -> Debuginfo.t -> expression

(* Helper for compilation of initialization and assignment operations *)

type assignment_kind =
  | Caml_modify
  | Caml_modify_local
  | Caml_initialize (* never local *)
  | Simple of initialization_or_assignment

let assignment_kind (ptr : Lambda.immediate_or_pointer)
    (init : Lambda.initialization_or_assignment) =
  match init, ptr with
  | Assignment Modify_heap, Pointer -> Caml_modify
  | Assignment Modify_maybe_stack, Pointer ->
    assert Config.stack_allocation;
    Caml_modify_local
  | Heap_initialization, Pointer -> Caml_initialize
  | Root_initialization, Pointer ->
    if Config.runtime5 then Caml_initialize else Simple Initialization
  | Assignment _, Immediate -> Simple Assignment
  | Heap_initialization, Immediate | Root_initialization, Immediate ->
    Simple Initialization

let setfield n ptr init arg1 arg2 dbg =
  match assignment_kind ptr init with
  | Caml_modify ->
    return_unit dbg
      (Cop
         ( Cextcall
             { func = "caml_modify";
               ty = typ_void;
               alloc = false;
               builtin = false;
               returns = true;
               effects = Arbitrary_effects;
               coeffects = Has_coeffects;
               ty_args = []
             },
           [field_address arg1 n dbg; arg2],
           dbg ))
  | Caml_modify_local ->
    return_unit dbg
      (Cop
         ( Cextcall
             { func = "caml_modify_local";
               ty = typ_void;
               alloc = false;
               builtin = false;
               returns = true;
               effects = Arbitrary_effects;
               coeffects = Has_coeffects;
               ty_args = []
             },
           [arg1; Cconst_int (n, dbg); arg2],
           dbg ))
  | Caml_initialize ->
    return_unit dbg
      (Cop
         ( Cextcall
             { func = "caml_initialize";
               ty = typ_void;
               alloc = false;
               builtin = false;
               returns = true;
               effects = Arbitrary_effects;
               coeffects = Has_coeffects;
               ty_args = []
             },
           [field_address arg1 n dbg; arg2],
           dbg ))
  | Simple init -> return_unit dbg (set_field arg1 n arg2 init dbg)

let add_int_caml arg1 arg2 dbg = decr_int (add_int arg1 arg2 dbg) dbg

let sub_int_caml arg1 arg2 dbg = incr_int (sub_int arg1 arg2 dbg) dbg

let mul_int_caml arg1 arg2 dbg =
  (* decrementing the non-constant part helps when the multiplication is
     followed by an addition; for example, using this trick compiles

     (100 * a + 7)

     into

     (+ ( * a 100) -85)

     rather than

     (+ ( * 200 (>>s a 1)) 15) *)
  match arg1, arg2 with
  | (Cconst_int _ as c1), c2 ->
    incr_int (mul_int (untag_int c1 dbg) (decr_int c2 dbg) dbg) dbg
  | c1, c2 -> incr_int (mul_int (decr_int c1 dbg) (untag_int c2 dbg) dbg) dbg

let div_int_caml is_safe arg1 arg2 dbg =
  tag_int (div_int (untag_int arg1 dbg) (untag_int arg2 dbg) is_safe dbg) dbg

let mod_int_caml is_safe arg1 arg2 dbg =
  tag_int (mod_int (untag_int arg1 dbg) (untag_int arg2 dbg) is_safe dbg) dbg

let and_int_caml arg1 arg2 dbg = and_int arg1 arg2 dbg

let or_int_caml arg1 arg2 dbg = or_int arg1 arg2 dbg

let xor_int_caml arg1 arg2 dbg =
  Cop
    ( Cor,
      [ xor_int (ignore_low_bit_int arg1) (ignore_low_bit_int arg2) dbg;
        Cconst_int (1, dbg) ],
      dbg )

let lsl_int_caml arg1 arg2 dbg =
  incr_int (lsl_int (decr_int arg1 dbg) (untag_int arg2 dbg) dbg) dbg

let lsr_int_caml arg1 arg2 dbg =
  Cop (Cor, [lsr_int arg1 (untag_int arg2 dbg) dbg; Cconst_int (1, dbg)], dbg)

let asr_int_caml arg1 arg2 dbg =
  Cop (Cor, [asr_int arg1 (untag_int arg2 dbg) dbg; Cconst_int (1, dbg)], dbg)

type ternary_primitive =
  expression -> expression -> expression -> Debuginfo.t -> expression

let setfield_computed ptr init arg1 arg2 arg3 dbg =
  match assignment_kind ptr init with
  | Caml_modify -> return_unit dbg (addr_array_set_heap arg1 arg2 arg3 dbg)
  | Caml_modify_local ->
    return_unit dbg (addr_array_set_local arg1 arg2 arg3 dbg)
  | Caml_initialize ->
    return_unit dbg (addr_array_initialize arg1 arg2 arg3 dbg)
  | Simple _ -> return_unit dbg (int_array_set arg1 arg2 arg3 dbg)

(* Symbols *)

let cdefine_symbol sym = [Cdefine_symbol sym]

let emit_block symb white_header cont =
  (* Headers for structured constants must be marked black in case we are in
     no-naked-pointers mode. See [caml_darken]. *)
  let black_header = Nativeint.logor white_header caml_black in
  (Cint black_header :: cdefine_symbol symb) @ cont

let emit_string_constant_fields s cont =
  let n = size_int - 1 - (String.length s mod size_int) in
  Cstring s :: Cskip n :: Cint8 n :: cont

let emit_boxed_int32_constant_fields n cont =
  let n = Nativeint.of_int32 n in
  Csymbol_address (global_symbol caml_int32_ops)
  :: Cint32 n :: Cint32 0n :: cont

let emit_boxed_int64_constant_fields n cont =
  let lo = Int64.to_nativeint n in
  Csymbol_address (global_symbol caml_int64_ops) :: Cint lo :: cont

let emit_boxed_nativeint_constant_fields n cont =
  Csymbol_address (global_symbol caml_nativeint_ops) :: Cint n :: cont

let emit_float32_constant symb f cont =
  emit_block symb boxedfloat32_header (Csingle f :: cont)

let emit_float_constant symb f cont =
  emit_block symb float_header (Cdouble f :: cont)

let emit_string_constant symb s cont =
  emit_block symb
    (string_header (String.length s))
    (emit_string_constant_fields s cont)

let emit_int32_constant symb n cont =
  emit_block symb boxedint32_header (emit_boxed_int32_constant_fields n cont)

let emit_int64_constant symb n cont =
  emit_block symb boxedint64_header (emit_boxed_int64_constant_fields n cont)

let emit_nativeint_constant symb n cont =
  emit_block symb boxedintnat_header
    (emit_boxed_nativeint_constant_fields n cont)

let emit_vec128_constant symb bits cont =
  emit_block symb boxedvec128_header (Cvec128 bits :: cont)

let emit_float_array_constant symb fields cont =
  emit_block symb
    (floatarray_header (List.length fields))
    (Misc.map_end (fun f -> Cdouble f) fields cont)

let make_symbol ?compilation_unit name =
  let compilation_unit =
    match compilation_unit with
    | None -> Compilation_unit.get_current_exn ()
    | Some compilation_unit -> compilation_unit
  in
  Symbol.for_name compilation_unit name
  |> Symbol.linkage_name |> Linkage_name.to_string

(* Generate the entry point *)
(*
 * CAMLprim value caml_program()
 * {
 *   int id = 0;
 *   while (true) {
 *     if (id == len_caml_globals_entry_functions) goto out;
 *     caml_globals_entry_functions[id]();
 *     caml_globals_inited += 1;
 *     id += 1;
 *   }
 *   out:
 *   return 1;
 * }
 *)
let entry_point namelist =
  let dbg = placeholder_dbg in
  let cconst_int i = Cconst_int (i, dbg ()) in
  let cconst_symbol sym = Cconst_symbol (sym, dbg ()) in
  let incr_global_inited () =
    Cop
      ( Cstore (Word_int, Assignment),
        [ cconst_symbol (global_symbol "caml_globals_inited");
          Cop
            ( Caddi,
              [ Cop
                  ( mk_load_mut Word_int,
                    [cconst_symbol (global_symbol "caml_globals_inited")],
                    dbg () );
                cconst_int 1 ],
              dbg () ) ],
        dbg () )
  in
  let table_symbol = global_symbol "caml_globals_entry_functions" in
  let call i =
    let f =
      Cop
        ( Cadda,
          [ cconst_symbol table_symbol;
            Cop (Cmuli, [Cconst_int (Arch.size_addr, dbg ()); i], dbg ()) ],
          dbg () )
    in
    Csequence
      ( Cop
          ( Capply (typ_void, Rc_normal),
            [Cop (mk_load_immut Word_int, [f], dbg ())],
            dbg () ),
        incr_global_inited () )
  in
  let data =
    List.map
      (fun name ->
        Csymbol_address
          (global_symbol (make_symbol ~compilation_unit:name "entry")))
      namelist
  in
  let data = Cdefine_symbol table_symbol :: data in
  let raise_num = Lambda.next_raise_count () in
  let id = VP.create (Ident.create_local "*id*") in
  let high = cconst_int (List.length namelist) in
  let body =
    let dbg = dbg () in
    let incr_i =
      Cassign
        (VP.var id, Cop (Caddi, [Cvar (VP.var id); Cconst_int (1, dbg)], dbg))
    in
    let exit_if_last_iteration =
      Cifthenelse
        ( Cop (Ccmpi Ceq, [Cvar (VP.var id); high], dbg),
          dbg,
          Cexit (Lbl raise_num, [], []),
          dbg,
          Ctuple [],
          dbg,
          Any )
    in
    Clet_mut
      ( id,
        typ_int,
        cconst_int 0,
        ccatch
          ( raise_num,
            [],
            create_loop
              (Csequence
                 ( exit_if_last_iteration,
                   Csequence (call (Cvar (VP.var id)), incr_i) ))
              dbg,
            Ctuple [],
            dbg,
            Any,
            false ) )
  in
  let fun_name = global_symbol "caml_program" in
  let fun_dbg = placeholder_fun_dbg ~human_name:fun_name in
  [ Cdata data;
    Cfunction
      { fun_name;
        fun_args = [];
        fun_body = Csequence (body, cconst_int 1);
        fun_codegen_options = [Reduce_code_size; Use_linscan_regalloc];
        fun_dbg;
        fun_poll = Default_poll
      } ]

(* Generate the table of globals *)

let cint_zero = Cint 0n

let global_table namelist =
  let mksym name =
    Csymbol_address
      (global_symbol (make_symbol ~compilation_unit:name "gc_roots"))
  in
  Cdata
    ((Cdefine_symbol (global_symbol "caml_globals") :: List.map mksym namelist)
    @ [cint_zero])

let reference_symbols namelist =
  let mksym name = Csymbol_address name in
  Cdata (List.map mksym namelist)

let global_data sym_name v =
  let symbol = { sym_name; sym_global = Global } in
  Cdata (emit_string_constant symbol (Marshal.to_string v []) [])

let globals_map v = global_data "caml_globals_map" v

(* Generate the master table of frame descriptors *)

let frame_table namelist =
  let mksym name =
    Csymbol_address
      (global_symbol (make_symbol ~compilation_unit:name "frametable"))
  in
  Cdata
    (Cdefine_symbol (global_symbol "caml_frametable")
     :: List.map mksym namelist
    @ [cint_zero])

(* Generate the table of module data and code segments *)

let segment_table namelist symbol begname endname =
  let addsyms name lst =
    Csymbol_address (global_symbol (make_symbol ~compilation_unit:name begname))
    :: Csymbol_address
         (global_symbol (make_symbol ~compilation_unit:name endname))
    :: lst
  in
  Cdata
    (Cdefine_symbol (global_symbol symbol)
    :: List.fold_right addsyms namelist [cint_zero])

let data_segment_table namelist =
  segment_table namelist "caml_data_segments" "data_begin" "data_end"

let code_segment_table namelist =
  segment_table namelist "caml_code_segments" "code_begin" "code_end"

(* Initialize a predefined exception *)

let predef_exception i name =
  let name_sym =
    { sym_name = Compilenv.new_const_symbol (); sym_global = Local }
  in
  let data_items = emit_string_constant name_sym name [] in
  let exn_sym = global_symbol ("caml_exn_" ^ name) in
  let tag = Obj.object_tag in
  let size = 2 in
  let fields = Csymbol_address name_sym :: cint_const (-i - 1) :: data_items in
  let data_items = emit_block exn_sym (block_header tag size) fields in
  Cdata data_items

(* Header for a plugin *)

let plugin_header units =
  global_data "caml_plugin_header"
    ({ dynu_magic = Config.cmxs_magic_number; dynu_units = units }
      : Cmxs_format.dynheader)

(* Build the NULL terminated array of gc roots *)

let emit_gc_roots_table ~symbols cont =
  let table_symbol = global_symbol (make_symbol "gc_roots") in
  Cdata
    (Cdefine_symbol table_symbol
     :: List.map (fun s -> Csymbol_address s) symbols
    @ [Cint 0n])
  :: cont

(* Helper functions and values used by Flambda 2. *)

let void = Ctuple []

let unit ~dbg = Cconst_int (1, dbg)

let var v = Cvar v

let symbol ~dbg sym = Cconst_symbol (sym, dbg)

let float ~dbg f = Cconst_float (f, dbg)

let float32 ~dbg f = Cconst_float32 (f, dbg)

let int32 ~dbg i = natint_const_untagged dbg (Nativeint.of_int32 i)

(* CR Gbury: this conversion int64 -> nativeint is potentially unsafe when
   cross-compiling for 64-bit on a 32-bit host *)
let int64 ~dbg i = natint_const_untagged dbg (Int64.to_nativeint i)

let vec128 ~dbg bits = Cconst_vec128 (bits, dbg)

let nativeint ~dbg i = natint_const_untagged dbg i

let letin v ~defining_expr ~body =
  match body with
  | Cvar v' when Backend_var.same (Backend_var.With_provenance.var v) v' ->
    defining_expr
  | Cvar _ | Cconst_int _ | Cconst_natint _ | Cconst_float32 _ | Cconst_float _
  | Cconst_symbol _ | Cconst_vec128 _ | Clet _ | Clet_mut _ | Cphantom_let _
  | Cassign _ | Ctuple _ | Cop _ | Csequence _ | Cifthenelse _ | Cswitch _
  | Ccatch _ | Cexit _ | Ctrywith _ ->
    Clet (v, defining_expr, body)

let letin_mut v ty e body = Clet_mut (v, ty, e, body)

let assign x e = Cassign (x, e)

let sequence x y =
  match x, y with
  | Ctuple [], _ -> y
  | _, Ctuple [] -> x
  | _, _ -> Csequence (x, y)

let ite ~dbg ~then_dbg ~then_ ~else_dbg ~else_ cond =
  Cifthenelse (cond, then_dbg, then_, else_dbg, else_, dbg, Any)

let trywith ~dbg ~body ~exn_var ~handler_cont ~handler () =
  Ctrywith (body, handler_cont, exn_var, handler, dbg, Any)

type static_handler =
  int
  * (Backend_var.With_provenance.t * Cmm.machtype) list
  * Cmm.expression
  * Debuginfo.t
  * bool

let handler ~dbg id vars body is_cold = id, vars, body, dbg, is_cold

let cexit id args trap_actions = Cmm.Cexit (Cmm.Lbl id, args, trap_actions)

let trap_return arg trap_actions =
  Cmm.Cexit (Cmm.Return_lbl, [arg], trap_actions)

let create_ccatch ~rec_flag ~handlers ~body =
  let rec_flag = if rec_flag then Cmm.Recursive else Cmm.Nonrecursive in
  Cmm.Ccatch (rec_flag, handlers, body, Any)

let unary op ~dbg x = Cop (op, [x], dbg)

let binary op ~dbg x y = Cop (op, [x; y], dbg)

let int_of_float = unary (Cscalarcast (Float_to_int Float64))

let float_of_int = unary (Cscalarcast (Float_of_int Float64))

let int_of_float32 = unary (Cscalarcast (Float_to_int Float32))

let float32_of_int = unary (Cscalarcast (Float_of_int Float32))

let float32_of_float = unary (Cscalarcast Float_to_float32)

let float_of_float32 = unary (Cscalarcast Float_of_float32)

let lsl_int_caml_raw ~dbg arg1 arg2 =
  incr_int (lsl_int (decr_int arg1 dbg) arg2 dbg) dbg

let lsr_int_caml_raw ~dbg arg1 arg2 =
  Cop (Cor, [lsr_int arg1 arg2 dbg; Cconst_int (1, dbg)], dbg)

let asr_int_caml_raw ~dbg arg1 arg2 =
  Cop (Cor, [asr_int arg1 arg2 dbg; Cconst_int (1, dbg)], dbg)

let eq ~dbg x y =
  match x, y with
  | Cconst_int (n, _), Cop (Csubi, [Cconst_int (m, _); c], _)
  | Cop (Csubi, [Cconst_int (m, _); c], _), Cconst_int (n, _)
    when Misc.no_overflow_sub m n ->
    (* [n = m - c] <=> [c = m - n]

       This is typically generated by expressions of the form [if not expr then
       ...], with [not expr] being compiled to [4 - c] and the condition for the
       test becomes [1 = 4 - c].

       We need to impose the side condition because the above equivalence hides
       a subtlety: While [c] is a full-blooded native integer, [m] and [n] are
       OCaml ints that will be sign-extended between now and run time. That in
       itself doesn't break the equivalence. The problem is that we intend to
       compute [m - n] right now, while [m] and [n] are one bit shorter. Thus
       there's a bit of sleight of hand going on: the [m - n] we compute now may
       not be the [m - n] that appears in the equivalence. [m - c], however,
       _is_ subtraction of full native ints (it must be, since [c] can be any
       native int). So [m - c] and [m - n] refer to two different operations and
       we're cheekily swapping one for the other. We'll get away with it,
       however, _so long as [m - n] doesn't overflow_.

       Formally, writing [se] for sign extension, we can write a version of our
       equivalence that's unconditionally true: [se(n) = se(m) - c] <=> [c =
       se(m) - se(n)], where now [-] consistently means subtraction of native
       ints. Effectively, we intend to write [c = se(m - n)] in the compiled
       code (here [-] is instead subtraction of OCaml ints). This is the same as
       [c = se(m) - se(n)] exactly when [se(m - n) = se(m) - se(n)], which is
       another way of saying that [m - n] doesn't overflow.

       The following z3 script confirms that this check is sufficient: *)
    (*
     *   (define-sort int63 () (_ BitVec 63))
     *   (define-sort int64 () (_ BitVec 64))
     *   (define-const z63 int63 ((_ int2bv 63) 0))
     *
     *   (declare-const m int63)
     *   (declare-const n int63)
     *   (declare-const c int64)
     *
     *   ; let no_overflow_sub a b = (a lxor (lnot b)) lor (b lxor (a-b)) < 0
     *   (define-fun no_overflow_sub ((a int63) (b int63)) Bool
     *     (bvslt (bvor (bvxor a (bvnot b)) (bvxor b (bvsub a b))) z63))
     *
     *   (assert (no_overflow_sub m n))
     *
     *   (assert (not (=
     *     (= ((_ sign_extend 1) n) (bvsub ((_ sign_extend 1) m) c))
     *     (= c ((_ sign_extend 1) (bvsub m n)))
     *   )))
     *
     *   (check-sat)
     *)
    binary (Ccmpi Ceq) ~dbg c (Cconst_int (m - n, dbg))
  | _, _ -> binary (Ccmpi Ceq) ~dbg x y

let neq = binary (Ccmpi Cne)

let lt = binary (Ccmpi Clt)

let le = binary (Ccmpi Cle)

let gt = binary (Ccmpi Cgt)

let ge = binary (Ccmpi Cge)

let ult = binary (Ccmpa Clt)

let ule = binary (Ccmpa Cle)

let ugt = binary (Ccmpa Cgt)

let uge = binary (Ccmpa Cge)

let float_abs = unary (Cabsf Float64)

let float_neg = unary (Cnegf Float64)

let float_add = binary (Caddf Float64)

let float_sub = binary (Csubf Float64)

let float_mul = binary (Cmulf Float64)

let float_div = binary (Cdivf Float64)

let float_eq = binary (Ccmpf (Float64, CFeq))

let float_neq = binary (Ccmpf (Float64, CFneq))

let float_lt = binary (Ccmpf (Float64, CFlt))

let float_le = binary (Ccmpf (Float64, CFle))

let float_gt = binary (Ccmpf (Float64, CFgt))

let float_ge = binary (Ccmpf (Float64, CFge))

let float32_abs = unary (Cabsf Float32)

let float32_neg = unary (Cnegf Float32)

let float32_add = binary (Caddf Float32)

let float32_sub = binary (Csubf Float32)

let float32_mul = binary (Cmulf Float32)

let float32_div = binary (Cdivf Float32)

let float32_eq = binary (Ccmpf (Float32, CFeq))

let float32_neq = binary (Ccmpf (Float32, CFneq))

let float32_lt = binary (Ccmpf (Float32, CFlt))

let float32_le = binary (Ccmpf (Float32, CFle))

let float32_gt = binary (Ccmpf (Float32, CFgt))

let float32_ge = binary (Ccmpf (Float32, CFge))

let beginregion ~dbg = Cop (Cbeginregion, [], dbg)

let endregion ~dbg region = Cop (Cendregion, [region], dbg)

let probe ~dbg ~name ~handler_code_linkage_name ~enabled_at_init ~args =
  Cop
    ( Cprobe
        { name; handler_code_sym = handler_code_linkage_name; enabled_at_init },
      args,
      dbg )

let load ~dbg memory_chunk mutability ~addr =
  Cop (Cload { memory_chunk; mutability; is_atomic = false }, [addr], dbg)

let store ~dbg kind init ~addr ~new_value =
  Cop (Cstore (kind, init), [addr; new_value], dbg)

let direct_call ~dbg ty pos f_code_sym args =
  Cop (Capply (ty, pos), f_code_sym :: args, dbg)

let indirect_call ~dbg ty pos alloc_mode f args_type args =
  might_split_call_caml_apply ty args_type Asttypes.Mutable f args pos
    alloc_mode dbg

let indirect_full_call ~dbg ty pos alloc_mode f args_type = function
  (* the single-argument case is already optimized by indirect_call *)
  | [_] as args -> indirect_call ~dbg ty pos alloc_mode f args_type args
  | args ->
    (* Use a variable to avoid duplicating the cmm code of the closure [f]. *)
    let v = Backend_var.create_local "*closure*" in
    let v' = Backend_var.With_provenance.create v in
    (* get the function's code pointer *)
    let fun_ptr =
      load ~dbg Word_int Asttypes.Mutable ~addr:(field_address (Cvar v) 2 dbg)
    in
    letin v' ~defining_expr:f
      ~body:
        (Cop
           ( Capply (Extended_machtype.to_machtype ty, pos),
             (fun_ptr :: args) @ [Cvar v],
             dbg ))

let bigarray_load ~dbg ~elt_kind ~elt_size ~elt_chunk ~bigarray ~index =
  let ba_data_f = field_address bigarray 1 dbg in
  let ba_data_p = load ~dbg Word_int Mutable ~addr:ba_data_f in
  let addr =
    array_indexing ~typ:Addr (Misc.log2 elt_size) ba_data_p index dbg
  in
  match (elt_kind : Lambda.bigarray_kind) with
  | Pbigarray_complex32 | Pbigarray_complex64 ->
    let addr' = binary Cadda ~dbg addr (int ~dbg (elt_size / 2)) in
    box_complex dbg
      (load ~dbg elt_chunk Mutable ~addr)
      (load ~dbg elt_chunk Mutable ~addr:addr')
  | _ ->
    (* Note that no sign extension operation is necessary here: if the element
       type of the bigarray is signed, then the backend will emit a
       sign-extending load instruction. *)
    load ~dbg elt_chunk Mutable ~addr

let bigarray_store ~dbg ~(elt_kind : Lambda.bigarray_kind) ~elt_size ~elt_chunk
    ~bigarray ~index ~new_value =
  let ba_data_f = field_address bigarray 1 dbg in
  let ba_data_p = load ~dbg Word_int Mutable ~addr:ba_data_f in
  let addr =
    array_indexing ~typ:Addr (Misc.log2 elt_size) ba_data_p index dbg
  in
  match elt_kind with
  | Pbigarray_complex32 | Pbigarray_complex64 ->
    let addr' = binary Cadda ~dbg addr (int ~dbg (elt_size / 2)) in
    return_unit dbg
      (sequence
         (store ~dbg elt_chunk Assignment ~addr
            ~new_value:(complex_re new_value dbg))
         (store ~dbg elt_chunk Assignment ~addr:addr'
            ~new_value:(complex_im new_value dbg)))
  | _ -> return_unit dbg (store ~dbg elt_chunk Assignment ~addr ~new_value)

(* Infix field address. Contrary to regular field addresses, these addresses are
   valid ocaml values, and can be live at gc points. *)

let infix_field_address ~dbg ptr n =
  if n = 0
  then ptr
  else Cmm.Cop (Cmm.Caddv, [ptr; int ~dbg (n * Arch.size_addr)], dbg)

(* Data items *)

let cint i = Cmm.Cint i

let cfloat32 f = Cmm.Csingle f

let cfloat f = Cmm.Cdouble f

let cvec128 bits = Cmm.Cvec128 bits

let symbol_address s = Cmm.Csymbol_address s

let symbol_offset s o = Cmm.Csymbol_offset (s, o)

let define_symbol symbol = [Cdefine_symbol symbol]

(* Cmm phrases *)

let cfunction decl = Cmm.Cfunction decl

let cdata d = Cmm.Cdata d

let fundecl fun_name fun_args fun_body fun_codegen_options fun_dbg fun_poll =
  { Cmm.fun_name; fun_args; fun_body; fun_codegen_options; fun_dbg; fun_poll }

(* Gc root table *)

let gc_root_table syms =
  let table_symbol = make_symbol ?compilation_unit:None "gc_roots" in
  cdata
    (define_symbol { sym_name = table_symbol; sym_global = Global }
    @ List.map symbol_address syms
    @ [cint 0n])

let cmm_arith_size (e : Cmm.expression) =
  let rec cmm_arith_size0 (e : Cmm.expression) =
    match e with
    | Cop
        ( ( Caddi | Csubi | Cmuli | Cmulhi _ | Cdivi | Cmodi | Cand | Cor | Cxor
          | Clsl | Clsr | Casr ),
          l,
          _ ) ->
      List.fold_left ( + ) 1 (List.map cmm_arith_size0 l)
    | _ -> 0
  in
  match e with
  | Cconst_int _ | Cconst_natint _ | Cconst_float32 _ | Cconst_float _
  | Cconst_symbol _ | Cvar _ | Cconst_vec128 _ ->
    Some 0
  | Cop _ -> Some (cmm_arith_size0 e)
  | Clet _ | Clet_mut _ | Cphantom_let _ | Cassign _ | Ctuple _ | Csequence _
  | Cifthenelse _ | Cswitch _ | Ccatch _ | Cexit _ | Ctrywith _ ->
    None

let transl_property : Lambda.property -> Cmm.property = function
  | Zero_alloc -> Zero_alloc

let transl_attrib : Lambda.check_attribute -> Cmm.codegen_option list = function
  | Default_check -> []
  | Ignore_assert_all p -> [Ignore_assert_all (transl_property p)]
  | Assume { property; strict; never_returns_normally; loc } ->
    [ Assume
        { property = transl_property property;
          strict;
          never_returns_normally;
          loc
        } ]
  | Check { property; strict; loc; opt } ->
    if Lambda.is_check_enabled ~opt property
    then [Check { property = transl_property property; strict; loc }]
    else []

let kind_of_layout (layout : Lambda.layout) =
  match layout with
  | Pvalue (Pboxedfloatval bf) -> Boxed_float bf
  | Pvalue (Pboxedintval bi) -> Boxed_integer bi
  | Pvalue (Pboxedvectorval vi) -> Boxed_vector vi
  | Pvalue (Pgenval | Pintval | Pvariant _ | Parrayval _)
  | Ptop | Pbottom | Punboxed_float _ | Punboxed_int _ | Punboxed_vector _
  | Punboxed_product _ ->
    Any

(* Atomics *)

let atomic_load ~dbg (imm_or_ptr : Lambda.immediate_or_pointer) atomic =
  let memory_chunk =
    match imm_or_ptr with Immediate -> Word_int | Pointer -> Word_val
  in
  Cop (mk_load_atomic memory_chunk, [atomic], dbg)

let atomic_exchange ~dbg atomic new_value =
  Cop
    ( Cextcall
        { func = "caml_atomic_exchange";
          builtin = false;
          returns = true;
          effects = Arbitrary_effects;
          coeffects = Has_coeffects;
          ty = typ_val;
          ty_args = [];
          alloc = false
        },
      [atomic; new_value],
      dbg )

let atomic_fetch_and_add ~dbg atomic i =
  Cop
    ( Cextcall
        { func = "caml_atomic_fetch_add";
          builtin = false;
          returns = true;
          effects = Arbitrary_effects;
          coeffects = Has_coeffects;
          ty = typ_int;
          ty_args = [];
          alloc = false
        },
      [atomic; i],
      dbg )

let atomic_compare_and_set ~dbg atomic ~old_value ~new_value =
  Cop
    ( Cextcall
        { func = "caml_atomic_cas";
          builtin = false;
          returns = true;
          effects = Arbitrary_effects;
          coeffects = Has_coeffects;
          ty = typ_int;
          ty_args = [];
          alloc = false
        },
      [atomic; old_value; new_value],
      dbg )

type even_or_odd =
  | Even
  | Odd

let make_unboxed_int32_array_payload dbg unboxed_int32_list =
  (* CR mshinwell/gbury: potential big-endian implementations:
   *
   *  let i =
   *    if big_endian
   *    then Cop (Clsl, [a; Cconst_int (32, dbg)], dbg)
   *    else a
   *  in
   *   ...
   *  let i =
   *    if big_endian
   *    then Cop (Cor, [Cop (Clsl, [a; Cconst_int (32, dbg)], dbg); b], dbg)
   *    else Cop (Cor, [a; Cop (Clsl, [b; Cconst_int (32, dbg)], dbg)], dbg)
   *  in
   *)
  if Sys.big_endian
  then
    Misc.fatal_error "Big-endian platforms not yet supported for unboxed arrays";
  let rec aux acc = function
    | [] -> Even, List.rev acc
    | a :: [] -> Odd, List.rev (a :: acc)
    | a :: b :: r ->
      let i =
        Cop
          ( Cor,
            [ (* [a] is sign-extended by default. We need to change it to be
                 zero-extended for the `or` operation to be correct. *)
              zero_extend_32 dbg a;
              Cop (Clsl, [b; Cconst_int (32, dbg)], dbg) ],
            dbg )
      in
      aux (i :: acc) r
  in
  aux [] unboxed_int32_list

let allocate_unboxed_int32_array ~elements (mode : Lambda.alloc_mode) dbg =
  let num_elts, payload = make_unboxed_int32_array_payload dbg elements in
  let header =
    let size = 1 (* custom_ops field *) + List.length payload in
    match mode with
    | Alloc_heap -> custom_header ~size
    | Alloc_local -> custom_local_header ~size
  in
  let custom_ops =
    (* For odd-length unboxed int32 arrays there are 32 bits spare at the end of
       the block, which are never read. *)
    match num_elts with
    | Even -> custom_ops_unboxed_int32_even_array
    | Odd -> custom_ops_unboxed_int32_odd_array
  in
  Cop (Calloc mode, Cconst_natint (header, dbg) :: custom_ops :: payload, dbg)

let allocate_unboxed_int64_or_nativeint_array custom_ops ~elements
    (mode : Lambda.alloc_mode) dbg =
  let header =
    let size = 1 (* custom_ops field *) + List.length elements in
    match mode with
    | Alloc_heap -> custom_header ~size
    | Alloc_local -> custom_local_header ~size
  in
  Cop (Calloc mode, Cconst_natint (header, dbg) :: custom_ops :: elements, dbg)

let allocate_unboxed_int64_array =
  allocate_unboxed_int64_or_nativeint_array custom_ops_unboxed_int64_array

let allocate_unboxed_nativeint_array =
  allocate_unboxed_int64_or_nativeint_array custom_ops_unboxed_nativeint_array<|MERGE_RESOLUTION|>--- conflicted
+++ resolved
@@ -711,21 +711,16 @@
     | Cconst_symbol (s, _dbg) as cmm -> (
       match Cmmgen_state.structured_constant_of_sym s.sym_name with
       | Some (Const_float32 x) -> Cconst_float32 (x, dbg) (* or keep _dbg? *)
-<<<<<<< HEAD
       | _ ->
         Cop
-          ( mk_load_immut Single,
+          ( mk_load_immut (Single { reg = Float32 }),
             [Cop (Cadda, [cmm; Cconst_int (size_addr, dbg)], dbg)],
             dbg ))
     | cmm ->
       Cop
-        ( mk_load_immut Single,
+        ( mk_load_immut (Single { reg = Float32 }),
           [Cop (Cadda, [cmm; Cconst_int (size_addr, dbg)], dbg)],
           dbg ))
-=======
-      | _ -> Cop (mk_load_immut (Single { reg = Float32 }), [cmm], dbg))
-    | cmm -> Cop (mk_load_immut (Single { reg = Float32 }), [cmm], dbg))
->>>>>>> a8d53211
 
 let box_float dbg m c = Cop (Calloc m, [alloc_float_header m dbg; c], dbg)
 
