--- conflicted
+++ resolved
@@ -287,20 +287,6 @@
   | Simple_operation.Iunsigned cmp ->
     Simple_operation.Iunsigned (swap_integer_comparison cmp)
 
-<<<<<<< HEAD
-=======
-(* Naming of registers *)
-
-let name_regs id rv =
-  let id = VP.var id in
-  if Array.length rv = 1
-  then rv.(0).Reg.raw_name <- Reg.Raw_name.create_from_var id
-  else
-    for i = 0 to Array.length rv - 1 do
-      rv.(i).Reg.raw_name <- Reg.Raw_name.create_from_var id
-    done
-
->>>>>>> b9497f8a
 (* Name of function being compiled *)
 let current_function_name = ref ""
 
@@ -391,683 +377,4 @@
   match e with No_effects -> None | Arbitrary_effects -> Arbitrary
 
 let select_coeffects (e : Cmm.coeffects) : Coeffect.t =
-<<<<<<< HEAD
-  match e with No_coeffects -> None | Has_coeffects -> Arbitrary
-
-class virtual ['env, 'op, 'instr] common_selector =
-  object (self : 'self)
-    method virtual is_store : 'op -> bool
-
-    method virtual lift_op : 'op -> 'instr
-
-    method virtual make_store
-        : Cmm.memory_chunk -> Arch.addressing_mode -> bool -> 'instr
-
-    method virtual make_stack_offset : int -> 'instr
-
-    method virtual make_name_for_debugger
-        : ident:V.t ->
-          which_parameter:int option ->
-          provenance:V.Provenance.t option ->
-          is_assignment:bool ->
-          regs:Reg.t array ->
-          'instr
-
-    method virtual make_const_int : nativeint -> 'op
-
-    method virtual make_const_float32 : int32 -> 'op
-
-    method virtual make_const_float : int64 -> 'op
-
-    method virtual make_const_vec128 : vec128_bits -> 'op
-
-    method virtual make_const_symbol : symbol -> 'op
-
-    method virtual make_opaque : unit -> 'op
-
-    (* A syntactic criterion used in addition to judgements about (co)effects as
-       to whether the evaluation of a given expression may be deferred by
-       [emit_parts]. This criterion is a property of the instruction selection
-       algorithm in this file rather than a property of the Cmm language. *)
-    method is_simple_expr =
-      function
-      | Cconst_int _ -> true
-      | Cconst_natint _ -> true
-      | Cconst_float32 _ -> true
-      | Cconst_float _ -> true
-      | Cconst_symbol _ -> true
-      | Cconst_vec128 _ -> true
-      | Cvar _ -> true
-      | Ctuple el -> List.for_all self#is_simple_expr el
-      | Clet (_id, arg, body) ->
-        self#is_simple_expr arg && self#is_simple_expr body
-      | Cphantom_let (_var, _defining_expr, body) -> self#is_simple_expr body
-      | Csequence (e1, e2) -> self#is_simple_expr e1 && self#is_simple_expr e2
-      | Cop (op, args, _) -> (
-        match op with
-        (* Cextcall with neither effects nor coeffects is simple if its
-           arguments are *)
-        | Cextcall { effects = No_effects; coeffects = No_coeffects } ->
-          List.for_all self#is_simple_expr args
-          (* The following may have side effects *)
-        | Capply _ | Cextcall _ | Calloc _ | Cstore _ | Craise _ | Catomic _
-        | Cprobe _ | Cprobe_is_enabled _ | Copaque | Cpoll ->
-          false
-        | Cprefetch _ | Cbeginregion | Cendregion ->
-          false
-          (* avoid reordering *)
-          (* The remaining operations are simple if their args are *)
-        | Cload _ | Caddi | Csubi | Cmuli | Cmulhi _ | Cdivi | Cmodi | Cand
-        | Cor | Cxor | Clsl | Clsr | Casr | Ccmpi _ | Caddv | Cadda | Ccmpa _
-        | Cnegf _ | Cclz _ | Cctz _ | Cpopcnt | Cbswap _ | Ccsel _ | Cabsf _
-        | Caddf _ | Csubf _ | Cmulf _ | Cdivf _ | Cpackf32 | Creinterpret_cast _
-        | Cstatic_cast _ | Ctuple_field _ | Ccmpf _ | Cdls_get ->
-          List.for_all self#is_simple_expr args)
-      | Cifthenelse _ | Cswitch _ | Ccatch _ | Cexit _ | Ctrywith _ -> false
-
-    (* Analyses the effects and coeffects of an expression. This is used across
-       a whole list of expressions with a view to determining which expressions
-       may have their evaluation deferred. The result of this function, modulo
-       target-specific judgements if the [effects_of] method is overridden, is a
-       property of the Cmm language rather than anything particular about the
-       instruction selection algorithm in this file.
-
-       In the case of e.g. an OCaml function call, the arguments whose
-       evaluation cannot be deferred (cf. [emit_parts], below) are computed in
-       right-to-left order first with their results going into temporaries, then
-       the block is allocated, then the remaining arguments are evaluated before
-       being combined with the temporaries. *)
-    method effects_of exp =
-      let module EC = Effect_and_coeffect in
-      match exp with
-      | Cconst_int _ | Cconst_natint _ | Cconst_float32 _ | Cconst_float _
-      | Cconst_symbol _ | Cconst_vec128 _ | Cvar _ ->
-        EC.none
-      | Ctuple el -> EC.join_list_map el self#effects_of
-      | Clet (_id, arg, body) ->
-        EC.join (self#effects_of arg) (self#effects_of body)
-      | Cphantom_let (_var, _defining_expr, body) -> self#effects_of body
-      | Csequence (e1, e2) -> EC.join (self#effects_of e1) (self#effects_of e2)
-      | Cifthenelse (cond, _ifso_dbg, ifso, _ifnot_dbg, ifnot, _dbg, _kind) ->
-        EC.join (self#effects_of cond)
-          (EC.join (self#effects_of ifso) (self#effects_of ifnot))
-      | Cop (op, args, _) ->
-        let from_op =
-          match op with
-          | Cextcall { effects = e; coeffects = ce } ->
-            EC.create (select_effects e) (select_coeffects ce)
-          | Capply _ | Cprobe _ | Copaque | Cpoll -> EC.arbitrary
-          | Calloc (Heap, _) -> EC.none
-          | Calloc (Local, _) -> EC.coeffect_only Coeffect.Arbitrary
-          | Cstore _ -> EC.effect_only Effect.Arbitrary
-          | Cbeginregion | Cendregion -> EC.arbitrary
-          | Cprefetch _ -> EC.arbitrary
-          | Catomic _ -> EC.arbitrary
-          | Craise _ -> EC.effect_only Effect.Raise
-          | Cload { mutability = Asttypes.Immutable } -> EC.none
-          | Cload { mutability = Asttypes.Mutable } | Cdls_get ->
-            EC.coeffect_only Coeffect.Read_mutable
-          | Cprobe_is_enabled _ -> EC.coeffect_only Coeffect.Arbitrary
-          | Ctuple_field _ | Caddi | Csubi | Cmuli | Cmulhi _ | Cdivi | Cmodi
-          | Cand | Cor | Cxor | Cbswap _ | Ccsel _ | Cclz _ | Cctz _ | Cpopcnt
-          | Clsl | Clsr | Casr | Ccmpi _ | Caddv | Cadda | Ccmpa _ | Cnegf _
-          | Cabsf _ | Caddf _ | Csubf _ | Cmulf _ | Cdivf _ | Cpackf32
-          | Creinterpret_cast _ | Cstatic_cast _ | Ccmpf _ ->
-            EC.none
-        in
-        EC.join from_op (EC.join_list_map args self#effects_of)
-      | Cswitch _ | Ccatch _ | Cexit _ | Ctrywith _ -> EC.arbitrary
-
-    (* Says whether an integer constant is a suitable immediate argument for the
-       given integer operation *)
-
-    method is_immediate (op : Simple_operation.integer_operation) n =
-      match op with
-      | Ilsl | Ilsr | Iasr -> n >= 0 && n < Arch.size_int * 8
-      | _ -> false
-
-    (* Says whether an integer constant is a suitable immediate argument for the
-       given integer test *)
-
-    method virtual is_immediate_test
-        : Simple_operation.integer_comparison -> int -> bool
-
-    (* Selection of addressing modes *)
-
-    method virtual select_addressing
-        : Cmm.memory_chunk ->
-          Cmm.expression ->
-          Arch.addressing_mode * Cmm.expression
-
-    method virtual select_store
-        : bool -> Arch.addressing_mode -> Cmm.expression -> 'op * Cmm.expression
-
-    (* Instruction selection for conditionals *)
-
-    method select_condition (arg : Cmm.expression)
-        : Simple_operation.test * Cmm.expression =
-      match arg with
-      | Cop (Ccmpi cmp, [arg1; Cconst_int (n, _)], _)
-        when self#is_immediate_test (Isigned cmp) n ->
-        Iinttest_imm (Isigned cmp, n), arg1
-      | Cop (Ccmpi cmp, [Cconst_int (n, _); arg2], _)
-        when self#is_immediate_test (Isigned (swap_integer_comparison cmp)) n ->
-        Iinttest_imm (Isigned (swap_integer_comparison cmp), n), arg2
-      | Cop (Ccmpi cmp, args, _) -> Iinttest (Isigned cmp), Ctuple args
-      | Cop (Ccmpa cmp, [arg1; Cconst_int (n, _)], _)
-        when self#is_immediate_test (Iunsigned cmp) n ->
-        Iinttest_imm (Iunsigned cmp, n), arg1
-      | Cop (Ccmpa cmp, [Cconst_int (n, _); arg2], _)
-        when self#is_immediate_test (Iunsigned (swap_integer_comparison cmp)) n
-        ->
-        Iinttest_imm (Iunsigned (swap_integer_comparison cmp), n), arg2
-      | Cop (Ccmpa cmp, args, _) -> Iinttest (Iunsigned cmp), Ctuple args
-      | Cop (Ccmpf (width, cmp), args, _) ->
-        Ifloattest (width, cmp), Ctuple args
-      | Cop (Cand, [arg1; Cconst_int (1, _)], _) -> Ioddtest, arg1
-      | _ -> Itruetest, arg
-
-    method virtual insert_debug
-        : 'env environment ->
-          'instr ->
-          Debuginfo.t ->
-          Reg.t array ->
-          Reg.t array ->
-          unit
-
-    method virtual insert
-        : 'env environment -> 'instr -> Reg.t array -> Reg.t array -> unit
-
-    method virtual insert_move : 'env environment -> Reg.t -> Reg.t -> unit
-
-    method insert_moves env src dst =
-      for i = 0 to min (Array.length src) (Array.length dst) - 1 do
-        self#insert_move env src.(i) dst.(i)
-      done
-
-    (* Insert moves and stack offsets for function arguments and results *)
-
-    method insert_move_args env arg loc stacksize =
-      if stacksize <> 0
-      then self#insert env (self#make_stack_offset stacksize) [||] [||];
-      self#insert_moves env arg loc
-
-    method insert_move_results env loc res stacksize =
-      self#insert_moves env loc res;
-      if stacksize <> 0
-      then self#insert env (self#make_stack_offset (-stacksize)) [||] [||]
-
-    (* Add an Iop opcode. Can be overridden by processor description to insert
-       moves before and after the operation, i.e. for two-address instructions,
-       or instructions using dedicated registers. *)
-
-    method insert_op_debug env op dbg rs rd =
-      self#insert_debug env (self#lift_op op) dbg rs rd;
-      rd
-
-    method insert_op env op rs rd =
-      self#insert_op_debug env op Debuginfo.none rs rd
-
-    method virtual emit_expr
-        : 'env environment ->
-          Cmm.expression ->
-          bound_name:VP.t option ->
-          Reg.t array option
-
-    method private bind_let (env : 'env environment) v r1 =
-      let env =
-        let rv = Reg.createv_with_typs_and_id ~id:(VP.var v) r1 in
-        self#insert_moves env r1 rv;
-        env_add v rv env
-      in
-      let provenance = VP.provenance v in
-      (if Option.is_some provenance
-      then
-        let naming_op =
-          self#make_name_for_debugger ~ident:(VP.var v) ~which_parameter:None
-            ~provenance ~is_assignment:false ~regs:r1
-        in
-        self#insert_debug env naming_op Debuginfo.none [||] [||]);
-      env
-
-    method private bind_let_mut (env : 'env environment) v k r1 =
-      let rv = Reg.createv_with_id ~id:(VP.var v) k in
-      self#insert_moves env r1 rv;
-      let provenance = VP.provenance v in
-      (if Option.is_some provenance
-      then
-        let naming_op =
-          self#make_name_for_debugger ~ident:(VP.var v) ~which_parameter:None
-            ~provenance:(VP.provenance v) ~is_assignment:false ~regs:r1
-        in
-        self#insert_debug env naming_op Debuginfo.none [||] [||]);
-      env_add ~mut:Mutable v rv env
-
-    (* The following two functions, [emit_parts] and [emit_parts_list], force
-       right-to-left evaluation order as required by the Flambda [Un_anf] pass
-       (and to be consistent with the bytecode compiler). *)
-
-    method private emit_parts (env : 'env environment) ~effects_after exp =
-      let module EC = Effect_and_coeffect in
-      let may_defer_evaluation =
-        let ec = self#effects_of exp in
-        match EC.effect ec with
-        | Effect.Arbitrary | Effect.Raise ->
-          (* Preserve the ordering of effectful expressions by evaluating them
-             early (in the correct order) and assigning their results to
-             temporaries. We can avoid this in just one case: if we know that
-             every [exp'] in the original expression list (cf.
-             [emit_parts_list]) to be evaluated after [exp] cannot possibly
-             affect the result of [exp] or depend on the result of [exp], then
-             [exp] may be deferred. (Checking purity here is not enough: we need
-             to check copurity too to avoid e.g. moving mutable reads earlier
-             than the raising of an exception.) *)
-          EC.pure_and_copure effects_after
-        | Effect.None -> (
-          match EC.coeffect ec with
-          | Coeffect.None ->
-            (* Pure expressions may be moved. *)
-            true
-          | Coeffect.Read_mutable -> (
-            (* Read-mutable expressions may only be deferred if evaluation of
-               every [exp'] (for [exp'] as in the comment above) has no effects
-               "worse" (in the sense of the ordering in [Effect.t]) than raising
-               an exception. *)
-            match EC.effect effects_after with
-            | Effect.None | Effect.Raise -> true
-            | Effect.Arbitrary -> false)
-          | Coeffect.Arbitrary -> (
-            (* Arbitrary expressions may only be deferred if evaluation of every
-               [exp'] (for [exp'] as in the comment above) has no effects. *)
-            match EC.effect effects_after with
-            | Effect.None -> true
-            | Effect.(Arbitrary | Raise) -> false))
-      in
-      (* Even though some expressions may look like they can be deferred from
-         the (co)effect analysis, it may be forbidden to move them. *)
-      if may_defer_evaluation && self#is_simple_expr exp
-      then Some (exp, env)
-      else
-        match self#emit_expr env exp ~bound_name:None with
-        | None -> None
-        | Some r ->
-          if Array.length r = 0
-          then Some (Ctuple [], env)
-          else
-            (* The normal case *)
-            let id = V.create_local "bind" in
-            (* Introduce a fresh temp to hold the result *)
-            let tmp = Reg.createv_with_typs_and_id ~id r in
-            self#insert_moves env r tmp;
-            Some (Cvar id, env_add (VP.create id) tmp env)
-
-    method private emit_parts_list (env : 'env environment) exp_list =
-      let module EC = Effect_and_coeffect in
-      let exp_list_right_to_left, _effect =
-        (* Annotate each expression with the (co)effects that happen after it
-           when the original expression list is evaluated from right to left.
-           The resulting expression list has the rightmost expression first. *)
-        List.fold_left
-          (fun (exp_list, effects_after) exp ->
-            let exp_effect = self#effects_of exp in
-            (exp, effects_after) :: exp_list, EC.join exp_effect effects_after)
-          ([], EC.none) exp_list
-      in
-      List.fold_left
-        (fun results_and_env (exp, effects_after) ->
-          match results_and_env with
-          | None -> None
-          | Some (result, env) -> (
-            match self#emit_parts env exp ~effects_after with
-            | None -> None
-            | Some (exp_result, env) -> Some (exp_result :: result, env)))
-        (Some ([], env))
-        exp_list_right_to_left
-
-    method private emit_tuple_not_flattened env exp_list =
-      let rec emit_list = function
-        | [] -> []
-        | exp :: rem -> (
-          (* Again, force right-to-left evaluation *)
-          let loc_rem = emit_list rem in
-          match self#emit_expr env exp ~bound_name:None with
-          | None -> assert false (* should have been caught in emit_parts *)
-          | Some loc_exp -> loc_exp :: loc_rem)
-      in
-      emit_list exp_list
-
-    method private emit_tuple env exp_list =
-      Array.concat (self#emit_tuple_not_flattened env exp_list)
-
-    method emit_extcall_args env ty_args args =
-      let args = self#emit_tuple_not_flattened env args in
-      let ty_args =
-        match ty_args with
-        | [] -> List.map (fun _ -> XInt) args
-        | _ :: _ -> ty_args
-      in
-      let locs, stack_ofs = Proc.loc_external_arguments ty_args in
-      let ty_args = Array.of_list ty_args in
-      if stack_ofs <> 0
-      then self#insert env (self#make_stack_offset stack_ofs) [||] [||];
-      List.iteri
-        (fun i arg -> self#insert_move_extcall_arg env ty_args.(i) arg locs.(i))
-        args;
-      Array.concat (Array.to_list locs), stack_ofs
-
-    method insert_move_extcall_arg env _ty_arg src dst =
-      (* The default implementation is one or two ordinary moves. (Two in the
-         case of an int64 argument on a 32-bit platform.) It can be overridden
-         to use special move instructions, for example a "32-bit move"
-         instruction for int32 arguments. *)
-      self#insert_moves env src dst
-
-    method emit_stores env dbg data regs_addr =
-      let a =
-        ref (Arch.offset_addressing Arch.identity_addressing (-Arch.size_int))
-      in
-      List.iter
-        (fun e ->
-          let op, arg = self#select_store false !a e in
-          match self#emit_expr env arg ~bound_name:None with
-          | None -> assert false
-          | Some regs -> (
-            match self#is_store op with
-            | true ->
-              for i = 0 to Array.length regs - 1 do
-                let r = regs.(i) in
-                let kind =
-                  match r.Reg.typ with
-                  | Float -> Double
-                  | Float32 -> Single { reg = Float32 }
-                  | Vec128 ->
-                    (* 128-bit memory operations are default unaligned. Aligned
-                       (big)array operations are handled separately via cmm. *)
-                    Onetwentyeight_unaligned
-                  | Val | Addr | Int -> Word_val
-                  | Valx2 ->
-                    Misc.fatal_error "Unexpected machtype_component Valx2"
-                in
-                self#insert_debug env
-                  (self#make_store kind !a false)
-                  dbg
-                  (Array.append [| r |] regs_addr)
-                  [||];
-                a := Arch.offset_addressing !a (size_component r.Reg.typ)
-              done
-            | false ->
-              self#insert_debug env (self#lift_op op) dbg
-                (Array.append regs regs_addr)
-                [||];
-              a := Arch.offset_addressing !a (size_expr env e)))
-        data
-
-    (* Emit an expression.
-
-       [bound_name] is the name that will be bound to the result of evaluating
-       the expression, if such exists. This is used for emitting debugging info.
-
-       Returns: - [None] if the expression does not finish normally (e.g.
-       raises) - [Some rs] if the expression yields a result in registers
-       [rs] *)
-    method emit_expr (env : 'env environment) exp ~bound_name =
-      self#emit_expr_aux env exp ~bound_name
-
-    (* Emit an expression which may end some regions early.
-
-       Returns: - [None] if the expression does not finish normally (e.g.
-       raises) - [Some (rs, unclosed)] if the expression yields a result in
-       [rs], having left [unclosed] (a suffix of env.regions) regions open *)
-    method emit_expr_aux (env : 'env environment) exp ~bound_name
-        : Reg.t array option =
-      (* Normal case of returning a value: no regions are closed *)
-      let ret res = Some res in
-      match exp with
-      | Cconst_int (n, _dbg) ->
-        let r = Reg.createv typ_int in
-        ret
-          (self#insert_op env (self#make_const_int (Nativeint.of_int n)) [||] r)
-      | Cconst_natint (n, _dbg) ->
-        let r = Reg.createv typ_int in
-        ret (self#insert_op env (self#make_const_int n) [||] r)
-      | Cconst_float32 (n, _dbg) ->
-        let r = Reg.createv typ_float32 in
-        ret
-          (self#insert_op env
-             (self#make_const_float32 (Int32.bits_of_float n))
-             [||] r)
-      | Cconst_float (n, _dbg) ->
-        let r = Reg.createv typ_float in
-        ret
-          (self#insert_op env
-             (self#make_const_float (Int64.bits_of_float n))
-             [||] r)
-      | Cconst_vec128 (bits, _dbg) ->
-        let r = Reg.createv typ_vec128 in
-        ret (self#insert_op env (self#make_const_vec128 bits) [||] r)
-      | Cconst_symbol (n, _dbg) ->
-        (* Cconst_symbol _ evaluates to a statically-allocated address, so its
-           value fits in a typ_int register and is never changed by the GC.
-
-           Some Cconst_symbols point to statically-allocated blocks, some of
-           which may point to heap values. However, any such blocks will be
-           registered in the compilation unit's global roots structure, so
-           adding this register to the frame table would be redundant *)
-        let r = Reg.createv typ_int in
-        ret (self#insert_op env (self#make_const_symbol n) [||] r)
-      | Cvar v -> (
-        try ret (env_find v env)
-        with Not_found ->
-          Misc.fatal_error
-            ("Selection.emit_expr: unbound var " ^ V.unique_name v))
-      | Clet (v, e1, e2) -> (
-        match self#emit_expr env e1 ~bound_name:(Some v) with
-        | None -> None
-        | Some r1 -> self#emit_expr_aux (self#bind_let env v r1) e2 ~bound_name)
-      | Cphantom_let (_var, _defining_expr, body) ->
-        self#emit_expr_aux env body ~bound_name
-      | Ctuple [] -> ret [||]
-      | Ctuple exp_list -> (
-        match self#emit_parts_list env exp_list with
-        | None -> None
-        | Some (simple_list, ext_env) ->
-          ret (self#emit_tuple ext_env simple_list))
-      | Cop (Craise k, args, dbg) -> self#emit_expr_aux_raise env k args dbg
-      | Cop (Copaque, args, dbg) -> (
-        match self#emit_parts_list env args with
-        | None -> None
-        | Some (simple_args, env) ->
-          let rs = self#emit_tuple env simple_args in
-          ret (self#insert_op_debug env (self#make_opaque ()) dbg rs rs))
-      | Cop (Ctuple_field (field, fields_layout), [arg], _dbg) -> (
-        match self#emit_expr env arg ~bound_name:None with
-        | None -> None
-        | Some loc_exp ->
-          let flat_size a =
-            Array.fold_left (fun acc t -> acc + Array.length t) 0 a
-          in
-          assert (Array.length loc_exp = flat_size fields_layout);
-          let before = Array.sub fields_layout 0 field in
-          let size_before = flat_size before in
-          let field_slice =
-            Array.sub loc_exp size_before (Array.length fields_layout.(field))
-          in
-          ret field_slice)
-      | Cop (op, args, dbg) -> self#emit_expr_aux_op env bound_name op args dbg
-      | Csequence (e1, e2) -> (
-        match self#emit_expr env e1 ~bound_name:None with
-        | None -> None
-        | Some _ -> self#emit_expr_aux env e2 ~bound_name)
-      | Cifthenelse (econd, ifso_dbg, eif, ifnot_dbg, eelse, dbg, value_kind) ->
-        self#emit_expr_aux_ifthenelse env bound_name econd ifso_dbg eif
-          ifnot_dbg eelse dbg value_kind
-      | Cswitch (esel, index, ecases, dbg, value_kind) ->
-        self#emit_expr_aux_switch env bound_name esel index ecases dbg
-          value_kind
-      | Ccatch (_, [], e1, _) -> self#emit_expr_aux env e1 ~bound_name
-      | Ccatch (rec_flag, handlers, body, value_kind) ->
-        self#emit_expr_aux_catch env bound_name rec_flag handlers body
-          value_kind
-      | Cexit (lbl, args, traps) -> self#emit_expr_aux_exit env lbl args traps
-      | Ctrywith (e1, exn_cont, v, extra_args, e2, dbg, value_kind) ->
-        self#emit_expr_aux_trywith env bound_name e1 exn_cont v ~extra_args e2
-          dbg value_kind
-
-    method virtual emit_expr_aux_raise
-        : 'env environment ->
-          Lambda.raise_kind ->
-          expression list ->
-          Debuginfo.t ->
-          Reg.t array option
-
-    method virtual emit_expr_aux_op
-        : 'env environment ->
-          VP.t option ->
-          operation ->
-          expression list ->
-          Debuginfo.t ->
-          Reg.t array option
-
-    method virtual emit_expr_aux_ifthenelse
-        : 'env environment ->
-          VP.t option ->
-          expression ->
-          Debuginfo.t ->
-          expression ->
-          Debuginfo.t ->
-          expression ->
-          Debuginfo.t ->
-          kind_for_unboxing ->
-          Reg.t array option
-
-    method virtual emit_expr_aux_switch
-        : 'env environment ->
-          VP.t option ->
-          expression ->
-          int array ->
-          (expression * Debuginfo.t) array ->
-          Debuginfo.t ->
-          kind_for_unboxing ->
-          Reg.t array option
-
-    method virtual emit_expr_aux_catch
-        : 'env environment ->
-          VP.t option ->
-          rec_flag ->
-          (Lambda.static_label
-          * (VP.t * machtype) list
-          * expression
-          * Debuginfo.t
-          * bool)
-          list ->
-          expression ->
-          kind_for_unboxing ->
-          Reg.t array option
-
-    method virtual emit_expr_aux_exit
-        : 'env environment ->
-          exit_label ->
-          expression list ->
-          trap_action list ->
-          Reg.t array option
-
-    method virtual emit_expr_aux_trywith
-        : 'env environment ->
-          VP.t option ->
-          expression ->
-          trywith_shared_label ->
-          VP.t ->
-          extra_args:(VP.t * machtype) list ->
-          expression ->
-          Debuginfo.t ->
-          kind_for_unboxing ->
-          Reg.t array option
-
-    (* Emit an expression in tail position of a function, closing all regions in
-       [env.regions] *)
-    method emit_tail (env : 'env environment) exp =
-      match exp with
-      | Clet (v, e1, e2) -> (
-        match self#emit_expr env e1 ~bound_name:None with
-        | None -> ()
-        | Some r1 -> self#emit_tail (self#bind_let env v r1) e2)
-      | Cphantom_let (_var, _defining_expr, body) -> self#emit_tail env body
-      | Cop ((Capply (ty, Rc_normal) as op), args, dbg) ->
-        self#emit_tail_apply env ty op args dbg
-      | Csequence (e1, e2) -> (
-        match self#emit_expr env e1 ~bound_name:None with
-        | None -> ()
-        | Some _ -> self#emit_tail env e2)
-      | Cifthenelse (econd, ifso_dbg, eif, ifnot_dbg, eelse, dbg, value_kind) ->
-        self#emit_tail_ifthenelse env econd ifso_dbg eif ifnot_dbg eelse dbg
-          value_kind
-      | Cswitch (esel, index, ecases, dbg, value_kind) ->
-        self#emit_tail_switch env esel index ecases dbg value_kind
-      | Ccatch (_, [], e1, _) -> self#emit_tail env e1
-      | Ccatch (rec_flag, handlers, e1, value_kind) ->
-        self#emit_tail_catch env rec_flag handlers e1 value_kind
-      | Ctrywith (e1, exn_cont, v, extra_args, e2, dbg, value_kind) ->
-        self#emit_tail_trywith env e1 exn_cont v ~extra_args e2 dbg value_kind
-      | Cop _ | Cconst_int _ | Cconst_natint _ | Cconst_float32 _
-      | Cconst_float _ | Cconst_symbol _ | Cconst_vec128 _ | Cvar _ | Ctuple _
-      | Cexit _ ->
-        self#emit_return env exp (pop_all_traps env)
-
-    method virtual emit_tail_apply
-        : 'env environment ->
-          machtype ->
-          operation ->
-          expression list ->
-          Debuginfo.t ->
-          unit
-
-    method virtual emit_tail_ifthenelse
-        : 'env environment ->
-          expression ->
-          Debuginfo.t ->
-          expression ->
-          Debuginfo.t ->
-          expression ->
-          Debuginfo.t ->
-          kind_for_unboxing ->
-          unit
-
-    method virtual emit_tail_switch
-        : 'env environment ->
-          expression ->
-          int array ->
-          (expression * Debuginfo.t) array ->
-          Debuginfo.t ->
-          kind_for_unboxing ->
-          unit
-
-    method virtual emit_tail_catch
-        : 'env environment ->
-          rec_flag ->
-          (Lambda.static_label
-          * (VP.t * machtype) list
-          * expression
-          * Debuginfo.t
-          * bool)
-          list ->
-          expression ->
-          kind_for_unboxing ->
-          unit
-
-    method virtual emit_tail_trywith
-        : 'env environment ->
-          expression ->
-          trywith_shared_label ->
-          VP.t ->
-          extra_args:(VP.t * machtype) list ->
-          expression ->
-          Debuginfo.t ->
-          kind_for_unboxing ->
-          unit
-
-    method virtual emit_return
-        : 'env environment -> expression -> trap_action list -> unit
-  end
-=======
-  match e with No_coeffects -> None | Has_coeffects -> Arbitrary
->>>>>>> b9497f8a
+  match e with No_coeffects -> None | Has_coeffects -> Arbitrary