--- conflicted
+++ resolved
@@ -166,32 +166,7 @@
 
 (* Make the .cmx file for the package *)
 
-<<<<<<< HEAD
-let get_export_info_flambda2 ui : Flambda2_cmx.Flambda_cmx_format.t option =
-  assert(Config.flambda2);
-  match ui.ui_export_info with
-  | Clambda _ -> assert false
-  | Flambda1 _ -> assert false
-  | Flambda2 info -> info
-
-let get_export_info_flambda1 ui : Export_info.t =
-  assert(Config.flambda);
-  match ui.ui_export_info with
-  | Clambda _ -> assert false
-  | Flambda1 (info : Export_info.t) -> info
-  | Flambda2 _ -> assert false
-
-let get_approx ui : Clambda.value_approximation =
-  assert(not (Config.flambda || Config.flambda2));
-  match ui.ui_export_info with
-  | Clambda info -> info
-  | Flambda1 _ -> assert false
-  | Flambda2 _ -> assert false
-
 let build_package_cmx members cmxfile ~main_module_block_size =
-=======
-let build_package_cmx members cmxfile =
->>>>>>> d0594b10
   let unit_names =
     List.map (fun m -> m.pm_name) members in
   let filter lst =
@@ -261,17 +236,11 @@
   in
   let members = map_left_right (read_member_info pack_path) files in
   check_units members;
-<<<<<<< HEAD
   let main_module_block_size =
     make_package_object unix ~ppf_dump members targetobj targetname coercion
-      ~backend ~flambda2
+      ~flambda2
   in
   build_package_cmx members targetcmx ~main_module_block_size
-=======
-  make_package_object unix ~ppf_dump members targetobj targetname coercion
-    ~flambda2;
-  build_package_cmx members targetcmx
->>>>>>> d0594b10
 
 (* The entry point *)
 
