; Stubs

(foreign_library
 (archive_name stubs)
 (language c)
 (names stubs)
 (flags -msse4.2)
 (include_dirs "../../ocaml/%{env:RUNTIME_DIR=runtime-dir-env-var-not-set}"))

; Tests with external assembler

(executables
 (names float32_builtin float32_lib float32_u_lib)
 (modules float32_builtin float32_lib float32_u_lib)
<<<<<<< HEAD
 (libraries stdlib_stable)
 (foreign_archives stubs)
 ; FIXME Fix warnings
 (flags
  (:standard -w -27-32-35-37)))
=======
 (libraries stdlib_beta)
 (foreign_archives stubs)
 (ocamlopt_flags
  (:standard -extension-universe beta)))
>>>>>>> d556b314

(rule
 (enabled_if
  (= %{context_name} "main"))
 (targets float32_builtin.out float32_lib.out float32_u_lib.out)
 (deps float32_builtin.exe float32_lib.exe float32_u_lib.exe)
 (action
  (progn
   (with-outputs-to
    float32_builtin.out
    (run ./float32_builtin.exe))
   (with-outputs-to
    float32_lib.out
    (run ./float32_lib.exe))
   (with-outputs-to
    float32_u_lib.out
    (run ./float32_u_lib.exe)))))

(rule
 (alias runtest)
 (enabled_if
  (= %{context_name} "main"))
 (action
  (progn
   (diff empty.expected float32_builtin.out)
   (diff empty.expected float32_lib.out)
   (diff empty.expected float32_u_lib.out))))

; Tests with nodynlink

(rule
 (targets
  float32_builtin_nodynlink.ml
  float32_lib_nodynlink.ml
  float32_u_lib_nodynlink.ml)
 (deps float32_builtin.ml float32_lib.ml float32_u_lib.ml)
 (action
  (progn
   (copy float32_builtin.ml float32_builtin_nodynlink.ml)
   (copy float32_lib.ml float32_lib_nodynlink.ml)
   (copy float32_u_lib.ml float32_u_lib_nodynlink.ml))))

(executables
 (names
  float32_builtin_nodynlink
  float32_lib_nodynlink
  float32_u_lib_nodynlink)
 (modules
  float32_builtin_nodynlink
  float32_lib_nodynlink
  float32_u_lib_nodynlink)
 (libraries stdlib_beta)
 (foreign_archives stubs)
 (ocamlopt_flags
  (:standard -extension-universe beta -nodynlink)))

(rule
 (enabled_if
  (= %{context_name} "main"))
 (targets
  float32_builtin_nodynlink.out
  float32_lib_nodynlink.out
  float32_u_lib_nodynlink.out)
 (deps
  float32_builtin_nodynlink.exe
  float32_lib_nodynlink.exe
  float32_u_lib_nodynlink.exe)
 (action
  (progn
   (with-outputs-to
    float32_builtin_nodynlink.out
    (run ./float32_builtin_nodynlink.exe))
   (with-outputs-to
    float32_lib_nodynlink.out
    (run ./float32_lib_nodynlink.exe))
   (with-outputs-to
    float32_u_lib_nodynlink.out
    (run ./float32_u_lib_nodynlink.exe)))))

(rule
 (alias runtest)
 (enabled_if
  (= %{context_name} "main"))
 (action
  (progn
   (diff empty.expected float32_builtin_nodynlink.out)
   (diff empty.expected float32_lib_nodynlink.out)
   (diff empty.expected float32_u_lib_nodynlink.out))))

; Tests with internal assembler - not supported on macOS

(rule
 (targets
  float32_builtin_internal.ml
  float32_lib_internal.ml
  float32_u_lib_internal.ml)
 (deps float32_builtin.ml float32_lib.ml float32_u_lib.ml)
 (action
  (progn
   (copy float32_builtin.ml float32_builtin_internal.ml)
   (copy float32_lib.ml float32_lib_internal.ml)
   (copy float32_u_lib.ml float32_u_lib_internal.ml))))

(executables
 (names float32_builtin_internal float32_lib_internal float32_u_lib_internal)
 (modules
  float32_builtin_internal
  float32_lib_internal
  float32_u_lib_internal)
<<<<<<< HEAD
 (libraries stdlib_stable)
=======
 (libraries stdlib_beta)
>>>>>>> d556b314
 (enabled_if
  (<> %{system} macosx))
 (foreign_archives stubs)
 (ocamlopt_flags
  (:standard -internal-assembler)))

(rule
 (enabled_if
  (and
   (= %{context_name} "main")
   (<> %{system} macosx)))
 (targets
  float32_builtin_internal.out
  float32_lib_internal.out
  float32_u_lib_internal.out)
 (deps
  float32_builtin_internal.exe
  float32_lib_internal.exe
  float32_u_lib_internal.exe)
 (action
  (progn
   (with-outputs-to
    float32_builtin_internal.out
    (run ./float32_builtin_internal.exe))
   (with-outputs-to
    float32_lib_internal.out
    (run ./float32_lib_internal.exe))
   (with-outputs-to
    float32_u_lib_internal.out
    (run ./float32_u_lib_internal.exe)))))

(rule
 (alias runtest)
 (enabled_if
  (and
   (= %{context_name} "main")
   (<> %{system} macosx)))
 (action
  (progn
   (diff empty.expected float32_builtin_internal.out)
   (diff empty.expected float32_lib_internal.out)
   (diff empty.expected float32_u_lib_internal.out))))<|MERGE_RESOLUTION|>--- conflicted
+++ resolved
@@ -12,18 +12,8 @@
 (executables
  (names float32_builtin float32_lib float32_u_lib)
  (modules float32_builtin float32_lib float32_u_lib)
-<<<<<<< HEAD
  (libraries stdlib_stable)
- (foreign_archives stubs)
- ; FIXME Fix warnings
- (flags
-  (:standard -w -27-32-35-37)))
-=======
- (libraries stdlib_beta)
- (foreign_archives stubs)
- (ocamlopt_flags
-  (:standard -extension-universe beta)))
->>>>>>> d556b314
+ (foreign_archives stubs))
 
 (rule
  (enabled_if
@@ -75,10 +65,10 @@
   float32_builtin_nodynlink
   float32_lib_nodynlink
   float32_u_lib_nodynlink)
- (libraries stdlib_beta)
+ (libraries stdlib_stable)
  (foreign_archives stubs)
  (ocamlopt_flags
-  (:standard -extension-universe beta -nodynlink)))
+  (:standard -nodynlink)))
 
 (rule
  (enabled_if
@@ -133,11 +123,7 @@
   float32_builtin_internal
   float32_lib_internal
   float32_u_lib_internal)
-<<<<<<< HEAD
  (libraries stdlib_stable)
-=======
- (libraries stdlib_beta)
->>>>>>> d556b314
  (enabled_if
   (<> %{system} macosx))
  (foreign_archives stubs)
