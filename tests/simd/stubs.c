--- conflicted
+++ resolved
@@ -566,7 +566,7 @@
 
 double float64_round(double f) {
   __m128d v = _mm_set1_pd(f);
-  return _mm_cvtsd_f64(_mm_round_pd(v, 0));
+  return _mm_cvtsd_f64(_mm_round_pd(v, 0x8));
 }
 double float64_sqrt(double f) {
   __m128d v = _mm_set1_pd(f);
@@ -638,13 +638,5 @@
 
 int32_t float32_round(int32_t f) {
   __m128 v = _mm_set1_ps(float_of_int32(f));
-<<<<<<< HEAD
-  return _mm_extract_ps(_mm_round_ps(v, 0), 0);
-=======
   return _mm_extract_ps(_mm_round_ps(v, 0x8), 0);
-}
-double float64_round(double f) {
-  __m128d v = _mm_set1_pd(f);
-  return _mm_cvtsd_f64(_mm_round_pd(v, 0x8));
->>>>>>> 8ea31d54
 }