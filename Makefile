--- conflicted
+++ resolved
@@ -97,37 +97,6 @@
 promote:
 	RUNTIME_DIR=$(RUNTIME_DIR) $(dune) promote $(ws_main)
 
-.PHONY: fmt
-<<<<<<< HEAD
-fmt:
-	@[ -z "$${GITHUB_ACTIONS:-}" ] || echo "::group::$@"
-	$(if $(filter 1,$(V)),,@)find . -not -path "./external/js_of_ocaml/*" \( -name "*.ml" -or -name "*.mli" \) | \
-	  xargs -P $$(nproc 2>/dev/null || echo 1) -n 20 ocamlformat -i
-ifndef SKIP_80CH
-	$(if $(filter 1,$(V)),,@)bash scripts/80ch.sh
-endif
-	@[ -z "$${GITHUB_ACTIONS:-}" ] || echo "::endgroup::"
-
-.PHONY: check-fmt
-check-fmt:
-	@[ -z "$${GITHUB_ACTIONS:-}" ] || echo "::group::$@"
-	@if [ "$$(git status --porcelain)" != "" ]; then \
-	  echo; \
-	  echo "Tree must be clean before running 'make check-fmt'"; \
-	  exit 1; \
-	fi
-	$(MAKE) fmt
-	@if [ "$$(git diff)" != "" ]; then \
-	  echo; \
-	  echo "The following code was not formatted correctly:"; \
-	  echo "(the + side of the diff is how it should be formatted)"; \
-	  echo "(working copy now contains correctly-formatted code)"; \
-	  echo; \
-	  git diff --no-ext-diff; \
-	  exit 1; \
-	fi
-	@[ -z "$${GITHUB_ACTIONS:-}" ] || echo "::endgroup::"
-=======
 fmt: $(dune_config_targets)
 	$(if $(filter 1,$(V)),,@)bash scripts/fmt.sh
 
@@ -135,7 +104,6 @@
 .PHONY: check-fmt
 check-fmt: $(dune_config_targets)
 	$(if $(filter 1,$(V)),,@)bash tools/ci/actions/check-fmt.sh
->>>>>>> 7ef5e017
 
 .PHONY: regen-flambda2-parser
 regen-flambda2-parser: $(dune_config_targets)
