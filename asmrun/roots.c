--- conflicted
+++ resolved
@@ -299,8 +299,7 @@
   int i, j;
   value glob;
   link *lnk;
-<<<<<<< HEAD
-  CAML_TIMER_SETUP (t, "major_roots");
+  CAML_TIMER_SETUP (tmr, "major_roots");
   if (do_globals){
     /* The global roots */
     for (i = 0; caml_globals[i] != 0; i++) {
@@ -308,18 +307,8 @@
       for (j = 0; j < Wosize_val(glob); j++)
         f (Field (glob, j), &Field (glob, j));
     }
-    CAML_TIMER_TIME (t, "major_roots/global");
-  }
-=======
-  CAML_TIMER_SETUP (tmr, "major_roots");
-  /* The global roots */
-  for (i = 0; caml_globals[i] != 0; i++) {
-    glob = caml_globals[i];
-    for (j = 0; j < Wosize_val(glob); j++)
-      f (Field (glob, j), &Field (glob, j));
-  }
-  CAML_TIMER_TIME (tmr, "major_roots/global");
->>>>>>> d33071ae
+    CAML_TIMER_TIME (tmr, "major_roots/global");
+  }
   /* Dynamic global roots */
   iter_list(caml_dyn_globals, lnk) {
     glob = (value) lnk->data;
