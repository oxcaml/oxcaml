(**************************************************************************)
(*                                                                        *)
(*                                 OCaml                                  *)
(*                                                                        *)
(*  Xavier Leroy and Jerome Vouillon, projet Cristal, INRIA Rocquencourt  *)
(*                                                                        *)
(*   Copyright 1996 Institut National de Recherche en Informatique et     *)
(*     en Automatique.                                                    *)
(*                                                                        *)
(*   All rights reserved.  This file is distributed under the terms of    *)
(*   the GNU Lesser General Public License version 2.1, with the          *)
(*   special exception on linking described in the file LICENSE.          *)
(*                                                                        *)
(**************************************************************************)

(* To print values *)

open Misc
open Format
open Longident
open Path
open Types
open Outcometree
module Out_name = Printtyp.Out_name

module type OBJ =
  sig
    type t
    val repr : 'a -> t
    val obj : t -> 'a
    val is_block : t -> bool
    val tag : t -> int
    val size : t -> int
    val field : t -> int -> t
    val double_array_tag : int
    val double_field : t -> int -> float
  end

module type EVALPATH =
  sig
    type valu
    val eval_address: Env.address -> valu
    exception Error
    val same_value: valu -> valu -> bool
  end

type ('a, 'b) gen_printer =
  | Zero of 'b
  | Succ of ('a -> ('a, 'b) gen_printer)

module type S =
  sig
    type t
    val install_printer :
          Path.t -> Types.type_expr -> (formatter -> t -> unit) -> unit
    val install_generic_printer :
           Path.t -> Path.t ->
           (int -> (int -> t -> Outcometree.out_value,
                    t -> Outcometree.out_value) gen_printer) ->
           unit
    val install_generic_printer' :
           Path.t -> Path.t ->
           (formatter -> t -> unit,
            formatter -> t -> unit) gen_printer ->
           unit
    val remove_printer : Path.t -> unit
    val outval_of_untyped_exception : t -> Outcometree.out_value
    val outval_of_value :
          int -> int ->
          (int -> t -> Types.type_expr -> Outcometree.out_value option) ->
          Env.t -> t -> type_expr -> Outcometree.out_value
  end

module Make(O : OBJ)(EVP : EVALPATH with type valu = O.t) = struct

    type t = O.t

    external is_null : O.t -> bool = "%is_null"

    (* Normally, [Obj.is_block] can't be called on [value_or_null]s.
       But here we need to handle nullable values at toplevel. *)
    let is_real_block o = O.is_block o && not (is_null o)

    module ObjTbl = Hashtbl.Make(struct
        type t = O.t
        let equal = (==)
        let hash x =
          try
            Hashtbl.hash x
          with _exn -> 0
      end)


    (* Given an exception value, we cannot recover its type,
       hence we cannot print its arguments in general.
       Here, we do a feeble attempt to print
       integer, string and float arguments... *)
    let outval_of_untyped_exception_args obj start_offset =
      if O.size obj > start_offset then begin
        let list = ref [] in
        for i = start_offset to O.size obj - 1 do
          let arg = O.field obj i in
          if is_null arg then
            list := Oval_constr (Oide_ident (Out_name.create "<null>"), []) :: !list
          else if not (O.is_block arg) then
            list := Oval_int (O.obj arg : int) :: !list
               (* Note: this could be a char or a constant constructor... *)
          else if O.tag arg = Obj.string_tag then
            list :=
              Oval_string ((O.obj arg : string), max_int, Ostr_string) :: !list
          else if O.tag arg = Obj.double_tag then
            list := Oval_float (O.obj arg : float) :: !list
          else
            list := Oval_constr (Oide_ident (Out_name.create "_"), []) :: !list
        done;
        List.rev !list
      end
      else []

    let outval_of_untyped_exception bucket =
      if O.tag bucket <> 0 then
        let name = Out_name.create (O.obj (O.field bucket 0) : string) in
        Oval_constr (Oide_ident name, [])
      else
      let name = (O.obj(O.field(O.field bucket 0) 0) : string) in
      let args =
        if (name = "Match_failure"
            || name = "Assert_failure"
            || name = "Undefined_recursive_module")
        && O.size bucket = 2
        && O.tag(O.field bucket 1) = 0
        then outval_of_untyped_exception_args (O.field bucket 1) 0
        else outval_of_untyped_exception_args bucket 1 in
      Oval_constr (Oide_ident (Out_name.create name), args)

    (* The user-defined printers. Also used for some builtin types. *)

    type printer =
      | Simple of Types.type_expr * (O.t -> Outcometree.out_value)
      | Generic of Path.t * (int -> (int -> O.t -> Outcometree.out_value,
                                     O.t -> Outcometree.out_value) gen_printer)

    (* CR mixed blocks v1: It would be good, and not hard, to add proper
       printing support for unboxed values. *)
    let printers = ref ([
      ( Pident(Ident.create_local "print_int"),
        Simple (Predef.type_int,
                (fun x -> Oval_int (O.obj x : int))) );
      ( Pident(Ident.create_local "print_float"),
        Simple (Predef.type_float,
                (fun x -> Oval_float (O.obj x : float))) );
      ( Pident(Ident.create_local "print_float32"),
        Simple (Predef.type_float32,
                (fun x -> Oval_float32 (O.obj x : Obj.t))) );
      ( Pident(Ident.create_local "print_char"),
        Simple (Predef.type_char,
                (fun x -> Oval_char (O.obj x : char))) );
      ( Pident(Ident.create_local "print_int8"),
        Simple (Predef.type_int8,
                (fun x -> Oval_int (O.obj x : int))) );
      ( Pident(Ident.create_local "print_int16"),
        Simple (Predef.type_int16,
                (fun x -> Oval_int (O.obj x : int))) );
      ( Pident(Ident.create_local "print_int32"),
        Simple (Predef.type_int32,
                (fun x -> Oval_int32 (O.obj x : int32))) );
      ( Pident(Ident.create_local "print_nativeint"),
        Simple (Predef.type_nativeint,
                (fun x -> Oval_nativeint (O.obj x : nativeint))) );
      ( Pident(Ident.create_local "print_int64"),
        Simple (Predef.type_int64,
                (fun x -> Oval_int64 (O.obj x : int64)) ))
    ] : (Path.t * printer) list)

    let exn_printer ppf path exn =
      fprintf ppf "<printer %a raised an exception: %s>" Printtyp.path path
        (Printexc.to_string exn)

    let out_exn path exn =
      Oval_printer (fun ppf -> exn_printer ppf path exn)

    let install_printer path ty fn =
      let print_val ppf obj =
        try fn ppf obj with exn -> exn_printer ppf path exn in
      let printer obj = Oval_printer (fun ppf -> print_val ppf obj) in
      printers := (path, Simple (ty, printer)) :: !printers

    let install_generic_printer function_path constr_path fn =
      printers := (function_path, Generic (constr_path, fn))  :: !printers

    let install_generic_printer' function_path ty_path fn =
      let rec build gp depth =
        match gp with
        | Zero fn ->
            let out_printer obj =
              let printer ppf =
                try fn ppf obj with exn -> exn_printer ppf function_path exn in
              Oval_printer printer in
            Zero out_printer
        | Succ fn ->
            let print_val fn_arg =
              let print_arg ppf o =
                !Oprint.out_value ppf (fn_arg (depth+1) o) in
              build (fn print_arg) depth in
            Succ print_val in
      printers := (function_path, Generic (ty_path, build fn)) :: !printers

    let remove_printer path =
      let rec remove = function
      | [] -> raise Not_found
      | ((p, _) as printer) :: rem ->
          if Path.same p path then rem else printer :: remove rem in
      printers := remove !printers

    (* Print a constructor or label, giving it the same prefix as the type
       it comes from. Attempt to omit the prefix if the type comes from
       a module that has been opened. *)

    let tree_of_qualified find env ty_path name =
      match ty_path with
      | Pident _ ->
          Oide_ident name
      | Pdot(p, _s) ->
          if
            match get_desc (find (Lident (Out_name.print name)) env) with
            | Tconstr(ty_path', _, _) -> Path.same ty_path ty_path'
            | _ -> false
            | exception Not_found -> false
          then Oide_ident name
          else Oide_dot (Printtyp.tree_of_path p, Out_name.print name)
      | Papply _ ->
          Printtyp.tree_of_path ty_path
      | Pextra_ty _ ->
          (* These can only appear directly inside of the associated
             constructor so we can just drop the prefix *)
          Oide_ident name

    let tree_of_constr =
      tree_of_qualified
        (fun lid env ->
          (Env.find_constructor_by_name lid env).cstr_res)

    and tree_of_label =
      tree_of_qualified
        (fun lid env ->
          (Env.find_label_by_name Legacy lid env).lbl_res)

    (* An abstract type *)

    let abstract_type =
      let id = Ident.create_local "abstract" in
      let ty = Btype.newgenty (Tconstr (Pident id, [], ref Mnil)) in
      ty

    (* The main printing function *)

    type outval_record_rep =
      | Outval_record_boxed
      | Outval_record_unboxed
      | Outval_record_mixed_block of mixed_product_shape

    type printing_jkind =
      | Print_as_value (* can interpret as a value and print *)
      | Print_as of string (* can't print *)

    let print_sort : Jkind.Sort.Const.t -> _ = function
      | Base Value -> Print_as_value
      | Base Void -> Print_as "<void>"
      | Base (Float64 | Float32 | Bits32 | Bits64 |
              Vec128 | Vec256 | Vec512 | Word) -> Print_as "<abstr>"
      | Product _ -> Print_as "<unboxed product>"

    let outval_of_value max_steps max_depth check_depth env obj ty =

      let printer_steps = ref max_steps in

      let nested_values = ObjTbl.create 8 in
      let nest_gen err f depth obj ty =
        let repr = obj in
        if not (is_real_block repr) then
          f depth obj ty
        else
          if ObjTbl.mem nested_values repr then
            err
          else begin
            ObjTbl.add nested_values repr ();
            let ret = f depth obj ty in
            ObjTbl.remove nested_values repr;
            ret
          end
      in

      let nest f = nest_gen (Oval_stuff "<cycle>") f in

      let rec tree_of_val depth obj ty =
        decr printer_steps;
        if !printer_steps < 0 || depth < 0 then Oval_ellipsis
        else begin
        try
          find_printer depth env ty obj
        with Not_found ->
          match get_desc ty with
          | Tvar _ | Tunivar _ ->
              Oval_stuff "<poly>"
          | Tarrow _ ->
              Oval_stuff "<fun>"
          | Ttuple(labeled_tys) ->
              Oval_tuple (tree_of_labeled_val_list 0 depth obj labeled_tys)
          | Tunboxed_tuple(labeled_tys) ->
              Oval_unboxed_tuple
                (tree_of_labeled_val_list 0 depth obj labeled_tys)
          | Tconstr(path, [ty_arg], _)
            when Path.same path Predef.path_list ->
              if is_real_block obj then
                match check_depth depth obj ty with
                  Some x -> x
                | None ->
                    let rec tree_of_conses tree_list depth obj ty_arg =
                      if !printer_steps < 0 || depth < 0 then
                        Oval_ellipsis :: tree_list
                      else if is_real_block obj then
                        let tree =
                          nest tree_of_val (depth - 1) (O.field obj 0) ty_arg
                        in
                        let next_obj = O.field obj 1 in
                        nest_gen (Oval_stuff "<cycle>" :: tree :: tree_list)
                          (tree_of_conses (tree :: tree_list))
                          depth next_obj ty_arg
                      else tree_list
                    in
                    Oval_list (List.rev (tree_of_conses [] depth obj ty_arg))
              else
                Oval_list []
          | Tconstr(path, [ty_arg], _)
            when Path.same path Predef.path_array ->
              tree_of_generic_array Asttypes.Mutable depth obj ty_arg
          | Tconstr(path, [ty_arg], _)
            when Path.same path Predef.path_iarray ->
              tree_of_generic_array Asttypes.Immutable depth obj ty_arg

          | Tconstr(path, [], _)
              when Path.same path Predef.path_string ->
            Oval_string ((O.obj obj : string), !printer_steps, Ostr_string)

          | Tconstr (path, [], _)
              when Path.same path Predef.path_bytes ->
            let s = Bytes.to_string (O.obj obj : bytes) in
            Oval_string (s, !printer_steps, Ostr_bytes)

          | Tconstr (path, [ty_arg], _)
            when Path.same path Predef.path_lazy_t ->
             let obj_tag = O.tag obj in
             (* Lazy values are represented in three possible ways:

                1. a lazy thunk that is not yet forced has tag
                   Obj.lazy_tag

                2. a lazy thunk that has just been forced has tag
                   Obj.forward_tag; its first field is the forced
                   result, which we can print

                3. when the GC moves a forced trunk with forward_tag,
                   or when a thunk is directly created from a value,
                   we get a third representation where the value is
                   directly exposed, without the Obj.forward_tag
                   (if its own tag is not ambiguous, that is neither
                   lazy_tag nor forward_tag)

                Note that using Lazy.is_val and Lazy.force would be
                unsafe, because they use the Obj.* functions rather
                than the O.* functions of the functor argument, and
                would thus crash if called from the toplevel
                (debugger/printval instantiates Genprintval.Make with
                an Obj module talking over a socket).
              *)
             if obj_tag = Obj.lazy_tag then Oval_stuff "<lazy>"
             else begin
                 let forced_obj =
                   if obj_tag = Obj.forward_tag then O.field obj 0 else obj
                 in
                 (* calling oneself recursively on forced_obj risks
                    having a false positive for cycle detection;
                    indeed, in case (3) above, the value is stored
                    as-is instead of being wrapped in a forward
                    pointer. It means that, for (lazy "foo"), we have
                      forced_obj == obj
                    and it is easy to wrongly print (lazy <cycle>) in such
                    a case (PR#6669).

                    Unfortunately, there is a corner-case that *is*
                    a real cycle: using unboxed types one can define

                       type t = T : t Lazy.t -> t [@@unboxed]
                       let rec x = lazy (T x)

                    which creates a Forward_tagged block that points to
                    itself. For this reason, we still "nest"
                    (detect head cycles) on forward tags.
                  *)
                 let v =
                   if obj_tag = Obj.forward_tag
                   then nest tree_of_val depth forced_obj ty_arg
                   else      tree_of_val depth forced_obj ty_arg
                 in
                 Oval_lazy v
               end
          | Tconstr(path, ty_list, _) -> begin
              try
                let decl = Env.find_type path env in
                match decl with
                | {type_kind = Type_abstract _; type_manifest = None} ->
                    Oval_stuff "<abstr>"
                | {type_kind = Type_abstract _; type_manifest = Some body} ->
                    tree_of_val depth obj
                      (instantiate_type env decl.type_params ty_list body)
                | {type_kind = Type_variant (constr_list, rep, _)} ->
                  (* Here we work backwards from the actual runtime value to
                     find the appropriate `constructor_declaration` in
                     `constr_list`.  `Datarepr.find_constr_by_tag` does most
                     of the work, but needs two pieces of information in
                     addition to the tag:
                     1) Whether the value is a block or immediate (because tags
                        are only unique within a category).
                     2) The `constructor_description`s, because the declarations
                        don't record the jkind information needed to determine
                        which constructors are immediate due to void arguments.
                  *)
                    let cstrs =
                      Env.lookup_all_constructors_from_type ~use:false
                        ~loc:Location.none Positive path env
                    in
                    let constant, tag =
                      (* CR dkalinichenko: the null case being represented
                         by [-1] is hacky, but there's no simple fix. *)
                      if is_null obj then
                        true, -1
                      else if O.is_block obj then
                        false, O.tag obj
                      else
                        true, O.obj obj
                    in
                    let {cd_id;cd_args;cd_res} =
                      try
                        (* CR dkalinichenko: this is broken for unboxed variants:
                           unless the tag of the inner value just happens to be 0,
                           [Datarepr.find_constr_by_tag] will fail. *)
                        let {cstr_uid} =
                          Datarepr.find_constr_by_tag ~constant tag cstrs
                        in
                        List.find (fun {cd_uid} -> Uid.equal cd_uid cstr_uid)
                          constr_list
                      with
                      | Datarepr.Constr_not_found | Not_found ->
                        (* If a [Variant_with_null] is not a [Null],
                            it's guaranteed to be [This value]. *)
                        match rep with
                        | Variant_with_null -> List.nth constr_list 1
                        | _ -> raise Datarepr.Constr_not_found
                    in
                    let type_params =
                      match cd_res with
                        Some t ->
                          begin match get_desc t with
                            Tconstr (_,params,_) ->
                              params
                          | _ -> assert false end
                      | None -> decl.type_params
                    in
                    let unbx =
                      match rep with
                      | Variant_unboxed -> true
                      | Variant_with_null when tag = -1 -> false
                      | Variant_with_null -> true
                      | Variant_boxed _ | Variant_extensible -> false
                    in
                    begin
                      match cd_args with
                      | Cstr_tuple l ->
                          let ty_args =
                            instantiate_types env type_params ty_list l in
                          let ty_args =
                            List.map2
                              (fun { ca_sort } ty_arg ->
                                 (ty_arg, print_sort ca_sort)
                              ) l ty_args
                          in
                          tree_of_constr_with_args (tree_of_constr env path)
                            (Ident.name cd_id) false 0 depth obj
                            ty_args unbx
                      | Cstr_record lbls ->
                          let rep =
                            if unbx then
                              Outval_record_unboxed
                            else
                              Outval_record_boxed
                          in
                          let r =
                            tree_of_record_fields depth
                              env path type_params ty_list
                              lbls 0 obj rep
                          in
                          Oval_constr(tree_of_constr env path
                                        (Out_name.create (Ident.name cd_id)),
                                      [ r ])
                    end
                | {type_kind = Type_record(lbl_list, rep, _)} ->
                    begin match check_depth depth obj ty with
                      Some x -> x
                    | None ->
                        let pos =
                          match rep with
                          | Record_inlined (_, _, Variant_extensible) -> 1
                          | _ -> 0
                        in
                        let rep =
                          match rep with
                          | Record_inlined (_, Constructor_mixed _,
                                            Variant_unboxed) ->
                              Misc.fatal_error
                                "a 'mixed' unboxed record is impossible"
                          | Record_inlined (_, Constructor_uniform_value,
                                            Variant_unboxed)
                          | Record_unboxed
                              -> Outval_record_unboxed
                          | Record_boxed _ | Record_float | Record_ufloat
                          | Record_inlined (_, Constructor_uniform_value, _)
                              -> Outval_record_boxed
                          | Record_inlined (_, Constructor_mixed mixed, _)
                          | Record_mixed mixed
                              ->
                                (* Mixed records are only represented as
                                   mixed blocks in native code.
                                *)
                                if !Clflags.native_code
                                then Outval_record_mixed_block mixed
                                else Outval_record_boxed
                        in
                        tree_of_record_fields depth
                          env path decl.type_params ty_list
                          lbl_list pos obj rep
                    end
                | {type_kind = Type_record_unboxed_product
                                 (lbl_list, Record_unboxed_product, _)} ->
                    begin match check_depth depth obj ty with
                      Some x -> x
                    | None ->
                        let pos = 0 in
                        tree_of_record_unboxed_product_fields depth
                          env path decl.type_params ty_list
                          lbl_list pos obj
                    end
                | {type_kind = Type_open} ->
                    tree_of_extension path ty_list depth obj
              with
                Not_found ->                (* raised by Env.find_type *)
                  Oval_stuff "<abstr>"
              | Datarepr.Constr_not_found -> (* raised by find_constr_by_tag *)
                  Oval_stuff "<unknown constructor>"
              end
          | Tvariant row ->
              if O.is_block obj then
                let tag : int = O.obj (O.field obj 0) in
                let rec find = function
                  | (l, f) :: fields ->
                      if Btype.hash_variant l = tag then
                        match row_field_repr f with
                        | Rpresent(Some ty) | Reither(_,[ty],_) ->
                            let args =
                              nest tree_of_val (depth - 1) (O.field obj 1) ty
                            in
                              Oval_variant (l, Some args)
                        | _ -> find fields
                      else find fields
                  | [] -> Oval_stuff "<variant>" in
                find (row_fields row)
              else
                let tag : int = O.obj obj in
                let rec find = function
                  | (l, _) :: fields ->
                      if Btype.hash_variant l = tag then
                        Oval_variant (l, None)
                      else find fields
                  | [] -> Oval_stuff "<variant>" in
                find (row_fields row)
          | Tobject (_, _) ->
              Oval_stuff "<obj>"
          | Tsubst _ | Tfield(_, _, _, _) | Tnil | Tlink _ | Tof_kind _  ->
              fatal_error "Printval.outval_of_value"
          | Tpoly (ty, _) ->
              tree_of_val (depth - 1) obj ty
          | Tpackage _ ->
              Oval_stuff "<module>"
        end

      and tree_of_record_fields depth env path type_params ty_list
          lbl_list pos obj rep =
        let rec tree_of_fields first pos = function
          | [] -> []
          | {ld_id; ld_type; ld_sort} :: remainder ->
              let ty_arg = instantiate_type env type_params ty_list ld_type in
              let name = Ident.name ld_id in
              (* PR#5722: print full module path only
                 for first record field *)
              let is_void = Jkind.Sort.Const.(equal void ld_sort) in
              let lid =
                if first then tree_of_label env path (Out_name.create name)
                else Oide_ident (Out_name.create name)
              and v =
                if is_void then Oval_stuff "<void>"
                else match rep with
                  | Outval_record_unboxed -> tree_of_val (depth - 1) obj ty_arg
                  | Outval_record_boxed ->
                      let fld =
                        if O.tag obj = O.double_array_tag then
                          O.repr (O.double_field obj pos)
                        else
                          O.field obj pos
                      in
                      nest tree_of_val (depth - 1) fld ty_arg
                  | Outval_record_mixed_block shape ->
                      let fld =
                        match shape.(pos) with
                        | Value -> `Continue (O.field obj pos)
                        | Float_boxed | Float64 ->
                            `Continue (O.repr (O.double_field obj pos))
<<<<<<< HEAD
                        | Float32 | Bits32 | Bits64
                        | Vec128 | Vec256 | Vec512 | Word ->
=======
                        | Float32 | Bits32 | Bits64 | Vec128 | Word
                        | Product _ ->
>>>>>>> a9457e87
                            `Stop (Oval_stuff "<abstr>")
                      in
                      match fld with
                      | `Continue fld ->
                          nest tree_of_val (depth - 1) fld ty_arg
                      | `Stop result -> result
              in
              let pos = if is_void then pos else pos + 1 in
              (lid, v) :: tree_of_fields false pos remainder
        in
        Oval_record (tree_of_fields (pos = 0) pos lbl_list)

      and tree_of_record_unboxed_product_fields depth env path type_params
            ty_list lbl_list pos obj =
        let rec tree_of_fields first pos = function
          | [] -> []
          | {ld_id; ld_type; ld_sort} :: remainder ->
              let ty_arg = instantiate_type env type_params ty_list ld_type in
              let name = Ident.name ld_id in
              (* PR#5722: print full module path only
                 for first record field *)
              let is_void = Jkind.Sort.Const.(equal void ld_sort) in
              let lid =
                if first then tree_of_label env path (Out_name.create name)
                else Oide_ident (Out_name.create name)
              and v =
                match print_sort ld_sort with
                | Print_as msg -> Oval_stuff msg
                | Print_as_value ->
                  match lbl_list with
                  | [_] ->
                    (* singleton unboxed records are erased *)
                    tree_of_val (depth - 1) obj ty_arg
                  | _ -> nest tree_of_val (depth - 1) (O.field obj pos) ty_arg
              in
              let pos = if is_void then pos else pos + 1 in
              (lid, v) :: tree_of_fields false pos remainder
        in
        Oval_record_unboxed_product (tree_of_fields (pos = 0) pos lbl_list)

      and tree_of_labeled_val_list start depth obj labeled_tys =
        let rec tree_list i = function
          | [] -> []
          | (label, ty) :: labeled_tys ->
              let tree = nest tree_of_val (depth - 1) (O.field obj i) ty in
              (label, tree) :: tree_list (i + 1) labeled_tys in
      tree_list start labeled_tys

      (* CR layouts v4: When we allow other jkinds in tuples, this should be
         generalized to take a list or array of jkinds, rather than just
         pairing each type with a bool indicating whether it is void *)
      and tree_of_val_list start depth obj ty_list =
        let rec tree_list i = function
          | [] -> []
          | (_, Print_as msg) :: ty_list ->
              Oval_stuff msg :: tree_list i ty_list
          | (ty, Print_as_value) :: ty_list ->
              let tree = nest tree_of_val (depth - 1) (O.field obj i) ty in
              tree :: tree_list (i + 1) ty_list
        in
      tree_list start ty_list

      and tree_of_generic_array am depth obj ty_arg =
        if O.tag obj = Obj.custom_tag then
          Oval_stuff "<abstr array>"
        else
          let oval elts = Oval_array (elts, am) in
          let length = O.size obj in
          if length > 0 then
            match check_depth depth obj ty with
              Some x -> x
            | None ->
                let rec tree_of_items tree_list i =
                  if !printer_steps < 0 || depth < 0 then
                    Oval_ellipsis :: tree_list
                  else if i < length then
                    let tree =
                      nest tree_of_val (depth - 1) (O.field obj i) ty_arg
                    in
                    tree_of_items (tree :: tree_list) (i + 1)
                  else tree_list
                in
                oval (List.rev (tree_of_items [] 0))
          else
            oval []

      and tree_of_constr_with_args
             tree_of_cstr cstr_name inlined start depth obj ty_args unboxed =
        let lid = tree_of_cstr (Out_name.create cstr_name) in
        let args =
          if inlined || unboxed then
            match ty_args with
            | [_,Print_as msg] -> [ Oval_stuff msg ]
            | [ty,Print_as_value] -> [ tree_of_val (depth - 1) obj ty ]
            | _ -> assert false
          else
            tree_of_val_list start depth obj ty_args
        in
        Oval_constr (lid, args)

    and tree_of_extension type_path ty_list depth bucket =
      let slot =
        if O.tag bucket <> 0 then bucket
        else O.field bucket 0
      in
      let name = (O.obj(O.field slot 0) : string) in
      try
        (* Attempt to recover the constructor description for the exn
           from its name *)
        let lid =
          try Parse.longident (Lexing.from_string name) with
          (* The syntactic class for extension constructor names
             is an extended form of constructor "Longident.t"s
             that also includes module application (e.g [F(X).A]) *)
           | Syntaxerr.Error _ | Lexer.Error _ -> raise Not_found in
        let cstr = Env.find_constructor_by_name lid env in
        let path =
          match cstr.cstr_tag with
              Extension p -> p
            | _ -> raise Not_found
        in
        let addr = Env.find_constructor_address path env in
        (* Make sure this is the right exception and not an homonym,
           by evaluating the exception found and comparing with the
           identifier contained in the exception bucket *)
        if not (EVP.same_value slot (EVP.eval_address addr))
        then raise Not_found;
        let type_params =
          match get_desc cstr.cstr_res with
            Tconstr (_,params,_) ->
             params
          | _ -> assert false
        in
        let args = instantiate_types env type_params ty_list cstr.cstr_args in
        let args = List.map2 (fun { ca_sort } arg ->
            (arg, print_sort ca_sort))
            cstr.cstr_args args
        in
        tree_of_constr_with_args
           (fun x -> Oide_ident x) name (cstr.cstr_inlined <> None)
           1 depth bucket
           args false
      with Not_found | EVP.Error ->
        match check_depth depth bucket ty with
          Some x -> x
        | None when Path.same type_path Predef.path_exn->
            outval_of_untyped_exception bucket
        | None ->
            Oval_stuff "<extension>"

    and instantiate_type env type_params ty_list ty =
      try Ctype.apply env type_params ty ty_list
      with Ctype.Cannot_apply -> abstract_type

    and instantiate_types env type_params ty_list args =
      List.map (fun {ca_type=ty; _} -> instantiate_type env type_params ty_list ty) args

    and find_printer depth env ty =
      let rec find = function
      | [] -> raise Not_found
      | (_name, Simple (sch, printer)) :: remainder ->
          if Ctype.is_moregeneral env false sch ty
          then printer
          else find remainder
      | (_name, Generic (path, fn)) :: remainder ->
          begin match get_desc (Ctype.expand_head env ty) with
          | Tconstr (p, args, _) when Path.same p path ->
              begin try apply_generic_printer path (fn depth) args
              with exn -> (fun _obj -> out_exn path exn) end
          | _ -> find remainder end in
      find !printers

    and apply_generic_printer path printer args =
      match (printer, args) with
      | (Zero fn, []) ->
          (fun (obj : O.t)-> try fn obj with exn -> out_exn path exn)
      | (Succ fn, arg :: args) ->
          let printer = fn (fun depth obj -> tree_of_val depth obj arg) in
          apply_generic_printer path printer args
      | _ ->
          (fun _obj ->
            let printer ppf =
              fprintf ppf "<internal error: incorrect arity for '%a'>"
                Printtyp.path path in
            Oval_printer printer)


    in nest tree_of_val max_depth obj (Ctype.correct_levels ty)

end<|MERGE_RESOLUTION|>--- conflicted
+++ resolved
@@ -623,13 +623,8 @@
                         | Value -> `Continue (O.field obj pos)
                         | Float_boxed | Float64 ->
                             `Continue (O.repr (O.double_field obj pos))
-<<<<<<< HEAD
                         | Float32 | Bits32 | Bits64
-                        | Vec128 | Vec256 | Vec512 | Word ->
-=======
-                        | Float32 | Bits32 | Bits64 | Vec128 | Word
-                        | Product _ ->
->>>>>>> a9457e87
+                        | Vec128 | Vec256 | Vec512 | Word | Product _ ->
                             `Stop (Oval_stuff "<abstr>")
                       in
                       match fld with
