(**************************************************************************)
(*                                                                        *)
(*                                 OCaml                                  *)
(*                                                                        *)
(*  Xavier Leroy and Jerome Vouillon, projet Cristal, INRIA Rocquencourt  *)
(*                                                                        *)
(*   Copyright 1996 Institut National de Recherche en Informatique et     *)
(*     en Automatique.                                                    *)
(*                                                                        *)
(*   All rights reserved.  This file is distributed under the terms of    *)
(*   the GNU Lesser General Public License version 2.1, with the          *)
(*   special exception on linking described in the file LICENSE.          *)
(*                                                                        *)
(**************************************************************************)

(* To print values *)

open Misc
open Format
open Longident
open Path
open Types
open Outcometree
module Out_name = Printtyp.Out_name

module type OBJ =
  sig
    type t
    val repr : 'a -> t
    val obj : t -> 'a
    val is_block : t -> bool
    val tag : t -> int
    val size : t -> int
    val field : t -> int -> t
    val double_array_tag : int
    val double_field : t -> int -> float
  end

module type EVALPATH =
  sig
    type valu
    val eval_address: Env.address -> valu
    exception Error
    val same_value: valu -> valu -> bool
  end

type ('a, 'b) gen_printer =
  | Zero of 'b
  | Succ of ('a -> ('a, 'b) gen_printer)

module type S =
  sig
    type t
    val install_printer :
          Path.t -> Types.type_expr -> (formatter -> t -> unit) -> unit
    val install_generic_printer :
           Path.t -> Path.t ->
           (int -> (int -> t -> Outcometree.out_value,
                    t -> Outcometree.out_value) gen_printer) ->
           unit
    val install_generic_printer' :
           Path.t -> Path.t ->
           (formatter -> t -> unit,
            formatter -> t -> unit) gen_printer ->
           unit
    val remove_printer : Path.t -> unit
    val outval_of_untyped_exception : t -> Outcometree.out_value
    val outval_of_value :
          int -> int ->
          (int -> t -> Types.type_expr -> Outcometree.out_value option) ->
          Env.t -> t -> type_expr -> Outcometree.out_value
  end

module Make(O : OBJ)(EVP : EVALPATH with type valu = O.t) = struct

    type t = O.t

    (* Normally, [Obj.t] has layout [value], but we need to handle nullable
       values at toplevel. flambda2 is allowed to optimise calls to [is_null]
       on an argument with [value] layout to [false], so first convert
       (opaquely!) to a type with [value_or_null] layout. *)
    type obj_or_null : value_or_null

    external obj_or_null : t -> obj_or_null = "%opaque"

    external is_null : obj_or_null -> bool = "%is_null"

    let[@inline] is_null obj = is_null (obj_or_null obj)

    (* Normally, [Obj.is_block] can't be called on [value_or_null]s.
       But here we need to handle nullable values at toplevel. *)
    let is_real_block o = O.is_block o && not (is_null o)

    module ObjTbl = Hashtbl.Make(struct
        type t = O.t
        let equal = (==)
        let hash x =
          try
            Hashtbl.hash x
          with _exn -> 0
      end)


    (* Given an exception value, we cannot recover its type,
       hence we cannot print its arguments in general.
       Here, we do a feeble attempt to print
       integer, string and float arguments... *)
    let outval_of_untyped_exception_args obj start_offset =
      if O.size obj > start_offset then begin
        let list = ref [] in
        for i = start_offset to O.size obj - 1 do
          let arg = O.field obj i in
          if is_null arg then
            list := Oval_constr (Oide_ident (Out_name.create "<null>"), []) :: !list
          else if not (O.is_block arg) then
            list := Oval_int (O.obj arg : int) :: !list
               (* Note: this could be a char or a constant constructor... *)
          else if O.tag arg = Obj.string_tag then
            list :=
              Oval_string ((O.obj arg : string), max_int, Ostr_string) :: !list
          else if O.tag arg = Obj.double_tag then
            list := Oval_float (O.obj arg : float) :: !list
          else
            list := Oval_constr (Oide_ident (Out_name.create "_"), []) :: !list
        done;
        List.rev !list
      end
      else []

    let outval_of_untyped_exception bucket =
      if O.tag bucket <> 0 then
        let name = Out_name.create (O.obj (O.field bucket 0) : string) in
        Oval_constr (Oide_ident name, [])
      else
      let name = (O.obj(O.field(O.field bucket 0) 0) : string) in
      let args =
        if (name = "Match_failure"
            || name = "Assert_failure"
            || name = "Undefined_recursive_module")
        && O.size bucket = 2
        && O.tag(O.field bucket 1) = 0
        then outval_of_untyped_exception_args (O.field bucket 1) 0
        else outval_of_untyped_exception_args bucket 1 in
      Oval_constr (Oide_ident (Out_name.create name), args)

    (* The user-defined printers. Also used for some builtin types. *)

    type printer =
      | Simple of Types.type_expr * (O.t -> Outcometree.out_value)
      | Generic of Path.t * (int -> (int -> O.t -> Outcometree.out_value,
                                     O.t -> Outcometree.out_value) gen_printer)

    (* CR mixed blocks v1: It would be good, and not hard, to add proper
       printing support for unboxed values. *)
    let printers = ref ([
      ( Pident(Ident.create_local "print_int"),
        Simple (Predef.type_int,
                (fun x -> Oval_int (O.obj x : int))) );
      ( Pident(Ident.create_local "print_float"),
        Simple (Predef.type_float,
                (fun x -> Oval_float (O.obj x : float))) );
      ( Pident(Ident.create_local "print_float32"),
        Simple (Predef.type_float32,
                (fun x -> Oval_float32 (O.obj x : Obj.t))) );
      ( Pident(Ident.create_local "print_char"),
        Simple (Predef.type_char,
                (fun x -> Oval_char (O.obj x : char))) );
      ( Pident(Ident.create_local "print_int8"),
        Simple (Predef.type_int8,
                (fun x -> Oval_int (O.obj x : int))) );
      ( Pident(Ident.create_local "print_int16"),
        Simple (Predef.type_int16,
                (fun x -> Oval_int (O.obj x : int))) );
      ( Pident(Ident.create_local "print_int32"),
        Simple (Predef.type_int32,
                (fun x -> Oval_int32 (O.obj x : int32))) );
      ( Pident(Ident.create_local "print_nativeint"),
        Simple (Predef.type_nativeint,
                (fun x -> Oval_nativeint (O.obj x : nativeint))) );
      ( Pident(Ident.create_local "print_int64"),
        Simple (Predef.type_int64,
                (fun x -> Oval_int64 (O.obj x : int64)) ))
    ] : (Path.t * printer) list)

    let exn_printer ppf path exn =
      fprintf ppf "<printer %a raised an exception: %s>" Printtyp.path path
        (Printexc.to_string exn)

    let out_exn path exn =
      Oval_printer (fun ppf -> exn_printer ppf path exn)

    let install_printer path ty fn =
      let print_val ppf obj =
        try fn ppf obj with exn -> exn_printer ppf path exn in
      let printer obj = Oval_printer (fun ppf -> print_val ppf obj) in
      printers := (path, Simple (ty, printer)) :: !printers

    let install_generic_printer function_path constr_path fn =
      printers := (function_path, Generic (constr_path, fn))  :: !printers

    let install_generic_printer' function_path ty_path fn =
      let rec build gp depth =
        match gp with
        | Zero fn ->
            let out_printer obj =
              let printer ppf =
                try fn ppf obj with exn -> exn_printer ppf function_path exn in
              Oval_printer printer in
            Zero out_printer
        | Succ fn ->
            let print_val fn_arg =
              let print_arg ppf o =
                !Oprint.out_value ppf (fn_arg (depth+1) o) in
              build (fn print_arg) depth in
            Succ print_val in
      printers := (function_path, Generic (ty_path, build fn)) :: !printers

    let remove_printer path =
      let rec remove = function
      | [] -> raise Not_found
      | ((p, _) as printer) :: rem ->
          if Path.same p path then rem else printer :: remove rem in
      printers := remove !printers

    (* Print a constructor or label, giving it the same prefix as the type
       it comes from. Attempt to omit the prefix if the type comes from
       a module that has been opened. *)

    let tree_of_qualified find env ty_path name =
      match ty_path with
      | Pident _ ->
          Oide_ident name
      | Pdot(p, _s) ->
          if
            match get_desc (find (Lident (Out_name.print name)) env) with
            | Tconstr(ty_path', _, _) -> Path.same ty_path ty_path'
            | _ -> false
            | exception Not_found -> false
          then Oide_ident name
          else Oide_dot (Printtyp.tree_of_path p, Out_name.print name)
      | Papply _ ->
          Printtyp.tree_of_path ty_path
      | Pextra_ty _ ->
          (* These can only appear directly inside of the associated
             constructor so we can just drop the prefix *)
          Oide_ident name

    let tree_of_constr =
      tree_of_qualified
        (fun lid env ->
          (Env.find_constructor_by_name lid env).cstr_res)

    and tree_of_label =
      tree_of_qualified
        (fun lid env ->
          (Env.find_label_by_name Legacy lid env).lbl_res)

    (* An abstract type *)

    let abstract_type =
      let id = Ident.create_local "abstract" in
      let ty = Btype.newgenty (Tconstr (Pident id, [], ref Mnil)) in
      ty

    (* The main printing function *)

    type outval_record_rep =
      | Outval_record_boxed
      | Outval_record_unboxed
      | Outval_record_mixed_block of mixed_product_shape

    type printing_jkind =
      | Print_as_value (* can interpret as a value and print *)
      | Print_as of string (* can't print *)

    let print_sort : Jkind.Sort.Const.t -> _ = function
      | Base Value -> Print_as_value
      | Base Void -> Print_as "<void>"
<<<<<<< HEAD
      | Base (Float64 | Float32 | Bits8 | Bits16 | Bits32 | Bits64 | Vec128 | Word)
        -> Print_as "<abstr>"
=======
      | Base (Float64 | Float32 | Bits32 | Bits64 |
              Vec128 | Vec256 | Vec512 | Word) -> Print_as "<abstr>"
>>>>>>> 9d46f41f
      | Product _ -> Print_as "<unboxed product>"

    let outval_of_value max_steps max_depth check_depth env obj ty =

      let printer_steps = ref max_steps in

      let nested_values = ObjTbl.create 8 in
      let nest_gen err f depth obj ty =
        let repr = obj in
        if not (is_real_block repr) then
          f depth obj ty
        else
          if ObjTbl.mem nested_values repr then
            err
          else begin
            ObjTbl.add nested_values repr ();
            let ret = f depth obj ty in
            ObjTbl.remove nested_values repr;
            ret
          end
      in

      let nest f = nest_gen (Oval_stuff "<cycle>") f in

      let rec tree_of_val depth obj ty =
        decr printer_steps;
        if !printer_steps < 0 || depth < 0 then Oval_ellipsis
        else begin
        try
          find_printer depth env ty obj
        with Not_found ->
          match get_desc ty with
          | Tvar _ | Tunivar _ ->
              Oval_stuff "<poly>"
          | Tarrow _ ->
              Oval_stuff "<fun>"
          | Ttuple(labeled_tys) ->
              Oval_tuple (tree_of_labeled_val_list 0 depth obj labeled_tys)
          | Tunboxed_tuple(labeled_tys) ->
              Oval_unboxed_tuple
                (tree_of_labeled_val_list 0 depth obj labeled_tys)
          | Tconstr(path, [ty_arg], _)
            when Path.same path Predef.path_list ->
              if is_real_block obj then
                match check_depth depth obj ty with
                  Some x -> x
                | None ->
                    let rec tree_of_conses tree_list depth obj ty_arg =
                      if !printer_steps < 0 || depth < 0 then
                        Oval_ellipsis :: tree_list
                      else if is_real_block obj then
                        let tree =
                          nest tree_of_val (depth - 1) (O.field obj 0) ty_arg
                        in
                        let next_obj = O.field obj 1 in
                        nest_gen (Oval_stuff "<cycle>" :: tree :: tree_list)
                          (tree_of_conses (tree :: tree_list))
                          depth next_obj ty_arg
                      else tree_list
                    in
                    Oval_list (List.rev (tree_of_conses [] depth obj ty_arg))
              else
                Oval_list []
          | Tconstr(path, [ty_arg], _)
            when Path.same path Predef.path_array ->
              tree_of_generic_array Asttypes.Mutable depth obj ty_arg
          | Tconstr(path, [ty_arg], _)
            when Path.same path Predef.path_iarray ->
              tree_of_generic_array Asttypes.Immutable depth obj ty_arg

          | Tconstr(path, [], _)
              when Path.same path Predef.path_string ->
            Oval_string ((O.obj obj : string), !printer_steps, Ostr_string)

          | Tconstr (path, [], _)
              when Path.same path Predef.path_bytes ->
            let s = Bytes.to_string (O.obj obj : bytes) in
            Oval_string (s, !printer_steps, Ostr_bytes)

          | Tconstr (path, [ty_arg], _)
            when Path.same path Predef.path_lazy_t ->
             let obj_tag = O.tag obj in
             (* Lazy values are represented in three possible ways:

                1. a lazy thunk that is not yet forced has tag
                   Obj.lazy_tag

                2. a lazy thunk that has just been forced has tag
                   Obj.forward_tag; its first field is the forced
                   result, which we can print

                3. when the GC moves a forced trunk with forward_tag,
                   or when a thunk is directly created from a value,
                   we get a third representation where the value is
                   directly exposed, without the Obj.forward_tag
                   (if its own tag is not ambiguous, that is neither
                   lazy_tag nor forward_tag)

                Note that using Lazy.is_val and Lazy.force would be
                unsafe, because they use the Obj.* functions rather
                than the O.* functions of the functor argument, and
                would thus crash if called from the toplevel
                (debugger/printval instantiates Genprintval.Make with
                an Obj module talking over a socket).
              *)
             if obj_tag = Obj.lazy_tag then Oval_stuff "<lazy>"
             else begin
                 let forced_obj =
                   if obj_tag = Obj.forward_tag then O.field obj 0 else obj
                 in
                 (* calling oneself recursively on forced_obj risks
                    having a false positive for cycle detection;
                    indeed, in case (3) above, the value is stored
                    as-is instead of being wrapped in a forward
                    pointer. It means that, for (lazy "foo"), we have
                      forced_obj == obj
                    and it is easy to wrongly print (lazy <cycle>) in such
                    a case (PR#6669).

                    Unfortunately, there is a corner-case that *is*
                    a real cycle: using unboxed types one can define

                       type t = T : t Lazy.t -> t [@@unboxed]
                       let rec x = lazy (T x)

                    which creates a Forward_tagged block that points to
                    itself. For this reason, we still "nest"
                    (detect head cycles) on forward tags.
                  *)
                 let v =
                   if obj_tag = Obj.forward_tag
                   then nest tree_of_val depth forced_obj ty_arg
                   else      tree_of_val depth forced_obj ty_arg
                 in
                 Oval_lazy v
               end
          | Tconstr(path, ty_list, _) -> begin
              try
                let decl = Env.find_type path env in
                match decl with
                | {type_kind = Type_abstract _; type_manifest = None} ->
                    Oval_stuff "<abstr>"
                | {type_kind = Type_abstract _; type_manifest = Some body} ->
                    tree_of_val depth obj
                      (instantiate_type env decl.type_params ty_list body)
                | {type_kind = Type_variant (constr_list, rep, _)} ->
                  (* Here we work backwards from the actual runtime value to
                     find the appropriate `constructor_declaration` in
                     `constr_list`.  `Datarepr.find_constr_by_tag` does most
                     of the work, but needs two pieces of information in
                     addition to the tag:
                     1) Whether the value is a block or immediate (because tags
                        are only unique within a category).
                     2) The `constructor_description`s, because the declarations
                        don't record the jkind information needed to determine
                        which constructors are immediate due to void arguments.
                  *)
                    let cstrs =
                      Env.lookup_all_constructors_from_type ~use:false
                        ~loc:Location.none Positive path env
                    in
                    let constant, tag =
                      (* CR dkalinichenko: the null case being represented
                         by [-1] is hacky, but there's no simple fix. *)
                      if is_null obj then
                        true, -1
                      else if O.is_block obj then
                        false, O.tag obj
                      else
                        true, O.obj obj
                    in
                    let {cd_id;cd_args;cd_res} =
                      try
                        (* CR dkalinichenko: this is broken for unboxed variants:
                           unless the tag of the inner value just happens to be 0,
                           [Datarepr.find_constr_by_tag] will fail. *)
                        let {cstr_uid} =
                          Datarepr.find_constr_by_tag ~constant tag cstrs
                        in
                        List.find (fun {cd_uid} -> Uid.equal cd_uid cstr_uid)
                          constr_list
                      with
                      | Datarepr.Constr_not_found | Not_found ->
                        (* If a [Variant_with_null] is not a [Null],
                            it's guaranteed to be [This value]. *)
                        match rep with
                        | Variant_with_null -> List.nth constr_list 1
                        | _ -> raise Datarepr.Constr_not_found
                    in
                    let type_params =
                      match cd_res with
                        Some t ->
                          begin match get_desc t with
                            Tconstr (_,params,_) ->
                              params
                          | _ -> assert false end
                      | None -> decl.type_params
                    in
                    let unbx =
                      match rep with
                      | Variant_unboxed -> true
                      | Variant_with_null when tag = -1 -> false
                      | Variant_with_null -> true
                      | Variant_boxed _ | Variant_extensible -> false
                    in
                    begin
                      match cd_args with
                      | Cstr_tuple l ->
                          let ty_args =
                            instantiate_types env type_params ty_list l in
                          let ty_args =
                            List.map2
                              (fun { ca_sort } ty_arg ->
                                 (ty_arg, print_sort ca_sort)
                              ) l ty_args
                          in
                          tree_of_constr_with_args (tree_of_constr env path)
                            (Ident.name cd_id) false 0 depth obj
                            ty_args unbx
                      | Cstr_record lbls ->
                          let rep =
                            if unbx then
                              Outval_record_unboxed
                            else
                              Outval_record_boxed
                          in
                          let r =
                            tree_of_record_fields depth
                              env path type_params ty_list
                              lbls 0 obj rep
                          in
                          Oval_constr(tree_of_constr env path
                                        (Out_name.create (Ident.name cd_id)),
                                      [ r ])
                    end
                | {type_kind = Type_record(lbl_list, rep, _)} ->
                    begin match check_depth depth obj ty with
                      Some x -> x
                    | None ->
                        let pos =
                          match rep with
                          | Record_inlined (_, _, Variant_extensible) -> 1
                          | _ -> 0
                        in
                        let rep =
                          match rep with
                          | Record_inlined (_, Constructor_mixed _,
                                            Variant_unboxed) ->
                              Misc.fatal_error
                                "a 'mixed' unboxed record is impossible"
                          | Record_inlined (_, Constructor_uniform_value,
                                            Variant_unboxed)
                          | Record_unboxed
                              -> Outval_record_unboxed
                          | Record_boxed _ | Record_float | Record_ufloat
                          | Record_inlined (_, Constructor_uniform_value, _)
                              -> Outval_record_boxed
                          | Record_inlined (_, Constructor_mixed mixed, _)
                          | Record_mixed mixed
                              ->
                                (* Mixed records are only represented as
                                   mixed blocks in native code.
                                *)
                                if !Clflags.native_code
                                then Outval_record_mixed_block mixed
                                else Outval_record_boxed
                        in
                        tree_of_record_fields depth
                          env path decl.type_params ty_list
                          lbl_list pos obj rep
                    end
                | {type_kind = Type_record_unboxed_product
                                 (lbl_list, Record_unboxed_product, _)} ->
                    begin match check_depth depth obj ty with
                      Some x -> x
                    | None ->
                        let pos = 0 in
                        tree_of_record_unboxed_product_fields depth
                          env path decl.type_params ty_list
                          lbl_list pos obj
                    end
                | {type_kind = Type_open} ->
                    tree_of_extension path ty_list depth obj
              with
                Not_found ->                (* raised by Env.find_type *)
                  Oval_stuff "<abstr>"
              | Datarepr.Constr_not_found -> (* raised by find_constr_by_tag *)
                  Oval_stuff "<unknown constructor>"
              end
          | Tvariant row ->
              if O.is_block obj then
                let tag : int = O.obj (O.field obj 0) in
                let rec find = function
                  | (l, f) :: fields ->
                      if Btype.hash_variant l = tag then
                        match row_field_repr f with
                        | Rpresent(Some ty) | Reither(_,[ty],_) ->
                            let args =
                              nest tree_of_val (depth - 1) (O.field obj 1) ty
                            in
                              Oval_variant (l, Some args)
                        | _ -> find fields
                      else find fields
                  | [] -> Oval_stuff "<variant>" in
                find (row_fields row)
              else
                let tag : int = O.obj obj in
                let rec find = function
                  | (l, _) :: fields ->
                      if Btype.hash_variant l = tag then
                        Oval_variant (l, None)
                      else find fields
                  | [] -> Oval_stuff "<variant>" in
                find (row_fields row)
          | Tobject (_, _) ->
              Oval_stuff "<obj>"
          | Tsubst _ | Tfield(_, _, _, _) | Tnil | Tlink _ | Tof_kind _  ->
              fatal_error "Printval.outval_of_value"
          | Tpoly (ty, _) ->
              tree_of_val (depth - 1) obj ty
          | Tpackage _ ->
              Oval_stuff "<module>"
        end

      and tree_of_record_fields depth env path type_params ty_list
          lbl_list pos obj rep =
        let rec tree_of_fields first pos = function
          | [] -> []
          | {ld_id; ld_type; ld_sort} :: remainder ->
              let ty_arg = instantiate_type env type_params ty_list ld_type in
              let name = Ident.name ld_id in
              (* PR#5722: print full module path only
                 for first record field *)
              let is_void = Jkind.Sort.Const.(equal void ld_sort) in
              let lid =
                if first then tree_of_label env path (Out_name.create name)
                else Oide_ident (Out_name.create name)
              and v =
                if is_void then Oval_stuff "<void>"
                else match rep with
                  | Outval_record_unboxed -> tree_of_val (depth - 1) obj ty_arg
                  | Outval_record_boxed ->
                      let fld =
                        if O.tag obj = O.double_array_tag then
                          O.repr (O.double_field obj pos)
                        else
                          O.field obj pos
                      in
                      nest tree_of_val (depth - 1) fld ty_arg
                  | Outval_record_mixed_block shape ->
                      let fld =
                        match shape.(pos) with
                        | Value -> `Continue (O.field obj pos)
                        | Float_boxed | Float64 ->
                            `Continue (O.repr (O.double_field obj pos))
<<<<<<< HEAD
                        | Float32 | Bits8 | Bits16 | Bits32 | Bits64 | Vec128 | Word ->
=======
                        | Float32 | Bits32 | Bits64
                        | Vec128 | Vec256 | Vec512 | Word | Product _ ->
>>>>>>> 9d46f41f
                            `Stop (Oval_stuff "<abstr>")
                      in
                      match fld with
                      | `Continue fld ->
                          nest tree_of_val (depth - 1) fld ty_arg
                      | `Stop result -> result
              in
              let pos = if is_void then pos else pos + 1 in
              (lid, v) :: tree_of_fields false pos remainder
        in
        Oval_record (tree_of_fields (pos = 0) pos lbl_list)

      and tree_of_record_unboxed_product_fields depth env path type_params
            ty_list lbl_list pos obj =
        let rec tree_of_fields first pos = function
          | [] -> []
          | {ld_id; ld_type; ld_sort} :: remainder ->
              let ty_arg = instantiate_type env type_params ty_list ld_type in
              let name = Ident.name ld_id in
              (* PR#5722: print full module path only
                 for first record field *)
              let is_void = Jkind.Sort.Const.(equal void ld_sort) in
              let lid =
                if first then tree_of_label env path (Out_name.create name)
                else Oide_ident (Out_name.create name)
              and v =
                match print_sort ld_sort with
                | Print_as msg -> Oval_stuff msg
                | Print_as_value ->
                  match lbl_list with
                  | [_] ->
                    (* singleton unboxed records are erased *)
                    tree_of_val (depth - 1) obj ty_arg
                  | _ -> nest tree_of_val (depth - 1) (O.field obj pos) ty_arg
              in
              let pos = if is_void then pos else pos + 1 in
              (lid, v) :: tree_of_fields false pos remainder
        in
        Oval_record_unboxed_product (tree_of_fields (pos = 0) pos lbl_list)

      and tree_of_labeled_val_list start depth obj labeled_tys =
        let rec tree_list i = function
          | [] -> []
          | (label, ty) :: labeled_tys ->
              let tree = nest tree_of_val (depth - 1) (O.field obj i) ty in
              (label, tree) :: tree_list (i + 1) labeled_tys in
      tree_list start labeled_tys

      (* CR layouts v4: When we allow other jkinds in tuples, this should be
         generalized to take a list or array of jkinds, rather than just
         pairing each type with a bool indicating whether it is void *)
      and tree_of_val_list start depth obj ty_list =
        let rec tree_list i = function
          | [] -> []
          | (_, Print_as msg) :: ty_list ->
              Oval_stuff msg :: tree_list i ty_list
          | (ty, Print_as_value) :: ty_list ->
              let tree = nest tree_of_val (depth - 1) (O.field obj i) ty in
              tree :: tree_list (i + 1) ty_list
        in
      tree_list start ty_list

      and tree_of_generic_array am depth obj ty_arg =
        if O.tag obj = Obj.custom_tag then
          Oval_stuff "<abstr array>"
        else
          let oval elts = Oval_array (elts, am) in
          let length = O.size obj in
          if length > 0 then
            match check_depth depth obj ty with
              Some x -> x
            | None ->
                let rec tree_of_items tree_list i =
                  if !printer_steps < 0 || depth < 0 then
                    Oval_ellipsis :: tree_list
                  else if i < length then
                    let tree =
                      nest tree_of_val (depth - 1) (O.field obj i) ty_arg
                    in
                    tree_of_items (tree :: tree_list) (i + 1)
                  else tree_list
                in
                oval (List.rev (tree_of_items [] 0))
          else
            oval []

      and tree_of_constr_with_args
             tree_of_cstr cstr_name inlined start depth obj ty_args unboxed =
        let lid = tree_of_cstr (Out_name.create cstr_name) in
        let args =
          if inlined || unboxed then
            match ty_args with
            | [_,Print_as msg] -> [ Oval_stuff msg ]
            | [ty,Print_as_value] -> [ tree_of_val (depth - 1) obj ty ]
            | _ -> assert false
          else
            tree_of_val_list start depth obj ty_args
        in
        Oval_constr (lid, args)

    and tree_of_extension type_path ty_list depth bucket =
      let slot =
        if O.tag bucket <> 0 then bucket
        else O.field bucket 0
      in
      let name = (O.obj(O.field slot 0) : string) in
      try
        (* Attempt to recover the constructor description for the exn
           from its name *)
        let lid =
          try Parse.longident (Lexing.from_string name) with
          (* The syntactic class for extension constructor names
             is an extended form of constructor "Longident.t"s
             that also includes module application (e.g [F(X).A]) *)
           | Syntaxerr.Error _ | Lexer.Error _ -> raise Not_found in
        let cstr = Env.find_constructor_by_name lid env in
        let path =
          match cstr.cstr_tag with
              Extension p -> p
            | _ -> raise Not_found
        in
        let addr = Env.find_constructor_address path env in
        (* Make sure this is the right exception and not an homonym,
           by evaluating the exception found and comparing with the
           identifier contained in the exception bucket *)
        if not (EVP.same_value slot (EVP.eval_address addr))
        then raise Not_found;
        let type_params =
          match get_desc cstr.cstr_res with
            Tconstr (_,params,_) ->
             params
          | _ -> assert false
        in
        let args = instantiate_types env type_params ty_list cstr.cstr_args in
        let args = List.map2 (fun { ca_sort } arg ->
            (arg, print_sort ca_sort))
            cstr.cstr_args args
        in
        tree_of_constr_with_args
           (fun x -> Oide_ident x) name (cstr.cstr_inlined <> None)
           1 depth bucket
           args false
      with Not_found | EVP.Error ->
        match check_depth depth bucket ty with
          Some x -> x
        | None when Path.same type_path Predef.path_exn->
            outval_of_untyped_exception bucket
        | None ->
            Oval_stuff "<extension>"

    and instantiate_type env type_params ty_list ty =
      try Ctype.apply env type_params ty ty_list
      with Ctype.Cannot_apply -> abstract_type

    and instantiate_types env type_params ty_list args =
      List.map (fun {ca_type=ty; _} -> instantiate_type env type_params ty_list ty) args

    and find_printer depth env ty =
      let rec find = function
      | [] -> raise Not_found
      | (_name, Simple (sch, printer)) :: remainder ->
          if Ctype.is_moregeneral env false sch ty
          then printer
          else find remainder
      | (_name, Generic (path, fn)) :: remainder ->
          begin match get_desc (Ctype.expand_head env ty) with
          | Tconstr (p, args, _) when Path.same p path ->
              begin try apply_generic_printer path (fn depth) args
              with exn -> (fun _obj -> out_exn path exn) end
          | _ -> find remainder end in
      find !printers

    and apply_generic_printer path printer args =
      match (printer, args) with
      | (Zero fn, []) ->
          (fun (obj : O.t)-> try fn obj with exn -> out_exn path exn)
      | (Succ fn, arg :: args) ->
          let printer = fn (fun depth obj -> tree_of_val depth obj arg) in
          apply_generic_printer path printer args
      | _ ->
          (fun _obj ->
            let printer ppf =
              fprintf ppf "<internal error: incorrect arity for '%a'>"
                Printtyp.path path in
            Oval_printer printer)


    in nest tree_of_val max_depth obj (Ctype.correct_levels ty)

end<|MERGE_RESOLUTION|>--- conflicted
+++ resolved
@@ -276,13 +276,8 @@
     let print_sort : Jkind.Sort.Const.t -> _ = function
       | Base Value -> Print_as_value
       | Base Void -> Print_as "<void>"
-<<<<<<< HEAD
-      | Base (Float64 | Float32 | Bits8 | Bits16 | Bits32 | Bits64 | Vec128 | Word)
-        -> Print_as "<abstr>"
-=======
-      | Base (Float64 | Float32 | Bits32 | Bits64 |
+      | Base (Float64 | Float32 | Bits8 | Bits16 | Bits32 | Bits64 |
               Vec128 | Vec256 | Vec512 | Word) -> Print_as "<abstr>"
->>>>>>> 9d46f41f
       | Product _ -> Print_as "<unboxed product>"
 
     let outval_of_value max_steps max_depth check_depth env obj ty =
@@ -638,12 +633,8 @@
                         | Value -> `Continue (O.field obj pos)
                         | Float_boxed | Float64 ->
                             `Continue (O.repr (O.double_field obj pos))
-<<<<<<< HEAD
-                        | Float32 | Bits8 | Bits16 | Bits32 | Bits64 | Vec128 | Word ->
-=======
-                        | Float32 | Bits32 | Bits64
+                        | Float32 | Bits8 | Bits16 | Bits32 | Bits64
                         | Vec128 | Vec256 | Vec512 | Word | Product _ ->
->>>>>>> 9d46f41f
                             `Stop (Oval_stuff "<abstr>")
                       in
                       match fld with
