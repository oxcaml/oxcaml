--- conflicted
+++ resolved
@@ -258,13 +258,8 @@
     let print_sort : Jkind.Sort.Const.t -> _ = function
       | Base Value -> Print_as_value
       | Base Void -> Print_as "<void>"
-<<<<<<< HEAD
-      | Any -> Print_as "<any>"
       | Base (Float64 | Float32 | Bits8 | Bits16 | Bits32 | Bits64 | Vec128 | Word)
         -> Print_as "<abstr>"
-=======
-      | Base (Float64 | Float32 | Bits32 | Bits64 | Vec128 | Word) -> Print_as "<abstr>"
->>>>>>> 3cc76c06
       | Product _ -> Print_as "<unboxed product>"
 
     let outval_of_value max_steps max_depth check_depth env obj ty =
