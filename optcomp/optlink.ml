(**************************************************************************)
(*                                                                        *)
(*                                 OCaml                                  *)
(*                                                                        *)
(*             Xavier Leroy, projet Cristal, INRIA Rocquencourt           *)
(*                                                                        *)
(*   Copyright 1996 Institut National de Recherche en Informatique et     *)
(*     en Automatique.                                                    *)
(*                                                                        *)
(*   All rights reserved.  This file is distributed under the terms of    *)
(*   the GNU Lesser General Public License version 2.1, with the          *)
(*   special exception on linking described in the file LICENSE.          *)
(*                                                                        *)
(**************************************************************************)

(* Link a set of native/flambda2 object files and produce an executable *)

open Format

module type S = sig
  val link : ppf_dump:formatter -> string list -> string -> unit

  val link_shared :
    ppf_dump:formatter -> Linkenv.t -> string list -> string -> unit

  val link_partial : string -> string list -> unit

  val check_consistency :
    Linkenv.t -> string -> Cmx_format.unit_infos -> Digest.t -> unit
end

module Make (Backend : Optcomp_intf.Backend) : S = struct
  open Cmx_format
  open Compilenv

  let link_partial = Backend.link_partial

  module String = Misc.Stdlib.String
  module CU = Compilation_unit

  type unit_link_info = Linkenv.unit_link_info =
    { name : Compilation_unit.t;
      defines : Compilation_unit.t list;
      file_name : string;
      crc : Digest.t;
      (* for shared libs *)
      dynunit : Cmxs_format.dynunit option
    }

  (* First pass: determine which units are needed *)

  type file =
    | Unit of string * unit_infos * Digest.t
    | Library of string * library_infos

  (* CR mshinwell: This should not be raising errors from [Linkenv] *)
  let read_file obj_name =
    let file_name =
      try Load_path.find obj_name
      with Not_found -> raise (Linkenv.Error (File_not_found obj_name))
    in
    if Filename.check_suffix file_name Backend.ext_flambda_obj
    then
      (* This is a cmx file. It must be linked in any case. Read the infos to
         see which modules it requires. *)
      let info, crc = read_unit_info file_name in
      Unit (file_name, info, crc)
    else if Filename.check_suffix file_name Backend.ext_flambda_lib
    then
      let infos =
        try read_library_info file_name
        with Compilenv.Error (Not_a_unit_info filename) ->
          raise (Linkenv.Error (Not_an_object_file filename))
      in
      Library (file_name, infos)
    else raise (Linkenv.Error (Not_an_object_file file_name))

  let scan_file linkenv ~shared genfns file
      (full_paths, objfiles, tolink, cached_genfns_imports) =
    match read_file file with
    | Unit (file_name, info, crc) ->
      (* This is a cmx file. It must be linked in any case. *)
      Linkenv.remove_required linkenv info.ui_unit;
      Linkenv.add_quoted_globals linkenv info.ui_quoted_globals;
      List.iter
        (fun import -> Linkenv.add_required linkenv (file_name, None) import)
        info.ui_imports_cmx;
      let dynunit : Cmxs_format.dynunit option =
        if not shared
        then None
        else
          Some
            { dynu_name = info.ui_unit;
              dynu_crc = crc;
              dynu_defines = info.ui_defines;
              dynu_imports_cmi = info.ui_imports_cmi |> Array.of_list;
              dynu_imports_cmx = info.ui_imports_cmx |> Array.of_list;
              dynu_quoted_globals = info.ui_quoted_globals |> Array.of_list
            }
      in
      let unit =
        { name = info.ui_unit;
          crc;
          defines = info.ui_defines;
          file_name;
          dynunit
        }
      in
      let object_file_name =
        Filename.chop_suffix file_name Backend.ext_flambda_obj ^ Backend.ext_obj
      in
      Linkenv.check_consistency linkenv ~unit
        (Array.of_list info.ui_imports_cmi)
        (Array.of_list info.ui_imports_cmx);
      let cached_genfns_imports =
        Generic_fns.Tbl.add ~imports:cached_genfns_imports genfns
          info.ui_generic_fns
      in
      ( file_name :: full_paths,
        object_file_name :: objfiles,
        unit :: tolink,
        cached_genfns_imports )
    | Library (file_name, infos) ->
      (* This is an archive file. Each unit contained in it will be linked in
         only if needed. *)
      Linkenv.add_ccobjs linkenv (Filename.dirname file_name) infos;
      let cached_genfns_imports =
        Generic_fns.Tbl.add ~imports:cached_genfns_imports genfns
          infos.lib_generic_fns
      in
      Linkenv.check_cmi_consistency linkenv file_name infos.lib_imports_cmi;
      Linkenv.check_cmx_consistency linkenv file_name infos.lib_imports_cmx;
      let objfiles =
        let obj_file =
          Filename.chop_suffix file_name Backend.ext_flambda_lib
          ^ Backend.ext_lib
        in
        (* MSVC doesn't support empty .lib files, and macOS struggles to make
           them (#6550), so there shouldn't be one if the cmxa contains no
           units. The file_exists check is added to be ultra-defensive for the
           case where a user has manually added things to the .a/.lib file *)
        if infos.lib_units = [] && not (Sys.file_exists obj_file)
        then objfiles
        else obj_file :: objfiles
      in
      (* [file_name] is always returned irrespective of the [objfiles]
         calculation above and the units calculation below: the aim is to know
         the full set of files which were provided on the command line. *)
      ( file_name :: full_paths,
        objfiles,
        List.fold_right
          (fun info reqd ->
            let li_name = CU.name info.li_name in
            if info.li_force_link || !Clflags.link_everything
               || Linkenv.is_required linkenv info.li_name
            then (
              Linkenv.remove_required linkenv info.li_name;
              let req_by = file_name, Some li_name in
              info.li_imports_cmx
              |> Misc.Bitmap.iter (fun i ->
                     let import = infos.lib_imports_cmx.(i) in
                     Linkenv.add_required linkenv req_by import);
              let imports_list tbl bits =
                List.init (Array.length tbl) (fun i ->
                    if Misc.Bitmap.get bits i then Some tbl.(i) else None)
                |> List.filter_map Fun.id
              in
              let quoted_globals =
                imports_list infos.lib_quoted_globals info.li_quoted_globals
              in
              Linkenv.add_quoted_globals linkenv quoted_globals;
              let dynunit : Cmxs_format.dynunit option =
                if not shared
                then None
                else
                  Some
                    { dynu_name = info.li_name;
                      dynu_crc = info.li_crc;
                      dynu_defines = info.li_defines;
                      dynu_imports_cmi =
                        imports_list infos.lib_imports_cmi info.li_imports_cmi
                        |> Array.of_list;
                      dynu_imports_cmx =
                        imports_list infos.lib_imports_cmx info.li_imports_cmx
                        |> Array.of_list;
                      dynu_quoted_globals = quoted_globals |> Array.of_list
                    }
              in
              let unit =
                { name = info.li_name;
                  crc = info.li_crc;
                  defines = info.li_defines;
                  file_name;
                  dynunit
                }
              in
              Linkenv.check_consistency linkenv ~unit [||] [||];
              unit :: reqd)
            else reqd)
          infos.lib_units tolink,
        cached_genfns_imports )

  (* Second pass: generate the startup file and link it with everything else *)

  let named_startup_file () =
    !Clflags.keep_startup_file || !Emitaux.binary_backend_available

  (* The compiler allows [-o /dev/null], which can be used for testing linking.
     In this case, we should not use the DWARF fission workflow during
     linking. *)
  let not_output_to_dev_null output_name =
    not (String.equal output_name "/dev/null")

  let link_shared ~ppf_dump linkenv objfiles output_name =
    Profile.(record_call (annotate_file_name output_name)) (fun () ->
        let genfns = Generic_fns.Tbl.make () in
        let _full_paths, ml_objfiles, units_tolink, _ =
          List.fold_right
            (scan_file linkenv ~shared:true genfns)
            objfiles
            ([], [], [], Generic_fns.Partition.Set.empty)
        in
        Clflags.ccobjs := !Clflags.ccobjs @ Linkenv.lib_ccobjs linkenv;
        Clflags.all_ccopts := Linkenv.lib_ccopts linkenv @ !Clflags.all_ccopts;
        Backend.link_shared ml_objfiles output_name ~ppf_dump ~genfns
          ~units_tolink)

  (* Main entry point *)

  let link ~ppf_dump objfiles output_name =
    let shared = false in
    Profile.(record_call (annotate_file_name output_name)) (fun () ->
        let linkenv = Linkenv.create () in
        let stdlib = "stdlib" ^ Backend.ext_flambda_lib in
        let stdexit = "std_exit" ^ Backend.ext_flambda_obj in
        let objfiles =
          (* stdlib is added below as part of [early_pervasives], if required *)
          if !Clflags.nopervasives || !Clflags.output_c_object
          then objfiles
          else objfiles @ [stdexit]
        in
        let genfns = Generic_fns.Tbl.make () in
        let original_linkenv = Linkenv.save_snapshot () in
        (* CR mshinwell/xclerc: This tuple should be a record *)
        let[@inline] scan_user_supplied_files ~genfns ~objfiles =
          (* This covers all files that the user has requested be linked *)
          List.fold_right
            (scan_file linkenv ~shared:false genfns)
            objfiles
            ([], [], [], Generic_fns.Partition.Set.empty)
        in
        let full_paths, ml_objfiles, units_tolink, cached_genfns_imports =
          scan_user_supplied_files ~genfns ~objfiles
        in
        let uses_eval =
          (* This query must come after scan_file has been called on objfiles,
             otherwise is_required will always return false. *)
<<<<<<< HEAD
          (* CR mshinwell: maybe instead we could have a flag on cmx/cmxa files
             to indicate whether they need metaprogramming? Then we wouldn't
             have to do scan_file first, which in turn would avoid the need to
             snapshot the Linkenv. It also wouldn't capture things like mdx
             which should not receive this special treatment. *)
          Linkenv.is_required (Compilation_unit.of_string "Camlinternaleval")
        in
=======
          Linkenv.is_required linkenv
            (Compilation_unit.of_string "Camlinternaleval")
        in
        let quoted_globals = Linkenv.get_quoted_globals linkenv in
>>>>>>> aa82a86c
        if uses_eval && not Backend.supports_metaprogramming
        then
          raise
            (Linkenv.Error
               (Metaprogramming_not_supported_by_backend output_name));
        let eval_support_files = Backend.support_files_for_eval () in
        if uses_eval && not !Clflags.nopervasives
        then Backend.set_load_path_for_eval ();
        let full_paths_of_eval_support_files_already_provided_by_user =
          if not uses_eval
          then []
          else
            (* Avoid double linking errors in the case where the user has
               already passed one of the support files on the command line. The
               equality used here is the full path as resolved by [Load_path]
               (see also [scan_file], above). *)
            List.filter_map
              (fun support_file ->
                (* CR mshinwell: it's unclear that [Load_path] does anything
                   along the lines of [realpath], so this equality might not be
                   as good as we would like *)
                match Load_path.find support_file with
                | full_path ->
                  if List.mem full_path full_paths then Some full_path else None
                | exception Not_found ->
                  (* An error will be reported by [scan_file], called below, in
                     this case. (This is likely to be a compiler bug or a
                     corrupted installation.) *)
                  None)
              eval_support_files
        in
        (* Unfortunately because of the need to determine [for_eval] in order to
           decide whether we need to filter the list of input files, we have to
           rerun the first [scan_file] pass here if we need to remove any
           user-specified libraries. *)
        (* CR mshinwell: another possibility might be to always move the eval
           support files to the start of the command line whether or not they're
           used, but this seems like the sort of thing that might cost someone a
           lot of time one day *)
        let ( _full_paths,
              ml_objfiles,
              units_tolink,
              cached_genfns_imports,
              genfns ) =
          match full_paths_of_eval_support_files_already_provided_by_user with
          | [] ->
            full_paths, ml_objfiles, units_tolink, cached_genfns_imports, genfns
          | _ :: _ when !Clflags.nopervasives ->
            (* In this case we won't link any eval support files
               automatically *)
            full_paths, ml_objfiles, units_tolink, cached_genfns_imports, genfns
          | _ :: _ ->
            assert uses_eval;
            Linkenv.restore_snapshot original_linkenv;
            let genfns = Generic_fns.Tbl.make () in
            let objfiles =
              (* Remove user-provided occurrences of support libraries *)
              List.filter
                (fun file ->
                  match Load_path.find file with
                  | full_path ->
                    not
                      (List.mem full_path
                         full_paths_of_eval_support_files_already_provided_by_user)
                  | exception Not_found ->
                    (* Some kind of race has occurred, just ignore it. *)
                    true)
                objfiles
            in
            let _full_paths, ml_objfiles, units_tolink, cached_genfns_imports =
              scan_user_supplied_files ~genfns ~objfiles
            in
            ( _full_paths,
              ml_objfiles,
              units_tolink,
              cached_genfns_imports,
              genfns )
        in
        let quoted_globals = Linkenv.get_quoted_globals () in
        let stdlib_and_support_files_for_eval =
          if !Clflags.nopervasives
          then []
          else
            (* We can safely add all of the support files now without risking
               double linking. *)
            stdlib :: (if uses_eval then eval_support_files else [])
        in
        let _full_paths, ml_objfiles, units_tolink, cached_genfns_imports =
          (* This is just for any stdlib and eval support files which are
             needed. *)
          List.fold_right
            (scan_file linkenv ~shared:false genfns)
            stdlib_and_support_files_for_eval
            ([], ml_objfiles, units_tolink, cached_genfns_imports)
        in
        (if not shared
        then
          match Linkenv.extract_missing_globals linkenv with
          | [] -> ()
          | mg -> raise (Linkenv.Error (Missing_implementations mg)));
        Clflags.ccobjs := !Clflags.ccobjs @ Linkenv.lib_ccobjs linkenv;
        Clflags.all_ccopts := Linkenv.lib_ccopts linkenv @ !Clflags.all_ccopts;
        (* put user's opts first *)
        Backend.link linkenv ml_objfiles output_name ~ppf_dump ~genfns
          ~units_tolink ~uses_eval ~quoted_globals ~cached_genfns_imports)

  (* Exported version for Asmlibrarian / Asmpackager *)
  let check_consistency linkenv file_name u crc =
    let unit =
      { file_name;
        name = u.ui_unit;
        defines = u.ui_defines;
        crc;
        dynunit = None
      }
    in
    Linkenv.check_consistency linkenv ~unit
      (Array.of_list u.ui_imports_cmi)
      (Array.of_list u.ui_imports_cmx)
end<|MERGE_RESOLUTION|>--- conflicted
+++ resolved
@@ -230,7 +230,6 @@
   let link ~ppf_dump objfiles output_name =
     let shared = false in
     Profile.(record_call (annotate_file_name output_name)) (fun () ->
-        let linkenv = Linkenv.create () in
         let stdlib = "stdlib" ^ Backend.ext_flambda_lib in
         let stdexit = "std_exit" ^ Backend.ext_flambda_obj in
         let objfiles =
@@ -240,35 +239,29 @@
           else objfiles @ [stdexit]
         in
         let genfns = Generic_fns.Tbl.make () in
-        let original_linkenv = Linkenv.save_snapshot () in
         (* CR mshinwell/xclerc: This tuple should be a record *)
-        let[@inline] scan_user_supplied_files ~genfns ~objfiles =
+        let[@inline] scan_user_supplied_files linkenv ~genfns ~objfiles =
           (* This covers all files that the user has requested be linked *)
           List.fold_right
             (scan_file linkenv ~shared:false genfns)
             objfiles
             ([], [], [], Generic_fns.Partition.Set.empty)
         in
+        let linkenv = Linkenv.create () in
         let full_paths, ml_objfiles, units_tolink, cached_genfns_imports =
-          scan_user_supplied_files ~genfns ~objfiles
+          scan_user_supplied_files linkenv ~genfns ~objfiles
         in
         let uses_eval =
           (* This query must come after scan_file has been called on objfiles,
              otherwise is_required will always return false. *)
-<<<<<<< HEAD
           (* CR mshinwell: maybe instead we could have a flag on cmx/cmxa files
              to indicate whether they need metaprogramming? Then we wouldn't
              have to do scan_file first, which in turn would avoid the need to
              snapshot the Linkenv. It also wouldn't capture things like mdx
              which should not receive this special treatment. *)
-          Linkenv.is_required (Compilation_unit.of_string "Camlinternaleval")
-        in
-=======
           Linkenv.is_required linkenv
             (Compilation_unit.of_string "Camlinternaleval")
         in
-        let quoted_globals = Linkenv.get_quoted_globals linkenv in
->>>>>>> aa82a86c
         if uses_eval && not Backend.supports_metaprogramming
         then
           raise
@@ -308,21 +301,32 @@
            support files to the start of the command line whether or not they're
            used, but this seems like the sort of thing that might cost someone a
            lot of time one day *)
-        let ( _full_paths,
+        let ( linkenv,
+              _full_paths,
               ml_objfiles,
               units_tolink,
               cached_genfns_imports,
               genfns ) =
           match full_paths_of_eval_support_files_already_provided_by_user with
           | [] ->
-            full_paths, ml_objfiles, units_tolink, cached_genfns_imports, genfns
+            ( linkenv,
+              full_paths,
+              ml_objfiles,
+              units_tolink,
+              cached_genfns_imports,
+              genfns )
           | _ :: _ when !Clflags.nopervasives ->
             (* In this case we won't link any eval support files
                automatically *)
-            full_paths, ml_objfiles, units_tolink, cached_genfns_imports, genfns
+            ( linkenv,
+              full_paths,
+              ml_objfiles,
+              units_tolink,
+              cached_genfns_imports,
+              genfns )
           | _ :: _ ->
             assert uses_eval;
-            Linkenv.restore_snapshot original_linkenv;
+            let linkenv = Linkenv.create () in
             let genfns = Generic_fns.Tbl.make () in
             let objfiles =
               (* Remove user-provided occurrences of support libraries *)
@@ -339,15 +343,16 @@
                 objfiles
             in
             let _full_paths, ml_objfiles, units_tolink, cached_genfns_imports =
-              scan_user_supplied_files ~genfns ~objfiles
+              scan_user_supplied_files linkenv ~genfns ~objfiles
             in
-            ( _full_paths,
+            ( linkenv,
+              _full_paths,
               ml_objfiles,
               units_tolink,
               cached_genfns_imports,
               genfns )
         in
-        let quoted_globals = Linkenv.get_quoted_globals () in
+        let quoted_globals = Linkenv.get_quoted_globals linkenv in
         let stdlib_and_support_files_for_eval =
           if !Clflags.nopervasives
           then []
