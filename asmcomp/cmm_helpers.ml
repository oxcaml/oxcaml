(**************************************************************************)
(*                                                                        *)
(*                                 OCaml                                  *)
(*                                                                        *)
(*             Xavier Leroy, projet Cristal, INRIA Rocquencourt           *)
(*                                                                        *)
(*   Copyright 1996 Institut National de Recherche en Informatique et     *)
(*     en Automatique.                                                    *)
(*                                                                        *)
(*   All rights reserved.  This file is distributed under the terms of    *)
(*   the GNU Lesser General Public License version 2.1, with the          *)
(*   special exception on linking described in the file LICENSE.          *)
(*                                                                        *)
(**************************************************************************)

[@@@ocaml.warning "+a-4-9-40-41-42-44-45"]

module V = Backend_var
module VP = Backend_var.With_provenance
open Cmm
open Arch

(* Local binding of complex expressions *)

let bind name arg fn =
  match arg with
    Cvar _ | Cconst_int _ | Cconst_natint _ | Cconst_symbol _ -> fn arg
  | _ -> let id = V.create_local name in Clet(VP.create id, arg, fn (Cvar id))

let bind_load name arg fn =
  match arg with
  | Cop(Cload _, [Cvar _], _) -> fn arg
  | _ -> bind name arg fn

let bind_nonvar name arg fn =
  match arg with
    Cconst_int _ | Cconst_natint _ | Cconst_symbol _ -> fn arg
  | _ -> let id = V.create_local name in Clet(VP.create id, arg, fn (Cvar id))

let caml_black = Nativeint.shift_left (Nativeint.of_int 3) 8
let caml_local = Nativeint.shift_left (Nativeint.of_int 2) 8
    (* cf. runtime/caml/gc.h *)

(* Block headers. Meaning of the tag field: see stdlib/obj.ml *)

let floatarray_tag dbg = Cconst_int (Obj.double_array_tag, dbg)

let block_header tag sz =
  Nativeint.add (Nativeint.shift_left (Nativeint.of_int sz) 10)
                (Nativeint.of_int tag)
(* Static data corresponding to "value"s must be marked black in case we are
   in no-naked-pointers mode.  See [caml_darken] and the code below that emits
   structured constants and static module definitions. *)
let black_block_header tag sz = Nativeint.logor (block_header tag sz) caml_black
let local_block_header tag sz = Nativeint.logor (block_header tag sz) caml_local
let white_closure_header sz = block_header Obj.closure_tag sz
let black_closure_header sz = black_block_header Obj.closure_tag sz
let local_closure_header sz = local_block_header Obj.closure_tag sz
let infix_header ofs = block_header Obj.infix_tag ofs
let float_header = block_header Obj.double_tag (size_float / size_addr)
let float_local_header = local_block_header Obj.double_tag (size_float / size_addr)
let floatarray_header len =
  (* Zero-sized float arrays have tag zero for consistency with
     [caml_alloc_float_array]. *)
  assert (len >= 0);
  if len = 0 then block_header 0 0
  else block_header Obj.double_array_tag (len * size_float / size_addr)
let string_header len =
      block_header Obj.string_tag ((len + size_addr) / size_addr)
let boxedint32_header = block_header Obj.custom_tag 2
let boxedint64_header = block_header Obj.custom_tag (1 + 8 / size_addr)
let boxedintnat_header = block_header Obj.custom_tag 2
let boxedint32_local_header = local_block_header Obj.custom_tag 2
let boxedint64_local_header = local_block_header Obj.custom_tag (1 + 8 / size_addr)
let boxedintnat_local_header = local_block_header Obj.custom_tag 2
let caml_nativeint_ops = "caml_nativeint_ops"
let caml_int32_ops = "caml_int32_ops"
let caml_int64_ops = "caml_int64_ops"

let pos_arity_in_closinfo = 8 * size_addr - 8
       (* arity = the top 8 bits of the closinfo word *)

let closure_info ~arity ~startenv =
  let arity =
    match arity with
    | Lambda.Tupled, n -> -n
    | Lambda.Curried _, n -> n
  in
  assert (-128 <= arity && arity <= 127);
  assert (0 <= startenv && startenv < 1 lsl (pos_arity_in_closinfo - 1));
  Nativeint.(add (shift_left (of_int arity) pos_arity_in_closinfo)
                 (add (shift_left (of_int startenv) 1)
                      1n))

let alloc_float_header mode dbg =
  match mode with
  | Lambda.Alloc_heap -> Cconst_natint (float_header, dbg)
  | Lambda.Alloc_local -> Cconst_natint (float_local_header, dbg)
let alloc_floatarray_header len dbg = Cconst_natint (floatarray_header len, dbg)
let alloc_closure_header ~mode sz dbg =
  match (mode : Lambda.alloc_mode) with
  | Alloc_heap -> Cconst_natint (white_closure_header sz, dbg)
  | Alloc_local -> Cconst_natint (local_closure_header sz, dbg)
let alloc_infix_header ofs dbg = Cconst_natint (infix_header ofs, dbg)
let alloc_closure_info ~arity ~startenv dbg =
  Cconst_natint (closure_info ~arity ~startenv, dbg)
let alloc_boxedint32_header mode dbg =
  match mode with
  | Lambda.Alloc_heap -> Cconst_natint (boxedint32_header, dbg)
  | Lambda.Alloc_local -> Cconst_natint (boxedint32_local_header, dbg)
let alloc_boxedint64_header mode dbg =
  match mode with
  | Lambda.Alloc_heap -> Cconst_natint (boxedint64_header, dbg)
  | Lambda.Alloc_local -> Cconst_natint (boxedint64_local_header, dbg)
let alloc_boxedintnat_header mode dbg =
  match mode with
  | Lambda.Alloc_heap -> Cconst_natint (boxedintnat_header, dbg)
  | Lambda.Alloc_local -> Cconst_natint (boxedintnat_local_header, dbg)

(* Integers *)

let max_repr_int = max_int asr 1
let min_repr_int = min_int asr 1

let int_const dbg n =
  if n <= max_repr_int && n >= min_repr_int
  then Cconst_int((n lsl 1) + 1, dbg)
  else Cconst_natint
          (Nativeint.add (Nativeint.shift_left (Nativeint.of_int n) 1) 1n, dbg)

let natint_const_untagged dbg n =
  if n > Nativeint.of_int max_int
  || n < Nativeint.of_int min_int
  then Cconst_natint (n,dbg)
  else Cconst_int (Nativeint.to_int n, dbg)

let cint_const n =
  Cint(Nativeint.add (Nativeint.shift_left (Nativeint.of_int n) 1) 1n)

let targetint_const n =
  Targetint.add (Targetint.shift_left (Targetint.of_int n) 1)
    Targetint.one

let add_no_overflow n x c dbg =
  let d = n + x in
  if d = 0 then c else Cop(Caddi, [c; Cconst_int (d, dbg)], dbg)

let rec add_const c n dbg =
  if n = 0 then c
  else match c with
  | Cconst_int (x, _) when Misc.no_overflow_add x n -> Cconst_int (x + n, dbg)
  | Cop(Caddi, [Cconst_int (x, _); c], _)
    when Misc.no_overflow_add n x ->
      add_no_overflow n x c dbg
  | Cop(Caddi, [c; Cconst_int (x, _)], _)
    when Misc.no_overflow_add n x ->
      add_no_overflow n x c dbg
  | Cop(Csubi, [Cconst_int (x, _); c], _) when Misc.no_overflow_add n x ->
      Cop(Csubi, [Cconst_int (n + x, dbg); c], dbg)
  | Cop(Csubi, [c; Cconst_int (x, _)], _) when Misc.no_overflow_sub n x ->
      add_const c (n - x) dbg
  | c -> Cop(Caddi, [c; Cconst_int (n, dbg)], dbg)

let incr_int c dbg = add_const c 1 dbg
let decr_int c dbg = add_const c (-1) dbg

let rec add_int c1 c2 dbg =
  match (c1, c2) with
  | (Cconst_int (n, _), c) | (c, Cconst_int (n, _)) ->
      add_const c n dbg
  | (Cop(Caddi, [c1; Cconst_int (n1, _)], _), c2) ->
      add_const (add_int c1 c2 dbg) n1 dbg
  | (c1, Cop(Caddi, [c2; Cconst_int (n2, _)], _)) ->
      add_const (add_int c1 c2 dbg) n2 dbg
  | (_, _) ->
      Cop(Caddi, [c1; c2], dbg)

let rec sub_int c1 c2 dbg =
  match (c1, c2) with
  | (c1, Cconst_int (n2, _)) when n2 <> min_int ->
      add_const c1 (-n2) dbg
  | (c1, Cop(Caddi, [c2; Cconst_int (n2, _)], _)) when n2 <> min_int ->
      add_const (sub_int c1 c2 dbg) (-n2) dbg
  | (Cop(Caddi, [c1; Cconst_int (n1, _)], _), c2) ->
      add_const (sub_int c1 c2 dbg) n1 dbg
  | (c1, c2) ->
      Cop(Csubi, [c1; c2], dbg)

let rec lsl_int c1 c2 dbg =
  match (c1, c2) with
  | (Cop(Clsl, [c; Cconst_int (n1, _)], _), Cconst_int (n2, _))
    when n1 > 0 && n2 > 0 && n1 + n2 < size_int * 8 ->
      Cop(Clsl, [c; Cconst_int (n1 + n2, dbg)], dbg)
  | (Cop(Caddi, [c1; Cconst_int (n1, _)], _), Cconst_int (n2, _))
    when Misc.no_overflow_lsl n1 n2 ->
      add_const (lsl_int c1 c2 dbg) (n1 lsl n2) dbg
  | (_, _) ->
      Cop(Clsl, [c1; c2], dbg)

let is_power2 n = n = 1 lsl Misc.log2 n

and mult_power2 c n dbg = lsl_int c (Cconst_int (Misc.log2 n, dbg)) dbg

let rec mul_int c1 c2 dbg =
  match (c1, c2) with
  | (c, Cconst_int (0, _)) | (Cconst_int (0, _), c) ->
      Csequence (c, Cconst_int (0, dbg))
  | (c, Cconst_int (1, _)) | (Cconst_int (1, _), c) ->
      c
  | (c, Cconst_int(-1, _)) | (Cconst_int(-1, _), c) ->
      sub_int (Cconst_int (0, dbg)) c dbg
  | (c, Cconst_int (n, _)) when is_power2 n -> mult_power2 c n dbg
  | (Cconst_int (n, _), c) when is_power2 n -> mult_power2 c n dbg
  | (Cop(Caddi, [c; Cconst_int (n, _)], _), Cconst_int (k, _)) |
    (Cconst_int (k, _), Cop(Caddi, [c; Cconst_int (n, _)], _))
    when Misc.no_overflow_mul n k ->
      add_const (mul_int c (Cconst_int (k, dbg)) dbg) (n * k) dbg
  | (c1, c2) ->
      Cop(Cmuli, [c1; c2], dbg)


let ignore_low_bit_int = function
    Cop(Caddi,
        [(Cop(Clsl, [_; Cconst_int (n, _)], _) as c); Cconst_int (1, _)], _)
      when n > 0
      -> c
  | Cop(Cor, [c; Cconst_int (1, _)], _) -> c
  | c -> c

(* removes the 1-bit sign-extension left by untag_int (tag_int c) *)
let ignore_high_bit_int = function
    Cop(Casr,
        [Cop(Clsl, [c; Cconst_int (1, _)], _); Cconst_int (1, _)], _) -> c
  | c -> c

let lsr_int c1 c2 dbg =
  match c2 with
    Cconst_int (0, _) ->
      c1
  | Cconst_int (n, _) when n > 0 ->
      Cop(Clsr, [ignore_low_bit_int c1; c2], dbg)
  | _ ->
      Cop(Clsr, [c1; c2], dbg)

let asr_int c1 c2 dbg =
  match c2 with
    Cconst_int (0, _) ->
      c1
  | Cconst_int (n, _) when n > 0 ->
      Cop(Casr, [ignore_low_bit_int c1; c2], dbg)
  | _ ->
      Cop(Casr, [c1; c2], dbg)

let tag_int i dbg =
  match i with
    Cconst_int (n, _) ->
      int_const dbg n
  | Cop(Casr, [c; Cconst_int (n, _)], _) when n > 0 ->
      Cop(Cor,
        [asr_int c (Cconst_int (n - 1, dbg)) dbg; Cconst_int (1, dbg)],
        dbg)
  | c ->
      incr_int (lsl_int c (Cconst_int (1, dbg)) dbg) dbg

let untag_int i dbg =
  match i with
    Cconst_int (n, _) -> Cconst_int(n asr 1, dbg)
  | Cop(Cor, [Cop(Casr, [c; Cconst_int (n, _)], _); Cconst_int (1, _)], _)
    when n > 0 && n < size_int * 8 - 1 ->
      Cop(Casr, [c; Cconst_int (n+1, dbg)], dbg)
  | Cop(Cor, [Cop(Clsr, [c; Cconst_int (n, _)], _); Cconst_int (1, _)], _)
    when n > 0 && n < size_int * 8 - 1 ->
      Cop(Clsr, [c; Cconst_int (n+1, dbg)], dbg)
  | c -> asr_int c (Cconst_int (1, dbg)) dbg

let mk_if_then_else dbg cond ifso_dbg ifso ifnot_dbg ifnot =
  match cond with
  | Cconst_int (0, _) -> ifnot
  | Cconst_int (1, _) -> ifso
  | _ ->
    Cifthenelse(cond, ifso_dbg, ifso, ifnot_dbg, ifnot, dbg)

let mk_not dbg cmm =
  match cmm with
  | Cop(Caddi,
        [Cop(Clsl, [c; Cconst_int (1, _)], _); Cconst_int (1, _)], dbg') ->
    begin
      match c with
      | Cop(Ccmpi cmp, [c1; c2], dbg'') ->
          tag_int
            (Cop(Ccmpi (negate_integer_comparison cmp), [c1; c2], dbg'')) dbg'
      | Cop(Ccmpa cmp, [c1; c2], dbg'') ->
          tag_int
            (Cop(Ccmpa (negate_integer_comparison cmp), [c1; c2], dbg'')) dbg'
      | Cop(Ccmpf cmp, [c1; c2], dbg'') ->
          tag_int
            (Cop(Ccmpf (negate_float_comparison cmp), [c1; c2], dbg'')) dbg'
      | _ ->
        (* 0 -> 3, 1 -> 1 *)
        Cop(Csubi,
            [Cconst_int (3, dbg); Cop(Clsl, [c; Cconst_int (1, dbg)], dbg)],
            dbg)
    end
  | Cconst_int (3, _) -> Cconst_int (1, dbg)
  | Cconst_int (1, _) -> Cconst_int (3, dbg)
  | c ->
      (* 1 -> 3, 3 -> 1 *)
      Cop(Csubi, [Cconst_int (4, dbg); c], dbg)

let mk_compare_ints dbg a1 a2 =
  match (a1,a2) with
  | Cconst_int (c1, _), Cconst_int (c2, _) ->
     int_const dbg (Int.compare c1 c2)
  | Cconst_natint (c1, _), Cconst_natint (c2, _) ->
     int_const dbg (Nativeint.compare c1 c2)
  | Cconst_int (c1, _), Cconst_natint (c2, _) ->
     int_const dbg Nativeint.(compare (of_int c1) c2)
  | Cconst_natint (c1, _), Cconst_int (c2, _) ->
     int_const dbg Nativeint.(compare c1 (of_int c2))
  | a1, a2 -> begin
      bind "int_cmp" a2 (fun a2 ->
        bind "int_cmp" a1 (fun a1 ->
          let op1 = Cop(Ccmpi(Cgt), [a1; a2], dbg) in
          let op2 = Cop(Ccmpi(Clt), [a1; a2], dbg) in
          tag_int(sub_int op1 op2 dbg) dbg))
    end

let mk_compare_floats dbg a1 a2 =
  bind "float_cmp" a2 (fun a2 ->
    bind "float_cmp" a1 (fun a1 ->
      let op1 = Cop(Ccmpf(CFgt), [a1; a2], dbg) in
      let op2 = Cop(Ccmpf(CFlt), [a1; a2], dbg) in
      let op3 = Cop(Ccmpf(CFeq), [a1; a1], dbg) in
      let op4 = Cop(Ccmpf(CFeq), [a2; a2], dbg) in
      (* If both operands a1 and a2 are not NaN, then op3 = op4 = 1,
         and the result is op1 - op2.
         If at least one of the operands is NaN,
         then op1 = op2 = 0, and the result is op3 - op4,
         which orders NaN before other values.
         To detect if the operand is NaN, we use the property:
         for all x, NaN is not equal to x, even if x is NaN.
         Therefore, op3 is 0 if and only if a1 is NaN,
         and op4 is 0 if and only if a2 is NaN.
         See also caml_float_compare_unboxed in runtime/floats.c  *)
      tag_int (add_int (sub_int op1 op2 dbg) (sub_int op3 op4 dbg) dbg) dbg))

let create_loop body dbg =
  let cont = Lambda.next_raise_count () in
  let call_cont = Cexit (cont, []) in
  let body = Csequence (body, call_cont) in
  Ccatch (Recursive, [cont, [], body, dbg], call_cont)

(* Turning integer divisions into multiply-high then shift.
   The [division_parameters] function is used in module Emit for
   those target platforms that support this optimization. *)

(* Unsigned comparison between native integers. *)

let ucompare x y = Nativeint.(compare (add x min_int) (add y min_int))

(* Unsigned division and modulus at type nativeint.
   Algorithm: Hacker's Delight section 9.3 *)

let udivmod n d = Nativeint.(
  if d < 0n then
    if ucompare n d < 0 then (0n, n) else (1n, sub n d)
  else begin
    let q = shift_left (div (shift_right_logical n 1) d) 1 in
    let r = sub n (mul q d) in
    if ucompare r d >= 0 then (succ q, sub r d) else (q, r)
  end)

(* Compute division parameters.
   Algorithm: Hacker's Delight chapter 10, fig 10-1. *)

let divimm_parameters d = Nativeint.(
  assert (d > 0n);
  let twopsm1 = min_int in (* 2^31 for 32-bit archs, 2^63 for 64-bit archs *)
  let nc = sub (pred twopsm1) (snd (udivmod twopsm1 d)) in
  let rec loop p (q1, r1) (q2, r2) =
    let p = p + 1 in
    let q1 = shift_left q1 1 and r1 = shift_left r1 1 in
    let (q1, r1) =
      if ucompare r1 nc >= 0 then (succ q1, sub r1 nc) else (q1, r1) in
    let q2 = shift_left q2 1 and r2 = shift_left r2 1 in
    let (q2, r2) =
      if ucompare r2 d >= 0 then (succ q2, sub r2 d) else (q2, r2) in
    let delta = sub d r2 in
    if ucompare q1 delta < 0 || (q1 = delta && r1 = 0n)
    then loop p (q1, r1) (q2, r2)
    else (succ q2, p - size)
  in loop (size - 1) (udivmod twopsm1 nc) (udivmod twopsm1 d))

(* The result [(m, p)] of [divimm_parameters d] satisfies the following
   inequality:

      2^(wordsize + p) < m * d <= 2^(wordsize + p) + 2^(p + 1)    (i)

   from which it follows that

      floor(n / d) = floor(n * m / 2^(wordsize+p))
                              if 0 <= n < 2^(wordsize-1)
      ceil(n / d) = floor(n * m / 2^(wordsize+p)) + 1
                              if -2^(wordsize-1) <= n < 0

   The correctness condition (i) above can be checked by the code below.
   It was exhaustively tested for values of d from 2 to 10^9 in the
   wordsize = 64 case.

let add2 (xh, xl) (yh, yl) =
  let zl = add xl yl and zh = add xh yh in
  ((if ucompare zl xl < 0 then succ zh else zh), zl)

let shl2 (xh, xl) n =
  assert (0 < n && n < size + size);
  if n < size
  then (logor (shift_left xh n) (shift_right_logical xl (size - n)),
        shift_left xl n)
  else (shift_left xl (n - size), 0n)

let mul2 x y =
  let halfsize = size / 2 in
  let halfmask = pred (shift_left 1n halfsize) in
  let xl = logand x halfmask and xh = shift_right_logical x halfsize in
  let yl = logand y halfmask and yh = shift_right_logical y halfsize in
  add2 (mul xh yh, 0n)
    (add2 (shl2 (0n, mul xl yh) halfsize)
       (add2 (shl2 (0n, mul xh yl) halfsize)
          (0n, mul xl yl)))

let ucompare2 (xh, xl) (yh, yl) =
  let c = ucompare xh yh in if c = 0 then ucompare xl yl else c

let validate d m p =
  let md = mul2 m d in
  let one2 = (0n, 1n) in
  let twoszp = shl2 one2 (size + p) in
  let twop1 = shl2 one2 (p + 1) in
  ucompare2 twoszp md < 0 && ucompare2 md (add2 twoszp twop1) <= 0
*)

let raise_symbol dbg symb =
  Cop(Craise Lambda.Raise_regular, [Cconst_symbol (symb, dbg)], dbg)

let rec div_int c1 c2 is_safe dbg =
  match (c1, c2) with
    (c1, Cconst_int (0, _)) ->
      Csequence(c1, raise_symbol dbg "caml_exn_Division_by_zero")
  | (c1, Cconst_int (1, _)) ->
      c1
  | (Cconst_int (n1, _), Cconst_int (n2, _)) ->
      Cconst_int (n1 / n2, dbg)
  | (c1, Cconst_int (n, _)) when n <> min_int ->
      let l = Misc.log2 n in
      if n = 1 lsl l then
        (* Algorithm:
              t = shift-right-signed(c1, l - 1)
              t = shift-right(t, W - l)
              t = c1 + t
              res = shift-right-signed(c1 + t, l)
        *)
        Cop(Casr, [bind "dividend" c1 (fun c1 ->
                     assert (l >= 1);
                     let t = asr_int c1 (Cconst_int (l - 1, dbg)) dbg in
                     let t =
                       lsr_int t (Cconst_int (Nativeint.size - l, dbg)) dbg
                     in
                     add_int c1 t dbg);
                   Cconst_int (l, dbg)], dbg)
      else if n < 0 then
        sub_int (Cconst_int (0, dbg))
          (div_int c1 (Cconst_int (-n, dbg)) is_safe dbg)
          dbg
      else begin
        let (m, p) = divimm_parameters (Nativeint.of_int n) in
        (* Algorithm:
              t = multiply-high-signed(c1, m)
              if m < 0, t = t + c1
              if p > 0, t = shift-right-signed(t, p)
              res = t + sign-bit(c1)
        *)
        bind "dividend" c1 (fun c1 ->
          let t = Cop(Cmulhi, [c1; natint_const_untagged dbg m], dbg) in
          let t = if m < 0n then Cop(Caddi, [t; c1], dbg) else t in
          let t =
            if p > 0 then Cop(Casr, [t; Cconst_int (p, dbg)], dbg) else t
          in
          add_int t (lsr_int c1 (Cconst_int (Nativeint.size - 1, dbg)) dbg) dbg)
      end
  | (c1, c2) when !Clflags.unsafe || is_safe = Lambda.Unsafe ->
      Cop(Cdivi, [c1; c2], dbg)
  | (c1, c2) ->
      bind "divisor" c2 (fun c2 ->
        bind "dividend" c1 (fun c1 ->
          Cifthenelse(c2,
                      dbg,
                      Cop(Cdivi, [c1; c2], dbg),
                      dbg,
                      raise_symbol dbg "caml_exn_Division_by_zero",
                      dbg)))

let mod_int c1 c2 is_safe dbg =
  match (c1, c2) with
    (c1, Cconst_int (0, _)) ->
      Csequence(c1, raise_symbol dbg "caml_exn_Division_by_zero")
  | (c1, Cconst_int ((1 | (-1)), _)) ->
      Csequence(c1, Cconst_int (0, dbg))
  | (Cconst_int (n1, _), Cconst_int (n2, _)) ->
      Cconst_int (n1 mod n2, dbg)
  | (c1, (Cconst_int (n, _) as c2)) when n <> min_int ->
      let l = Misc.log2 n in
      if n = 1 lsl l then
        (* Algorithm:
              t = shift-right-signed(c1, l - 1)
              t = shift-right(t, W - l)
              t = c1 + t
              t = bit-and(t, -n)
              res = c1 - t
         *)
        bind "dividend" c1 (fun c1 ->
          assert (l >= 1);
          let t = asr_int c1 (Cconst_int (l - 1, dbg)) dbg in
          let t = lsr_int t (Cconst_int (Nativeint.size - l, dbg)) dbg in
          let t = add_int c1 t dbg in
          let t = Cop(Cand, [t; Cconst_int (-n, dbg)], dbg) in
          sub_int c1 t dbg)
      else
        bind "dividend" c1 (fun c1 ->
          sub_int c1 (mul_int (div_int c1 c2 is_safe dbg) c2 dbg) dbg)
  | (c1, c2) when !Clflags.unsafe || is_safe = Lambda.Unsafe ->
      (* Flambda already generates that test *)
      Cop(Cmodi, [c1; c2], dbg)
  | (c1, c2) ->
      bind "divisor" c2 (fun c2 ->
        bind "dividend" c1 (fun c1 ->
          Cifthenelse(c2,
                      dbg,
                      Cop(Cmodi, [c1; c2], dbg),
                      dbg,
                      raise_symbol dbg "caml_exn_Division_by_zero",
                      dbg)))

(* Division or modulo on boxed integers.  The overflow case min_int / -1
   can occur, in which case we force x / -1 = -x and x mod -1 = 0. (PR#5513). *)

let is_different_from x = function
    Cconst_int (n, _) -> n <> x
  | Cconst_natint (n, _) -> n <> Nativeint.of_int x
  | _ -> false

let safe_divmod_bi mkop is_safe mkm1 c1 c2 bi dbg =
  bind "divisor" c2 (fun c2 ->
  bind "dividend" c1 (fun c1 ->
    let c = mkop c1 c2 is_safe dbg in
    if Arch.division_crashes_on_overflow
    && (size_int = 4 || bi <> Primitive.Pint32)
    && not (is_different_from (-1) c2)
    then
      Cifthenelse(Cop(Ccmpi Cne, [c2; Cconst_int (-1, dbg)], dbg),
        dbg, c,
        dbg, mkm1 c1 dbg,
        dbg)
    else
      c))

let safe_div_bi is_safe =
  safe_divmod_bi div_int is_safe
    (fun c1 dbg -> Cop(Csubi, [Cconst_int (0, dbg); c1], dbg))

let safe_mod_bi is_safe =
  safe_divmod_bi mod_int is_safe (fun _ dbg -> Cconst_int (0, dbg))

(* Bool *)

let test_bool dbg cmm =
  match cmm with
  | Cop(Caddi, [Cop(Clsl, [c; Cconst_int (1, _)], _); Cconst_int (1, _)], _) ->
      c
  | Cconst_int (n, dbg) ->
      if n = 1 then
        Cconst_int (0, dbg)
      else
        Cconst_int (1, dbg)
  | c -> Cop(Ccmpi Cne, [c; Cconst_int (1, dbg)], dbg)

(* Float *)

let box_float dbg m c = Cop(Calloc m, [alloc_float_header m dbg; c], dbg)

let unbox_float dbg =
  map_tail
    (function
      | Cop(Calloc Alloc_heap, [Cconst_natint (hdr, _); c], _)
        when Nativeint.equal hdr float_header ->
          c
      | Cconst_symbol (s, _dbg) as cmm ->
          begin match Cmmgen_state.structured_constant_of_sym s with
          | Some (Uconst_float x) ->
              Cconst_float (x, dbg) (* or keep _dbg? *)
          | _ ->
              Cop(Cload (Double, Immutable), [cmm], dbg)
          end
      | cmm -> Cop(Cload (Double, Immutable), [cmm], dbg)
    )

(* Complex *)

let box_complex dbg c_re c_im =
  Cop(Calloc Alloc_heap, [alloc_floatarray_header 2 dbg; c_re; c_im], dbg)

let complex_re c dbg = Cop(Cload (Double, Immutable), [c], dbg)
let complex_im c dbg = Cop(Cload (Double, Immutable),
                        [Cop(Cadda, [c; Cconst_int (size_float, dbg)], dbg)],
                        dbg)

(* Unit *)

let return_unit dbg c = Csequence(c, Cconst_int (1, dbg))

let rec remove_unit = function
    Cconst_int (1, _) -> Ctuple []
  | Csequence(c, Cconst_int (1, _)) -> c
  | Csequence(c1, c2) ->
      Csequence(c1, remove_unit c2)
  | Cifthenelse(cond, ifso_dbg, ifso, ifnot_dbg, ifnot, dbg) ->
      Cifthenelse(cond,
        ifso_dbg, remove_unit ifso,
        ifnot_dbg,
        remove_unit ifnot, dbg)
  | Cswitch(sel, index, cases, dbg) ->
      Cswitch(sel, index,
        Array.map (fun (case, dbg) -> remove_unit case, dbg) cases,
        dbg)
  | Ccatch(rec_flag, handlers, body) ->
      let map_h (n, ids, handler, dbg) = (n, ids, remove_unit handler, dbg) in
      Ccatch(rec_flag, List.map map_h handlers, remove_unit body)
  | Ctrywith(body, exn, handler, dbg) ->
      Ctrywith(remove_unit body, exn, remove_unit handler, dbg)
  | Clet(id, c1, c2) ->
      Clet(id, c1, remove_unit c2)
  | Cop(Capply(_mty, pos), args, dbg) ->
      Cop(Capply(typ_void, pos), args, dbg)
  | Cop(Cextcall(proc, _ty_res, ty_args, alloc), args, dbg) ->
      Cop(Cextcall(proc, typ_void, ty_args, alloc), args, dbg)
  | Cexit (_,_) as c -> c
  | Ctuple [] as c -> c
  | c -> Csequence(c, Ctuple [])

(* Access to block fields *)

let field_address ptr n dbg =
  if n = 0
  then ptr
  else Cop(Cadda, [ptr; Cconst_int(n * size_addr, dbg)], dbg)

let get_field_gen mut ptr n dbg =
  Cop(Cload (Word_val, mut), [field_address ptr n dbg], dbg)

let set_field ptr n newval init dbg =
  Cop(Cstore (Word_val, init), [field_address ptr n dbg; newval], dbg)

let non_profinfo_mask =
  if Config.profinfo
  then (1 lsl (64 - Config.profinfo_width)) - 1
  else 0 (* [non_profinfo_mask] is unused in this case *)

let get_header ptr dbg =
  (* We cannot deem this as [Immutable] due to the presence of [Obj.truncate]
     and [Obj.set_tag]. *)
  Cop(Cload (Word_int, Mutable),
    [Cop(Cadda, [ptr; Cconst_int(-size_int, dbg)], dbg)], dbg)

let get_header_without_profinfo ptr dbg =
  if Config.profinfo then
    Cop(Cand, [get_header ptr dbg; Cconst_int (non_profinfo_mask, dbg)], dbg)
  else
    get_header ptr dbg

let tag_offset =
  if big_endian then -1 else -size_int

let get_tag ptr dbg =
  if Proc.word_addressed then           (* If byte loads are slow *)
    Cop(Cand, [get_header ptr dbg; Cconst_int (255, dbg)], dbg)
  else                                  (* If byte loads are efficient *)
    (* Same comment as [get_header] above *)
    Cop(Cload (Byte_unsigned, Mutable),
        [Cop(Cadda, [ptr; Cconst_int(tag_offset, dbg)], dbg)], dbg)

let get_size ptr dbg =
  Cop(Clsr, [get_header_without_profinfo ptr dbg; Cconst_int (10, dbg)], dbg)

(* Array indexing *)

let log2_size_addr = Misc.log2 size_addr
let log2_size_float = Misc.log2 size_float

let wordsize_shift = 9
let numfloat_shift = 9 + log2_size_float - log2_size_addr

let is_addr_array_hdr hdr dbg =
  Cop(Ccmpi Cne,
    [Cop(Cand, [hdr; Cconst_int (255, dbg)], dbg); floatarray_tag dbg],
    dbg)

let is_addr_array_ptr ptr dbg =
  Cop(Ccmpi Cne, [get_tag ptr dbg; floatarray_tag dbg], dbg)

let addr_array_length_shifted hdr dbg =
  Cop(Clsr, [hdr; Cconst_int (wordsize_shift, dbg)], dbg)
let float_array_length_shifted hdr dbg =
  Cop(Clsr, [hdr; Cconst_int (numfloat_shift, dbg)], dbg)

let lsl_const c n dbg =
  if n = 0 then c
  else Cop(Clsl, [c; Cconst_int (n, dbg)], dbg)

(* Produces a pointer to the element of the array [ptr] on the position [ofs]
   with the given element [log2size] log2 element size. [ofs] is given as a
   tagged int expression.
   The optional ?typ argument is the C-- type of the result.
   By default, it is Addr, meaning we are constructing a derived pointer
   into the heap.  If we know the pointer is outside the heap
   (this is the case for bigarray indexing), we give type Int instead. *)

let array_indexing ?typ log2size ptr ofs dbg =
  let add =
    match typ with
    | None | Some Addr -> Cadda
    | Some Int -> Caddi
    | _ -> assert false in
  match ofs with
  | Cconst_int (n, _) ->
      let i = n asr 1 in
      if i = 0 then ptr
      else Cop(add, [ptr; Cconst_int(i lsl log2size, dbg)], dbg)
  | Cop(Caddi,
        [Cop(Clsl, [c; Cconst_int (1, _)], _); Cconst_int (1, _)], dbg') ->
      Cop(add, [ptr; lsl_const c log2size dbg], dbg')
  | Cop(Caddi, [c; Cconst_int (n, _)], dbg') when log2size = 0 ->
      Cop(add,
        [Cop(add, [ptr; untag_int c dbg], dbg); Cconst_int (n asr 1, dbg)],
        dbg')
  | Cop(Caddi, [c; Cconst_int (n, _)], _) ->
      Cop(add, [Cop(add, [ptr; lsl_const c (log2size - 1) dbg], dbg);
                    Cconst_int((n-1) lsl (log2size - 1), dbg)], dbg)
  | _ when log2size = 0 ->
      Cop(add, [ptr; untag_int ofs dbg], dbg)
  | _ ->
      Cop(add, [Cop(add, [ptr; lsl_const ofs (log2size - 1) dbg], dbg);
                    Cconst_int((-1) lsl (log2size - 1), dbg)], dbg)

let addr_array_ref arr ofs dbg =
  Cop(Cload (Word_val, Mutable),
    [array_indexing log2_size_addr arr ofs dbg], dbg)
let int_array_ref arr ofs dbg =
  Cop(Cload (Word_int, Mutable),
    [array_indexing log2_size_addr arr ofs dbg], dbg)
let unboxed_float_array_ref arr ofs dbg =
  Cop(Cload (Double, Mutable),
    [array_indexing log2_size_float arr ofs dbg], dbg)
let float_array_ref arr ofs dbg =
  box_float dbg Alloc_heap (unboxed_float_array_ref arr ofs dbg)

(* TODO support mutation of local arrays *)
let addr_array_set arr ofs newval dbg =
  Cop(Cextcall("caml_modify", typ_void, [], false),
      [array_indexing log2_size_addr arr ofs dbg; newval], dbg)
let int_array_set arr ofs newval dbg =
  Cop(Cstore (Word_int, Lambda.Assignment),
    [array_indexing log2_size_addr arr ofs dbg; newval], dbg)
let float_array_set arr ofs newval dbg =
  Cop(Cstore (Double, Lambda.Assignment),
    [array_indexing log2_size_float arr ofs dbg; newval], dbg)

(* String length *)

(* Length of string block *)

let string_length exp dbg =
  bind "str" exp (fun str ->
    let tmp_var = V.create_local "tmp" in
    Clet(VP.create tmp_var,
         Cop(Csubi,
             [Cop(Clsl,
                   [get_size str dbg;
                     Cconst_int (log2_size_addr, dbg)],
                   dbg);
              Cconst_int (1, dbg)],
             dbg),
         Cop(Csubi,
             [Cvar tmp_var;
               Cop(Cload (Byte_unsigned, Mutable),
                     [Cop(Cadda, [str; Cvar tmp_var], dbg)], dbg)], dbg)))

let bigstring_length ba dbg =
  Cop(Cload (Word_int, Mutable), [field_address ba 5 dbg], dbg)

(* Message sending *)

let lookup_tag obj tag dbg =
  bind "tag" tag (fun tag ->
    Cop(Cextcall("caml_get_public_method", typ_val, [], false),
        [obj; tag],
        dbg))

let lookup_label obj lab dbg =
  bind "lab" lab (fun lab ->
    let table = Cop (Cload (Word_val, Mutable), [obj], dbg) in
    addr_array_ref table lab dbg)

let send_function_name n (mode : Lambda.alloc_mode) =
  let suff = match mode with Alloc_heap -> "" | Alloc_local -> "L" in
  "caml_send" ^ Int.to_string n ^ suff

let call_cached_method obj tag cache pos args (apos,mode) dbg =
  let arity = List.length args in
  let cache = array_indexing log2_size_addr cache pos dbg in
  Compilenv.need_send_fun arity mode;
  Cop(Capply(typ_val, apos),
      Cconst_symbol(send_function_name arity mode, dbg) ::
        obj :: tag :: cache :: args,
      dbg)

(* Allocation *)

let make_alloc_generic ~mode set_fn dbg tag wordsize args =
  if mode = Lambda.Alloc_local || wordsize <= Config.max_young_wosize then
    let hdr =
      match mode with
      | Lambda.Alloc_local -> local_block_header tag wordsize
      | Lambda.Alloc_heap -> block_header tag wordsize
    in
    Cop(Calloc mode, Cconst_natint(hdr, dbg) :: args, dbg)
  else begin
    let id = V.create_local "*alloc*" in
    let rec fill_fields idx = function
      [] -> Cvar id
    | e1::el -> Csequence(set_fn (Cvar id) (Cconst_int (idx, dbg)) e1 dbg,
                          fill_fields (idx + 2) el) in
    Clet(VP.create id,
         Cop(Cextcall("caml_alloc", typ_val, [], true),
                 [Cconst_int (wordsize, dbg); Cconst_int (tag, dbg)], dbg),
         fill_fields 1 args)
  end

let make_alloc ?(mode=Lambda.Alloc_heap) dbg tag args =
  let addr_array_init arr ofs newval dbg =
    Cop(Cextcall("caml_initialize", typ_void, [], false),
        [array_indexing log2_size_addr arr ofs dbg; newval], dbg)
  in
  make_alloc_generic ~mode addr_array_init dbg tag (List.length args) args

let make_float_alloc ?(mode=Lambda.Alloc_heap) dbg tag args =
  make_alloc_generic ~mode float_array_set dbg tag
                     (List.length args * size_float / size_addr) args

(* Bounds checking *)

let make_checkbound dbg = function
  | [Cop(Clsr, [a1; Cconst_int (n, _)], _); Cconst_int (m, _)]
    when (m lsl n) > n ->
      Cop(Ccheckbound, [a1; Cconst_int(m lsl n + 1 lsl n - 1, dbg)], dbg)
  | args ->
      Cop(Ccheckbound, args, dbg)

(* Record application and currying functions *)
let apply_function_name (n, (mode : Lambda.alloc_mode)) =
  let suff = match mode with Alloc_heap -> "" | Alloc_local -> "L" in
  "caml_apply" ^ Int.to_string n ^ suff
let apply_function_sym n mode =
  assert (n > 0);
  Compilenv.need_apply_fun n mode;
  apply_function_name (n, mode)
let curry_function_sym ar =
  Compilenv.need_curry_fun ar;
  match ar with
  | Lambda.Curried {nlocal}, n ->
     "caml_curry" ^ Int.to_string n ^
       (if nlocal > 0 then "L" ^ Int.to_string nlocal else "")
  | Lambda.Tupled, n ->
     "caml_tuplify" ^ Int.to_string n

(* Big arrays *)

let bigarray_elt_size : Lambda.bigarray_kind -> int = function
    Pbigarray_unknown -> assert false
  | Pbigarray_float32 -> 4
  | Pbigarray_float64 -> 8
  | Pbigarray_sint8 -> 1
  | Pbigarray_uint8 -> 1
  | Pbigarray_sint16 -> 2
  | Pbigarray_uint16 -> 2
  | Pbigarray_int32 -> 4
  | Pbigarray_int64 -> 8
  | Pbigarray_caml_int -> size_int
  | Pbigarray_native_int -> size_int
  | Pbigarray_complex32 -> 8
  | Pbigarray_complex64 -> 16

(* Produces a pointer to the element of the bigarray [b] on the position
   [args].  [args] is given as a list of tagged int expressions, one per array
   dimension. *)
let bigarray_indexing unsafe elt_kind layout b args dbg =
  let check_ba_bound bound idx v =
    Csequence(make_checkbound dbg [bound;idx], v) in
  (* Validates the given multidimensional offset against the array bounds and
     transforms it into a one dimensional offset.  The offsets are expressions
     evaluating to tagged int. *)
  let rec ba_indexing dim_ofs delta_ofs = function
    [] -> assert false
  | [arg] ->
      if unsafe then arg
      else
        bind "idx" arg (fun idx ->
          (* Load the untagged int bound for the given dimension *)
          let bound =
            Cop(Cload (Word_int, Mutable),
                [field_address b dim_ofs dbg], dbg)
          in
          let idxn = untag_int idx dbg in
          check_ba_bound bound idxn idx)
  | arg1 :: argl ->
      (* The remainder of the list is transformed into a one dimensional offset
         *)
      let rem = ba_indexing (dim_ofs + delta_ofs) delta_ofs argl in
      (* Load the untagged int bound for the given dimension *)
      let bound =
        Cop(Cload (Word_int, Mutable),
            [field_address b dim_ofs dbg], dbg)
      in
      if unsafe then add_int (mul_int (decr_int rem dbg) bound dbg) arg1 dbg
      else
        bind "idx" arg1 (fun idx ->
          bind "bound" bound (fun bound ->
            let idxn = untag_int idx dbg in
            (* [offset = rem * (tag_int bound) + idx] *)
            let offset =
              add_int (mul_int (decr_int rem dbg) bound dbg) idx dbg
            in
            check_ba_bound bound idxn offset)) in
  (* The offset as an expression evaluating to int *)
  let offset =
    match (layout : Lambda.bigarray_layout) with
      Pbigarray_unknown_layout ->
        assert false
    | Pbigarray_c_layout ->
        ba_indexing (4 + List.length args) (-1) (List.rev args)
    | Pbigarray_fortran_layout ->
        ba_indexing 5 1
          (List.map (fun idx -> sub_int idx (Cconst_int (2, dbg)) dbg) args)
  and elt_size =
    bigarray_elt_size elt_kind in
  (* [array_indexing] can simplify the given expressions *)
  array_indexing ~typ:Addr (Misc.log2 elt_size)
                 (Cop(Cload (Word_int, Mutable),
                    [field_address b 1 dbg], dbg)) offset dbg

let bigarray_word_kind : Lambda.bigarray_kind -> memory_chunk = function
    Pbigarray_unknown -> assert false
  | Pbigarray_float32 -> Single
  | Pbigarray_float64 -> Double
  | Pbigarray_sint8 -> Byte_signed
  | Pbigarray_uint8 -> Byte_unsigned
  | Pbigarray_sint16 -> Sixteen_signed
  | Pbigarray_uint16 -> Sixteen_unsigned
  | Pbigarray_int32 -> Thirtytwo_signed
  | Pbigarray_int64 -> Word_int
  | Pbigarray_caml_int -> Word_int
  | Pbigarray_native_int -> Word_int
  | Pbigarray_complex32 -> Single
  | Pbigarray_complex64 -> Double

let bigarray_get unsafe elt_kind layout b args dbg =
  bind "ba" b (fun b ->
    match (elt_kind : Lambda.bigarray_kind) with
      Pbigarray_complex32 | Pbigarray_complex64 ->
        let kind = bigarray_word_kind elt_kind in
        let sz = bigarray_elt_size elt_kind / 2 in
        bind "addr"
          (bigarray_indexing unsafe elt_kind layout b args dbg) (fun addr ->
            bind "reval"
              (Cop(Cload (kind, Mutable), [addr], dbg)) (fun reval ->
                bind "imval"
                  (Cop(Cload (kind, Mutable),
                       [Cop(Cadda, [addr; Cconst_int (sz, dbg)], dbg)], dbg))
                  (fun imval -> box_complex dbg reval imval)))
    | _ ->
        Cop(Cload (bigarray_word_kind elt_kind, Mutable),
            [bigarray_indexing unsafe elt_kind layout b args dbg],
            dbg))

let bigarray_set unsafe elt_kind layout b args newval dbg =
  bind "ba" b (fun b ->
    match (elt_kind : Lambda.bigarray_kind) with
      Pbigarray_complex32 | Pbigarray_complex64 ->
        let kind = bigarray_word_kind elt_kind in
        let sz = bigarray_elt_size elt_kind / 2 in
        bind "newval" newval (fun newv ->
        bind "addr" (bigarray_indexing unsafe elt_kind layout b args dbg)
          (fun addr ->
          Csequence(
            Cop(Cstore (kind, Assignment), [addr; complex_re newv dbg], dbg),
            Cop(Cstore (kind, Assignment),
                [Cop(Cadda, [addr; Cconst_int (sz, dbg)], dbg);
                 complex_im newv dbg],
                dbg))))
    | _ ->
        Cop(Cstore (bigarray_word_kind elt_kind, Assignment),
            [bigarray_indexing unsafe elt_kind layout b args dbg; newval],
            dbg))

(* the three functions below assume either 32-bit or 64-bit words *)
let () = assert (size_int = 4 || size_int = 8)

(* low_32 x is a value which agrees with x on at least the low 32 bits *)
let rec low_32 dbg = function
  | x when size_int = 4 -> x
    (* Ignore sign and zero extensions, which do not affect the low bits *)
  | Cop(Casr, [Cop(Clsl, [x; Cconst_int (32, _)], _);
               Cconst_int (32, _)], _)
  | Cop(Cand, [x; Cconst_natint (0xFFFFFFFFn, _)], _) ->
    low_32 dbg x
  | Clet(id, e, body) ->
    Clet(id, e, low_32 dbg body)
  | x -> x

(* sign_extend_32 sign-extends values from 32 bits to the word size.
   (if the word size is 32, this is a no-op) *)
let sign_extend_32 dbg e =
  if size_int = 4 then e else
    Cop(Casr, [Cop(Clsl, [low_32 dbg e; Cconst_int(32, dbg)], dbg);
               Cconst_int(32, dbg)], dbg)

(* zero_extend_32 zero-extends values from 32 bits to the word size.
   (if the word size is 32, this is a no-op) *)
let zero_extend_32 dbg e =
  if size_int = 4 then e else
    Cop(Cand, [low_32 dbg e; natint_const_untagged dbg 0xFFFFFFFFn], dbg)

(* Boxed integers *)

let operations_boxed_int (bi : Primitive.boxed_integer) =
  match bi with
    Pnativeint -> caml_nativeint_ops
  | Pint32 -> caml_int32_ops
  | Pint64 -> caml_int64_ops

let alloc_header_boxed_int (bi : Primitive.boxed_integer) mode dbg =
  match bi with
    Pnativeint -> alloc_boxedintnat_header mode dbg
  | Pint32 -> alloc_boxedint32_header mode dbg
  | Pint64 -> alloc_boxedint64_header mode dbg

let box_int_gen dbg (bi : Primitive.boxed_integer) mode arg =
  let arg' =
    if bi = Primitive.Pint32 && size_int = 8 then
      if big_endian
      then Cop(Clsl, [arg; Cconst_int (32, dbg)], dbg)
      else sign_extend_32 dbg arg
    else arg
  in
  Cop(Calloc mode,
      [alloc_header_boxed_int bi mode dbg;
       Cconst_symbol(operations_boxed_int bi, dbg);
       arg'], dbg)

let split_int64_for_32bit_target arg dbg =
  bind "split_int64" arg (fun arg ->
    let first = Cop (Cadda, [Cconst_int (size_int, dbg); arg], dbg) in
    let second = Cop (Cadda, [Cconst_int (2 * size_int, dbg); arg], dbg) in
    Ctuple [Cop (Cload (Thirtytwo_unsigned, Mutable), [first], dbg);
            Cop (Cload (Thirtytwo_unsigned, Mutable), [second], dbg)])

let alloc_matches_boxed_int bi ~hdr ~ops =
  match (bi : Primitive.boxed_integer), hdr, ops with
  | Pnativeint, Cconst_natint (hdr, _dbg), Cconst_symbol (sym, _) ->
      Nativeint.equal hdr boxedintnat_header
        && String.equal sym caml_nativeint_ops
  | Pint32, Cconst_natint (hdr, _dbg), Cconst_symbol (sym, _) ->
      Nativeint.equal hdr boxedint32_header
        && String.equal sym caml_int32_ops
  | Pint64, Cconst_natint (hdr, _dbg), Cconst_symbol (sym, _) ->
      Nativeint.equal hdr boxedint64_header
        && String.equal sym caml_int64_ops
  | (Pnativeint | Pint32 | Pint64), _, _ -> false

let unbox_int dbg bi =
  let default arg =
    if size_int = 4 && bi = Primitive.Pint64 then
      split_int64_for_32bit_target arg dbg
    else
      Cop(
        Cload((if bi = Primitive.Pint32 then Thirtytwo_signed else Word_int),
              Immutable),
        [Cop(Cadda, [arg; Cconst_int (size_addr, dbg)], dbg)], dbg)
  in
  map_tail
    (function
      | Cop(Calloc Alloc_heap,
            [hdr; ops;
             Cop(Clsl, [contents; Cconst_int (32, _)], _dbg')], _dbg)
        when bi = Primitive.Pint32 && size_int = 8 && big_endian
             && alloc_matches_boxed_int bi ~hdr ~ops ->
          (* Force sign-extension of low 32 bits *)
          sign_extend_32 dbg contents
      | Cop(Calloc Alloc_heap,
            [hdr; ops; contents], _dbg)
        when bi = Primitive.Pint32 && size_int = 8 && not big_endian
             && alloc_matches_boxed_int bi ~hdr ~ops ->
          (* Force sign-extension of low 32 bits *)
          sign_extend_32 dbg contents
      | Cop(Calloc Alloc_heap, [hdr; ops; contents], _dbg)
        when alloc_matches_boxed_int bi ~hdr ~ops ->
          contents
      | Cconst_symbol (s, _dbg) as cmm ->
          begin match Cmmgen_state.structured_constant_of_sym s, bi with
          | Some (Uconst_nativeint n), Primitive.Pnativeint ->
              natint_const_untagged dbg n
          | Some (Uconst_int32 n), Primitive.Pint32 ->
              natint_const_untagged dbg (Nativeint.of_int32 n)
          | Some (Uconst_int64 n), Primitive.Pint64 ->
              if size_int = 8 then
                natint_const_untagged dbg (Int64.to_nativeint n)
              else
                let low = Int64.to_nativeint n in
                let high =
                  Int64.to_nativeint (Int64.shift_right_logical n 32)
                in
                if big_endian then
                  Ctuple [natint_const_untagged dbg high;
                          natint_const_untagged dbg low]
                else
                  Ctuple [natint_const_untagged dbg low;
                          natint_const_untagged dbg high]
          | _ ->
              default cmm
          end
      | cmm ->
          default cmm
    )

let make_unsigned_int bi arg dbg =
  if bi = Primitive.Pint32 && size_int = 8
  then zero_extend_32 dbg arg
  else arg

let unaligned_load_16 ptr idx dbg =
  if Arch.allow_unaligned_access
  then Cop(Cload (Sixteen_unsigned, Mutable), [add_int ptr idx dbg], dbg)
  else
    let cconst_int i = Cconst_int (i, dbg) in
    let v1 = Cop(Cload (Byte_unsigned, Mutable), [add_int ptr idx dbg], dbg) in
    let v2 = Cop(Cload (Byte_unsigned, Mutable),
                 [add_int (add_int ptr idx dbg) (cconst_int 1) dbg], dbg) in
    let b1, b2 = if Arch.big_endian then v1, v2 else v2, v1 in
    Cop(Cor, [lsl_int b1 (cconst_int 8) dbg; b2], dbg)

let unaligned_set_16 ptr idx newval dbg =
  if Arch.allow_unaligned_access
  then
    Cop(Cstore (Sixteen_unsigned, Assignment),
      [add_int ptr idx dbg; newval], dbg)
  else
    let cconst_int i = Cconst_int (i, dbg) in
    let v1 =
      Cop(Cand, [Cop(Clsr, [newval; cconst_int 8], dbg);
        cconst_int 0xFF], dbg)
    in
    let v2 = Cop(Cand, [newval; cconst_int 0xFF], dbg) in
    let b1, b2 = if Arch.big_endian then v1, v2 else v2, v1 in
    Csequence(
        Cop(Cstore (Byte_unsigned, Assignment), [add_int ptr idx dbg; b1], dbg),
        Cop(Cstore (Byte_unsigned, Assignment),
            [add_int (add_int ptr idx dbg) (cconst_int 1) dbg; b2], dbg))

let unaligned_load_32 ptr idx dbg =
  if Arch.allow_unaligned_access
  then Cop(Cload (Thirtytwo_unsigned, Mutable), [add_int ptr idx dbg], dbg)
  else
    let cconst_int i = Cconst_int (i, dbg) in
    let v1 = Cop(Cload (Byte_unsigned, Mutable), [add_int ptr idx dbg], dbg) in
    let v2 = Cop(Cload (Byte_unsigned, Mutable),
                 [add_int (add_int ptr idx dbg) (cconst_int 1) dbg], dbg)
    in
    let v3 = Cop(Cload (Byte_unsigned, Mutable),
                 [add_int (add_int ptr idx dbg) (cconst_int 2) dbg], dbg)
    in
    let v4 = Cop(Cload (Byte_unsigned, Mutable),
                 [add_int (add_int ptr idx dbg) (cconst_int 3) dbg], dbg)
    in
    let b1, b2, b3, b4 =
      if Arch.big_endian
      then v1, v2, v3, v4
      else v4, v3, v2, v1 in
    Cop(Cor,
      [Cop(Cor, [lsl_int b1 (cconst_int 24) dbg;
         lsl_int b2 (cconst_int 16) dbg], dbg);
       Cop(Cor, [lsl_int b3 (cconst_int 8) dbg; b4], dbg)],
      dbg)

let unaligned_set_32 ptr idx newval dbg =
  if Arch.allow_unaligned_access
  then
    Cop(Cstore (Thirtytwo_unsigned, Assignment), [add_int ptr idx dbg; newval],
      dbg)
  else
    let cconst_int i = Cconst_int (i, dbg) in
    let v1 =
      Cop(Cand, [Cop(Clsr, [newval; cconst_int 24], dbg); cconst_int 0xFF], dbg)
    in
    let v2 =
      Cop(Cand, [Cop(Clsr, [newval; cconst_int 16], dbg); cconst_int 0xFF], dbg)
    in
    let v3 =
      Cop(Cand, [Cop(Clsr, [newval; cconst_int 8], dbg); cconst_int 0xFF], dbg)
    in
    let v4 = Cop(Cand, [newval; cconst_int 0xFF], dbg) in
    let b1, b2, b3, b4 =
      if Arch.big_endian
      then v1, v2, v3, v4
      else v4, v3, v2, v1 in
    Csequence(
        Csequence(
            Cop(Cstore (Byte_unsigned, Assignment),
                [add_int ptr idx dbg; b1], dbg),
            Cop(Cstore (Byte_unsigned, Assignment),
                [add_int (add_int ptr idx dbg) (cconst_int 1) dbg; b2],
                dbg)),
        Csequence(
            Cop(Cstore (Byte_unsigned, Assignment),
                [add_int (add_int ptr idx dbg) (cconst_int 2) dbg; b3],
                dbg),
            Cop(Cstore (Byte_unsigned, Assignment),
                [add_int (add_int ptr idx dbg) (cconst_int 3) dbg; b4],
                dbg)))

let unaligned_load_64 ptr idx dbg =
  assert(size_int = 8);
  if Arch.allow_unaligned_access
  then Cop(Cload (Word_int, Mutable), [add_int ptr idx dbg], dbg)
  else
    let cconst_int i = Cconst_int (i, dbg) in
    let v1 = Cop(Cload (Byte_unsigned, Mutable), [add_int ptr idx dbg], dbg) in
    let v2 = Cop(Cload (Byte_unsigned, Mutable),
                 [add_int (add_int ptr idx dbg) (cconst_int 1) dbg], dbg) in
    let v3 = Cop(Cload (Byte_unsigned, Mutable),
                 [add_int (add_int ptr idx dbg) (cconst_int 2) dbg], dbg) in
    let v4 = Cop(Cload (Byte_unsigned, Mutable),
                 [add_int (add_int ptr idx dbg) (cconst_int 3) dbg], dbg) in
    let v5 = Cop(Cload (Byte_unsigned, Mutable),
                 [add_int (add_int ptr idx dbg) (cconst_int 4) dbg], dbg) in
    let v6 = Cop(Cload (Byte_unsigned, Mutable),
                 [add_int (add_int ptr idx dbg) (cconst_int 5) dbg], dbg) in
    let v7 = Cop(Cload (Byte_unsigned, Mutable),
                 [add_int (add_int ptr idx dbg) (cconst_int 6) dbg], dbg) in
    let v8 = Cop(Cload (Byte_unsigned, Mutable),
                 [add_int (add_int ptr idx dbg) (cconst_int 7) dbg], dbg) in
    let b1, b2, b3, b4, b5, b6, b7, b8 =
      if Arch.big_endian
      then v1, v2, v3, v4, v5, v6, v7, v8
      else v8, v7, v6, v5, v4, v3, v2, v1 in
    Cop(Cor,
        [Cop(Cor,
             [Cop(Cor, [lsl_int b1 (cconst_int (8*7)) dbg;
                        lsl_int b2 (cconst_int (8*6)) dbg], dbg);
              Cop(Cor, [lsl_int b3 (cconst_int (8*5)) dbg;
                        lsl_int b4 (cconst_int (8*4)) dbg], dbg)],
             dbg);
         Cop(Cor,
             [Cop(Cor, [lsl_int b5 (cconst_int (8*3)) dbg;
                        lsl_int b6 (cconst_int (8*2)) dbg], dbg);
              Cop(Cor, [lsl_int b7 (cconst_int 8) dbg;
                        b8], dbg)],
             dbg)], dbg)

let unaligned_set_64 ptr idx newval dbg =
  assert(size_int = 8);
  if Arch.allow_unaligned_access
  then Cop(Cstore (Word_int, Assignment), [add_int ptr idx dbg; newval], dbg)
  else
    let cconst_int i = Cconst_int (i, dbg) in
    let v1 =
      Cop(Cand, [Cop(Clsr, [newval; cconst_int (8*7)], dbg); cconst_int 0xFF],
        dbg)
    in
    let v2 =
      Cop(Cand, [Cop(Clsr, [newval; cconst_int (8*6)], dbg); cconst_int 0xFF],
        dbg)
    in
    let v3 =
      Cop(Cand, [Cop(Clsr, [newval; cconst_int (8*5)], dbg); cconst_int 0xFF],
        dbg)
    in
    let v4 =
      Cop(Cand, [Cop(Clsr, [newval; cconst_int (8*4)], dbg); cconst_int 0xFF],
        dbg)
    in
    let v5 =
      Cop(Cand, [Cop(Clsr, [newval; cconst_int (8*3)], dbg); cconst_int 0xFF],
        dbg)
    in
    let v6 =
      Cop(Cand, [Cop(Clsr, [newval; cconst_int (8*2)], dbg); cconst_int 0xFF],
        dbg)
    in
    let v7 =
      Cop(Cand, [Cop(Clsr, [newval; cconst_int 8], dbg); cconst_int 0xFF],
        dbg)
    in
    let v8 = Cop(Cand, [newval; cconst_int 0xFF], dbg) in
    let b1, b2, b3, b4, b5, b6, b7, b8 =
      if Arch.big_endian
      then v1, v2, v3, v4, v5, v6, v7, v8
      else v8, v7, v6, v5, v4, v3, v2, v1 in
    Csequence(
        Csequence(
            Csequence(
                Cop(Cstore (Byte_unsigned, Assignment),
                    [add_int ptr idx dbg; b1],
                    dbg),
                Cop(Cstore (Byte_unsigned, Assignment),
                    [add_int (add_int ptr idx dbg) (cconst_int 1) dbg; b2],
                    dbg)),
            Csequence(
                Cop(Cstore (Byte_unsigned, Assignment),
                    [add_int (add_int ptr idx dbg) (cconst_int 2) dbg; b3],
                    dbg),
                Cop(Cstore (Byte_unsigned, Assignment),
                    [add_int (add_int ptr idx dbg) (cconst_int 3) dbg; b4],
                    dbg))),
        Csequence(
            Csequence(
                Cop(Cstore (Byte_unsigned, Assignment),
                    [add_int (add_int ptr idx dbg) (cconst_int 4) dbg; b5],
                    dbg),
                Cop(Cstore (Byte_unsigned, Assignment),
                    [add_int (add_int ptr idx dbg) (cconst_int 5) dbg; b6],
                    dbg)),
            Csequence(
                Cop(Cstore (Byte_unsigned, Assignment),
                    [add_int (add_int ptr idx dbg) (cconst_int 6) dbg; b7],
                    dbg),
                Cop(Cstore (Byte_unsigned, Assignment),
                    [add_int (add_int ptr idx dbg) (cconst_int 7) dbg; b8],
                    dbg))))

let max_or_zero a dbg =
  bind "size" a (fun a ->
    (* equivalent to
       Cifthenelse(Cop(Ccmpi Cle, [a; cconst_int 0]), cconst_int 0, a)

       if a is positive, sign is 0 hence sign_negation is full of 1
                         so sign_negation&a = a
       if a is negative, sign is full of 1 hence sign_negation is 0
                         so sign_negation&a = 0 *)
    let sign = Cop(Casr, [a; Cconst_int (size_int * 8 - 1, dbg)], dbg) in
    let sign_negation = Cop(Cxor, [sign; Cconst_int (-1, dbg)], dbg) in
    Cop(Cand, [sign_negation; a], dbg))

let check_bound safety access_size dbg length a2 k =
  match (safety : Lambda.is_safe) with
  | Unsafe -> k
  | Safe ->
      let offset =
        match (access_size : Clambda_primitives.memory_access_size) with
        | Sixteen -> 1
        | Thirty_two -> 3
        | Sixty_four -> 7
      in
      let a1 =
        sub_int length (Cconst_int (offset, dbg)) dbg
      in
      Csequence(make_checkbound dbg [max_or_zero a1 dbg; a2], k)

let opaque e dbg =
  Cop(Copaque, [e], dbg)

let unaligned_set size ptr idx newval dbg =
  match (size : Clambda_primitives.memory_access_size) with
  | Sixteen -> unaligned_set_16 ptr idx newval dbg
  | Thirty_two -> unaligned_set_32 ptr idx newval dbg
  | Sixty_four -> unaligned_set_64 ptr idx newval dbg

let unaligned_load size ptr idx dbg =
  match (size : Clambda_primitives.memory_access_size) with
  | Sixteen -> unaligned_load_16 ptr idx dbg
  | Thirty_two -> unaligned_load_32 ptr idx dbg
  | Sixty_four -> unaligned_load_64 ptr idx dbg

let box_sized size mode dbg exp =
  match (size : Clambda_primitives.memory_access_size) with
  | Sixteen -> tag_int exp dbg
  | Thirty_two -> box_int_gen dbg Pint32 mode exp
  | Sixty_four -> box_int_gen dbg Pint64 mode exp

(* Simplification of some primitives into C calls *)

let default_prim name =
  Primitive.simple ~name ~arity:0(*ignored*) ~alloc:true


let int64_native_prim name arity ~alloc =
  let u64 = Primitive.(Prim_global, Unboxed_integer Pint64) in
  let rec make_args = function 0 -> [] | n -> u64 :: make_args (n - 1) in
  let effects = Primitive.Arbitrary_effects in
  let coeffects = Primitive.Has_coeffects in
  Primitive.make ~name ~native_name:(name ^ "_native")
    ~alloc
    ~c_builtin:false
    ~effects ~coeffects
    ~native_repr_args:(make_args arity)
    ~native_repr_res:u64

(* TODO: On 32-bit, these will do heap allocations even in situations
   where local allocs are allowed *)
let simplif_primitive_32bits :
  Clambda_primitives.primitive -> Clambda_primitives.primitive = function
    Pbintofint (Pint64,_) -> Pccall (default_prim "caml_int64_of_int")
  | Pintofbint Pint64 -> Pccall (default_prim "caml_int64_to_int")
  | Pcvtbint(Pint32, Pint64,_) -> Pccall (default_prim "caml_int64_of_int32")
  | Pcvtbint(Pint64, Pint32,_) -> Pccall (default_prim "caml_int64_to_int32")
  | Pcvtbint(Pnativeint, Pint64,_) ->
      Pccall (default_prim "caml_int64_of_nativeint")
  | Pcvtbint(Pint64, Pnativeint,_) ->
      Pccall (default_prim "caml_int64_to_nativeint")
  | Pnegbint(Pint64,_) -> Pccall (int64_native_prim "caml_int64_neg" 1
                                 ~alloc:false)
  | Paddbint(Pint64,_) -> Pccall (int64_native_prim "caml_int64_add" 2
                                 ~alloc:false)
  | Psubbint(Pint64,_) -> Pccall (int64_native_prim "caml_int64_sub" 2
                                 ~alloc:false)
  | Pmulbint(Pint64,_) -> Pccall (int64_native_prim "caml_int64_mul" 2
                                 ~alloc:false)
  | Pdivbint {size=Pint64} -> Pccall (int64_native_prim "caml_int64_div" 2
                                        ~alloc:true)
  | Pmodbint {size=Pint64} -> Pccall (int64_native_prim "caml_int64_mod" 2
                                        ~alloc:true)
  | Pandbint(Pint64,_) -> Pccall (int64_native_prim "caml_int64_and" 2
                                 ~alloc:false)
  | Porbint(Pint64,_) ->  Pccall (int64_native_prim "caml_int64_or" 2
                                 ~alloc:false)
  | Pxorbint(Pint64,_) -> Pccall (int64_native_prim "caml_int64_xor" 2
                                 ~alloc:false)
  | Plslbint(Pint64,_) -> Pccall (default_prim "caml_int64_shift_left")
  | Plsrbint(Pint64,_) -> Pccall (default_prim "caml_int64_shift_right_unsigned")
  | Pasrbint(Pint64,_) -> Pccall (default_prim "caml_int64_shift_right")
  | Pbintcomp(Pint64, Lambda.Ceq) -> Pccall (default_prim "caml_equal")
  | Pbintcomp(Pint64, Lambda.Cne) -> Pccall (default_prim "caml_notequal")
  | Pbintcomp(Pint64, Lambda.Clt) -> Pccall (default_prim "caml_lessthan")
  | Pbintcomp(Pint64, Lambda.Cgt) -> Pccall (default_prim "caml_greaterthan")
  | Pbintcomp(Pint64, Lambda.Cle) -> Pccall (default_prim "caml_lessequal")
  | Pbintcomp(Pint64, Lambda.Cge) -> Pccall (default_prim "caml_greaterequal")
  | Pcompare_bints Pint64 -> Pccall (default_prim "caml_int64_compare")
  | Pbigarrayref(_unsafe, n, Pbigarray_int64, _layout) ->
      Pccall (default_prim ("caml_ba_get_" ^ Int.to_string n))
  | Pbigarrayset(_unsafe, n, Pbigarray_int64, _layout) ->
      Pccall (default_prim ("caml_ba_set_" ^ Int.to_string n))
  | Pstring_load(Sixty_four, _, _) -> Pccall (default_prim "caml_string_get64")
  | Pbytes_load(Sixty_four, _, _) -> Pccall (default_prim "caml_bytes_get64")
  | Pbytes_set(Sixty_four, _) -> Pccall (default_prim "caml_bytes_set64")
  | Pbigstring_load(Sixty_four,_,_) -> Pccall (default_prim "caml_ba_uint8_get64")
  | Pbigstring_set(Sixty_four,_) -> Pccall (default_prim "caml_ba_uint8_set64")
  | Pbbswap (Pint64,_) -> Pccall (default_prim "caml_int64_bswap")
  | p -> p

let simplif_primitive p : Clambda_primitives.primitive =
  match (p : Clambda_primitives.primitive) with
  | Pduprecord _ ->
      Pccall (default_prim "caml_obj_dup")
  | Pbigarrayref(_unsafe, n, Pbigarray_unknown, _layout) ->
      Pccall (default_prim ("caml_ba_get_" ^ string_of_int n))
  | Pbigarrayset(_unsafe, n, Pbigarray_unknown, _layout) ->
      Pccall (default_prim ("caml_ba_set_" ^ string_of_int n))
  | Pbigarrayref(_unsafe, n, _kind, Pbigarray_unknown_layout) ->
      Pccall (default_prim ("caml_ba_get_" ^ string_of_int n))
  | Pbigarrayset(_unsafe, n, _kind, Pbigarray_unknown_layout) ->
      Pccall (default_prim ("caml_ba_set_" ^ string_of_int n))
  | p ->
      if size_int = 8 then p else simplif_primitive_32bits p

(* Build switchers both for constants and blocks *)

let transl_isout h arg dbg = tag_int (Cop(Ccmpa Clt, [h ; arg], dbg)) dbg

(* Build an actual switch (ie jump table) *)

let make_switch arg cases actions dbg =
  let extract_uconstant =
    function
    (* Constant integers loaded from a table should end in 1,
       so that Cload never produces untagged integers *)
    | Cconst_int     (n, _), _dbg when (n land 1) = 1 ->
        Some (Cint (Nativeint.of_int n))
    | Cconst_natint     (n, _), _dbg
      when Nativeint.(to_int (logand n one) = 1) ->
        Some (Cint n)
    | Cconst_symbol (s,_), _dbg ->
        Some (Csymbol_address s)
    | _ -> None
  in
  let extract_affine ~cases ~const_actions =
    let length = Array.length cases in
    if length >= 2
    then begin
      match const_actions.(cases.(0)), const_actions.(cases.(1)) with
      | Cint v0, Cint v1 ->
          let slope = Nativeint.sub v1 v0 in
          let check i = function
            | Cint v -> v = Nativeint.(add (mul (of_int i) slope) v0)
            | _ -> false
          in
          if Misc.Stdlib.Array.for_alli
              (fun i idx -> check i const_actions.(idx)) cases
          then Some (v0, slope)
          else None
      | _, _ ->
          None
    end
    else None
  in
  let make_table_lookup ~cases ~const_actions arg dbg =
    let table = Compilenv.new_const_symbol () in
    Cmmgen_state.add_constant table (Const_table (Local,
        Array.to_list (Array.map (fun act ->
          const_actions.(act)) cases)));
    addr_array_ref (Cconst_symbol (table, dbg)) (tag_int arg dbg) dbg
  in
  let make_affine_computation ~offset ~slope arg dbg =
    (* In case the resulting integers are an affine function of the index, we
       don't emit a table, and just compute the result directly *)
    add_int
      (mul_int arg (natint_const_untagged dbg slope) dbg)
      (natint_const_untagged dbg offset)
      dbg
  in
  match Misc.Stdlib.Array.all_somes (Array.map extract_uconstant actions) with
  | None ->
      Cswitch (arg,cases,actions,dbg)
  | Some const_actions ->
      match extract_affine ~cases ~const_actions with
      | Some (offset, slope) ->
          make_affine_computation ~offset ~slope arg dbg
      | None -> make_table_lookup ~cases ~const_actions arg dbg

module SArgBlocks =
struct
  type primitive = operation

  let eqint = Ccmpi Ceq
  let neint = Ccmpi Cne
  let leint = Ccmpi Cle
  let ltint = Ccmpi Clt
  let geint = Ccmpi Cge
  let gtint = Ccmpi Cgt

  type act = expression
  type loc = Debuginfo.t

  (* CR mshinwell: GPR#2294 will fix the Debuginfo here *)

  let make_const i =  Cconst_int (i, Debuginfo.none)
  let make_prim p args = Cop (p,args, Debuginfo.none)
  let make_offset arg n = add_const arg n Debuginfo.none
  let make_isout h arg = Cop (Ccmpa Clt, [h ; arg], Debuginfo.none)
  let make_isin h arg = Cop (Ccmpa Cge, [h ; arg], Debuginfo.none)
  let make_if cond ifso ifnot =
    Cifthenelse (cond, Debuginfo.none, ifso, Debuginfo.none, ifnot,
      Debuginfo.none)
  let make_switch dbg arg cases actions =
    let actions = Array.map (fun expr -> expr, dbg) actions in
    make_switch arg cases actions dbg
  let bind arg body = bind "switcher" arg body

  let make_catch handler = match handler with
  | Cexit (i,[]) -> i,fun e -> e
  | _ ->
      let dbg = Debuginfo.none in
      let i = Lambda.next_raise_count () in
(*
      Printf.eprintf  "SHARE CMM: %i\n" i ;
      Printcmm.expression Format.str_formatter handler ;
      Printf.eprintf "%s\n" (Format.flush_str_formatter ()) ;
*)
      i,
      (fun body -> match body with
      | Cexit (j,_) ->
          if i=j then handler
          else body
      | _ ->  ccatch (i,[],body,handler, dbg))

  let make_exit i = Cexit (i,[])

end

(* cmm store, as sharing as normally been detected in previous
   phases, we only share exits *)
(* Some specific patterns can lead to switches where several cases
   point to the same action, but this action is not an exit (see GPR#1370).
   The addition of the index in the action array as context allows to
   share them correctly without duplication. *)
module StoreExpForSwitch =
  Switch.CtxStore
    (struct
      type t = expression
      type key = int option * int
      type context = int
      let make_key index expr =
        let continuation =
          match expr with
          | Cexit (i,[]) -> Some i
          | _ -> None
        in
        Some (continuation, index)
      let compare_key (cont, index) (cont', index') =
        match cont, cont' with
        | Some i, Some i' when i = i' -> 0
        | _, _ -> Stdlib.compare index index'
    end)

(* For string switches, we can use a generic store *)
module StoreExp =
  Switch.Store
    (struct
      type t = expression
      type key = int
      let make_key = function
        | Cexit (i,[]) -> Some i
        | _ -> None
      let compare_key = Stdlib.compare
    end)

module SwitcherBlocks = Switch.Make(SArgBlocks)

(* Int switcher, arg in [low..high],
   cases is list of individual cases, and is sorted by first component *)

let transl_int_switch dbg arg low high cases default = match cases with
| [] -> assert false
| _::_ ->
    let store = StoreExp.mk_store () in
    assert (store.Switch.act_store () default = 0) ;
    let cases =
      List.map
        (fun (i,act) -> i,store.Switch.act_store () act)
        cases in
    let rec inters plow phigh pact = function
      | [] ->
          if phigh = high then [plow,phigh,pact]
          else [(plow,phigh,pact); (phigh+1,high,0) ]
      | (i,act)::rem ->
          if i = phigh+1 then
            if pact = act then
              inters plow i pact rem
            else
              (plow,phigh,pact)::inters i i act rem
          else (* insert default *)
            if pact = 0 then
              if act = 0 then
                inters plow i 0 rem
              else
                (plow,i-1,pact)::
                inters i i act rem
            else (* pact <> 0 *)
              (plow,phigh,pact)::
              begin
                if act = 0 then inters (phigh+1) i 0 rem
                else (phigh+1,i-1,0)::inters i i act rem
              end in
    let inters = match cases with
    | [] -> assert false
    | (k0,act0)::rem ->
        if k0 = low then inters k0 k0 act0 rem
        else inters low (k0-1) 0 cases in
    bind "switcher" arg
      (fun a ->
        SwitcherBlocks.zyva
          dbg
          (low,high)
          a
          (Array.of_list inters) store)


let transl_switch_clambda loc arg index cases =
  let store = StoreExpForSwitch.mk_store () in
  let index =
    Array.map
      (fun j -> store.Switch.act_store j cases.(j))
      index in
  let n_index = Array.length index in
  let inters = ref []
  and this_high = ref (n_index-1)
  and this_low = ref (n_index-1)
  and this_act = ref index.(n_index-1) in
  for i = n_index-2 downto 0 do
    let act = index.(i) in
    if act = !this_act then
      decr this_low
    else begin
      inters := (!this_low, !this_high, !this_act) :: !inters ;
      this_high := i ;
      this_low := i ;
      this_act := act
    end
  done ;
  inters := (0, !this_high, !this_act) :: !inters ;
  match !inters with
  | [_] -> cases.(0)
  | inters ->
      bind "switcher" arg
        (fun a ->
           SwitcherBlocks.zyva
             loc
             (0,n_index-1)
             a
             (Array.of_list inters) store)

let strmatch_compile =
  let module S =
    Strmatch.Make
      (struct
        let string_block_length ptr = get_size ptr Debuginfo.none
        let transl_switch = transl_int_switch
      end) in
  S.compile

let ptr_offset ptr offset dbg =
  if offset = 0
  then ptr
  else Cop(Caddv, [ptr; Cconst_int(offset * size_addr, dbg)], dbg)

let direct_apply lbl args (pos, _mode) dbg =
  Cop(Capply(typ_val, pos), Cconst_symbol (lbl, dbg) :: args, dbg)

let generic_apply mut clos args (pos, mode) dbg =
  match args with
  | [arg] ->
      bind "fun" clos (fun clos ->
        Cop(Capply(typ_val, pos), [get_field_gen mut clos 0 dbg; arg; clos],
          dbg))
  | _ ->
      let arity = List.length args in
      let cargs =
        Cconst_symbol(apply_function_sym arity mode, dbg) :: args @ [clos]
      in
      Cop(Capply(typ_val, pos), cargs, dbg)

let send kind met obj args akind dbg =
  let call_met obj args clos =
    (* met is never a simple expression, so it never gets turned into an
       Immutable load *)
    generic_apply Asttypes.Mutable clos (obj :: args) akind dbg
  in
  bind "obj" obj (fun obj ->
      match (kind : Lambda.meth_kind), args with
        Self, _ ->
          bind "met" (lookup_label obj met dbg)
            (call_met obj args)
      | Cached, cache :: pos :: args ->
          call_cached_method obj met cache pos args akind dbg
      | _ ->
          bind "met" (lookup_tag obj met dbg)
            (call_met obj args))

(*
CAMLprim value caml_cache_public_method (value meths, value tag, value *cache)
{
  int li = 3, hi = Field(meths,0), mi;
  while (li < hi) { // no need to check the 1st time
    mi = ((li+hi) >> 1) | 1;
    if (tag < Field(meths,mi)) hi = mi-2;
    else li = mi;
  }
  *cache = (li-3)*sizeof(value)+1;
  return Field (meths, li-1);
}
*)

let cache_public_method meths tag cache dbg =
  let raise_num = Lambda.next_raise_count () in
  let cconst_int i = Cconst_int (i, dbg) in
  let li = V.create_local "*li*" and hi = V.create_local "*hi*"
  and mi = V.create_local "*mi*" and tagged = V.create_local "*tagged*" in
  Clet_mut (
  VP.create li, typ_int, cconst_int 3,
  Clet_mut (
  VP.create hi, typ_int, Cop(Cload (Word_int, Mutable), [meths], dbg),
  Csequence(
  ccatch
    (raise_num, [],
     create_loop
       (Clet(
        VP.create mi,
        Cop(Cor,
            [Cop(Clsr, [Cop(Caddi, [Cvar li; Cvar hi], dbg); cconst_int 1],
               dbg);
             cconst_int 1],
            dbg),
        Csequence(
        Cifthenelse
          (Cop (Ccmpi Clt,
                [tag;
                 Cop(Cload (Word_int, Mutable),
                     [Cop(Cadda,
                          [meths; lsl_const (Cvar mi) log2_size_addr dbg],
                          dbg)],
                     dbg)], dbg),
           dbg, Cassign(hi, Cop(Csubi, [Cvar mi; cconst_int 2], dbg)),
           dbg, Cassign(li, Cvar mi),
           dbg),
        Cifthenelse
          (Cop(Ccmpi Cge, [Cvar li; Cvar hi], dbg),
           dbg, Cexit (raise_num, []),
           dbg, Ctuple [],
           dbg))))
       dbg,
     Ctuple [],
     dbg),
  Clet (
    VP.create tagged,
      Cop(Caddi, [lsl_const (Cvar li) log2_size_addr dbg;
        cconst_int(1 - 3 * size_addr)], dbg),
    Csequence(Cop (Cstore (Word_int, Assignment), [cache; Cvar tagged], dbg),
              Cvar tagged)))))

let has_local_allocs e =
  let rec loop = function
    | Cregion e ->
        (* Local allocations within a nested region do not affect this region,
           except inside a Ctail block *)
        loop_until_tail e
    | Cop (Calloc Alloc_local, _, _)
    | Cop ((Cextcall _ | Capply _), _, _) ->
        raise Exit
    | e ->
        iter_shallow loop e
  and loop_until_tail = function
    | Ctail e -> loop e
    | Cregion _ -> ()
    | e -> ignore (iter_shallow_tail loop_until_tail e)
  in
  match loop e with
  | () -> false
  | exception Exit -> true

let remove_region_tail e =
  let rec has_tail = function
    | Ctail _
    | Cop(Capply(_, Apply_tail), _, _) -> raise Exit
    | Cregion _ -> ()
    | e -> ignore (iter_shallow_tail has_tail e)
  in
  let rec remove_tail = function
    | Ctail e -> e
    | Cop(Capply(mach, Apply_tail), args, dbg) ->
       Cop(Capply(mach, Apply_nontail), args, dbg)
    | Cregion _ as e -> e
    | e ->
       map_shallow_tail remove_tail e
  in
  match has_tail e with
  | () -> e
  | exception Exit -> remove_tail e

let region e =
  (* [Cregion e] is equivalent to [e] if [e] contains no local allocs *)
  if has_local_allocs e then
    Cregion e
  else
    remove_region_tail e

(* CR mshinwell: These will be filled in by later pull requests. *)
let placeholder_dbg () = Debuginfo.none
let placeholder_fun_dbg ~human_name:_ = Debuginfo.none

(* Generate an application function:
     (defun caml_applyN (a1 ... aN clos)
       (if (= clos.arity N)
         (app clos.direct a1 ... aN clos)
         (let (clos1 (app clos.code a1 clos)
               clos2 (app clos1.code a2 clos)
               ...
               closN-1 (app closN-2.code aN-1 closN-2))
           (app closN-1.code aN closN-1))))
*)

let apply_function_body (arity, (mode : Lambda.alloc_mode)) =
  let dbg = placeholder_dbg in
  let arg = Array.make arity (V.create_local "arg") in
  for i = 1 to arity - 1 do arg.(i) <- V.create_local "arg" done;
  let clos = V.create_local "clos" in
  let rec app_fun clos n =
    if n = arity-1 then
      Cop(Capply(typ_val, Apply_nontail),
          [get_field_gen Asttypes.Mutable (Cvar clos) 0 (dbg ());
           Cvar arg.(n);
           Cvar clos],
          dbg ())
    else begin
      let newclos = V.create_local "clos" in
      Clet(VP.create newclos,
           Cop(Capply(typ_val, Apply_nontail),
               [get_field_gen Asttypes.Mutable (Cvar clos) 0 (dbg ());
                Cvar arg.(n); Cvar clos], dbg ()),
           app_fun newclos (n+1))
    end in
  let args = Array.to_list arg in
  let all_args = args @ [clos] in
  (args, clos,
   if arity = 1 then app_fun clos 0 else
   Cifthenelse(
   Cop(Ccmpi Ceq, [Cop(Casr,
                       [get_field_gen Asttypes.Mutable (Cvar clos) 1 (dbg());
                        Cconst_int(pos_arity_in_closinfo, dbg())], dbg());
                   Cconst_int(arity, dbg())], dbg()),
   dbg (),
   Cop(Capply(typ_val, Apply_nontail),
       get_field_gen Asttypes.Mutable (Cvar clos) 2 (dbg ())
       :: List.map (fun s -> Cvar s) all_args,
       dbg ()),
   dbg (),
   (match mode with
    | Alloc_heap -> Cregion (app_fun clos 0)
    | Alloc_local -> app_fun clos 0),
   dbg ()))

let send_function (arity, mode) =
  let dbg = placeholder_dbg in
  let cconst_int i = Cconst_int (i, dbg ()) in
  let (args, clos', body) = apply_function_body (1+arity, mode) in
  let cache = V.create_local "cache"
  and obj = List.hd args
  and tag = V.create_local "tag" in
  let clos =
    let cache = Cvar cache and obj = Cvar obj and tag = Cvar tag in
    let meths = V.create_local "meths" and cached = V.create_local "cached" in
    let real = V.create_local "real" in
    let mask = get_field_gen Asttypes.Mutable (Cvar meths) 1 (dbg ()) in
    let cached_pos = Cvar cached in
    let tag_pos = Cop(Cadda, [Cop (Cadda, [cached_pos; Cvar meths], dbg ());
                              cconst_int(3*size_addr-1)], dbg ()) in
    let tag' = Cop(Cload (Word_int, Mutable), [tag_pos], dbg ()) in
    Clet (
    VP.create meths, Cop(Cload (Word_val, Mutable), [obj], dbg ()),
    Clet (
    VP.create cached,
      Cop(Cand, [Cop(Cload (Word_int, Mutable), [cache], dbg ()); mask],
          dbg ()),
    Clet (
    VP.create real,
    Cifthenelse(Cop(Ccmpa Cne, [tag'; tag], dbg ()),
                dbg (),
                cache_public_method (Cvar meths) tag cache (dbg ()),
                dbg (),
                cached_pos,
                dbg ()),
    Cop(Cload (Word_val, Mutable),
      [Cop(Cadda, [Cop (Cadda, [Cvar real; Cvar meths], dbg ());
       cconst_int(2*size_addr-1)], dbg ())], dbg ()))))

  in
  let body = Clet(VP.create clos', clos, body) in
  let cache = cache in
  let fun_name = send_function_name arity mode in
  let fun_args =
    [obj, typ_val; tag, typ_int; cache, typ_val]
    @ List.map (fun id -> (id, typ_val)) (List.tl args) in
  let fun_dbg = placeholder_fun_dbg ~human_name:fun_name in
  Cfunction
   {fun_name;
    fun_args = List.map (fun (arg, ty) -> VP.create arg, ty) fun_args;
    fun_body = body;
    fun_codegen_options = [];
    fun_dbg;
   }

let apply_function arity =
  let (args, clos, body) = apply_function_body arity in
  let all_args = args @ [clos] in
  let fun_name = apply_function_name arity in
  let fun_dbg = placeholder_fun_dbg ~human_name:fun_name in
  Cfunction
   {fun_name;
    fun_args = List.map (fun arg -> (VP.create arg, typ_val)) all_args;
    fun_body = body;
    fun_codegen_options = [];
    fun_dbg;
   }

(* Generate tuplifying functions:
      (defun caml_tuplifyN (arg clos)
        (app clos.direct #0(arg) ... #N-1(arg) clos)) *)

let tuplify_function arity =
  let dbg = placeholder_dbg in
  let arg = V.create_local "arg" in
  let clos = V.create_local "clos" in
  let rec access_components i =
    if i >= arity
    then []
    else get_field_gen Asttypes.Mutable (Cvar arg) i (dbg ())
         :: access_components(i+1)
  in
  let fun_name = "caml_tuplify" ^ Int.to_string arity in
  let fun_dbg = placeholder_fun_dbg ~human_name:fun_name in
  Cfunction
   {fun_name;
    fun_args = [VP.create arg, typ_val; VP.create clos, typ_val];
    fun_body =
      Cop(Capply(typ_val, Apply_nontail),
          get_field_gen Asttypes.Mutable (Cvar clos) 2 (dbg ())
          :: access_components 0 @ [Cvar clos],
          (dbg ()));
    fun_codegen_options = [];
    fun_dbg;
   }

(* Generate currying functions:
      (defun caml_curryN (arg clos)
         (alloc HDR caml_curryN_1 <arity (N-1)> caml_curry_N_1_app arg clos))
      (defun caml_curryN_1 (arg clos)
         (alloc HDR caml_curryN_2 <arity (N-2)> caml_curry_N_2_app arg clos))
      ...
      (defun caml_curryN_N-1 (arg clos)
         (let (closN-2 clos.vars[1]
               closN-3 closN-2.vars[1]
               ...
               clos1 clos2.vars[1]
               clos clos1.vars[1])
           (app clos.direct
                clos1.vars[0] ... closN-2.vars[0] clos.vars[0] arg clos)))

    Special "shortcut" functions are also generated to handle the
    case where a partially applied function is applied to all remaining
    arguments in one go.  For instance:
      (defun caml_curry_N_1_app (arg2 ... argN clos)
        (let clos' clos.vars[1]
           (app clos'.direct clos.vars[0] arg2 ... argN clos')))

    Those shortcuts may lead to a quadratic number of application
    primitives being generated in the worst case, which resulted in
    linking time blowup in practice (PR#5933), so we only generate and
    use them when below a fixed arity 'max_arity_optimized'.
*)

let max_arity_optimized = 15
let final_curry_function ~nlocal ~arity =
  let dbg = placeholder_dbg in
  let last_arg = V.create_local "arg" in
  let last_clos = V.create_local "clos" in
  let rec curry_fun args clos n =
    if n = 0 then
      Cop(Capply(typ_val, Apply_nontail),
          get_field_gen Asttypes.Mutable (Cvar clos) 2 (dbg ()) ::
            args @ [Cvar last_arg; Cvar clos],
          dbg ())
    else
      if n = arity - 1 || arity > max_arity_optimized then
        begin
      let newclos = V.create_local "clos" in
      Clet(VP.create newclos,
           get_field_gen Asttypes.Mutable (Cvar clos) 3 (dbg ()),
           curry_fun (get_field_gen Asttypes.Mutable (Cvar clos) 2 (dbg ())
                      :: args)
             newclos (n-1))
        end else
        begin
          let newclos = V.create_local "clos" in
          Clet(VP.create newclos,
               get_field_gen Asttypes.Mutable (Cvar clos) 4 (dbg ()),
               curry_fun
                 (get_field_gen Asttypes.Mutable (Cvar clos) 3 (dbg ()) :: args)
                 newclos (n-1))
    end in
  let fun_name =
    "caml_curry" ^ Int.to_string arity
    ^ (if nlocal > 0 then "L" ^ Int.to_string nlocal else "")
    ^ "_" ^ Int.to_string (arity-1)
  in
  let fun_dbg = placeholder_fun_dbg ~human_name:fun_name in
  Cfunction
   {fun_name;
    fun_args = [VP.create last_arg, typ_val; VP.create last_clos, typ_val];
    fun_body = curry_fun [] last_clos (arity-1);
    fun_codegen_options = [];
    fun_dbg;
   }

let rec intermediate_curry_functions ~nlocal ~arity num =
  let dbg = placeholder_dbg in
  if num = arity - 1 then
    [final_curry_function ~nlocal ~arity]
  else begin
    let name1 = "caml_curry" ^ Int.to_string arity
                ^ (if nlocal > 0 then "L" ^ Int.to_string nlocal else "") in
    let name2 = if num = 0 then name1 else name1 ^ "_" ^ Int.to_string num in
    let arg = V.create_local "arg" and clos = V.create_local "clos" in
    let fun_dbg = placeholder_fun_dbg ~human_name:name2 in
    let mode : Lambda.alloc_mode =
      if num >= arity - nlocal then Alloc_local else Alloc_heap in
    let curried n : Clambda.arity = (Curried {nlocal=min nlocal n}, n) in
    Cfunction
     {fun_name = name2;
      fun_args = [VP.create arg, typ_val; VP.create clos, typ_val];
      fun_body =
         if arity - num > 2 && arity <= max_arity_optimized then
           Cop(Calloc mode,
               [alloc_closure_header ~mode 5 (dbg ());
                Cconst_symbol(name1 ^ "_" ^ Int.to_string (num+1), dbg ());
                alloc_closure_info ~arity:(curried (arity - num - 1))
                                   ~startenv:3 (dbg ());
                Cconst_symbol(name1 ^ "_" ^ Int.to_string (num+1) ^ "_app",
                  dbg ());
                Cvar arg; Cvar clos],
               dbg ())
         else
           Cop(Calloc mode,
                [alloc_closure_header ~mode 4 (dbg ());
                 Cconst_symbol(name1 ^ "_" ^ Int.to_string (num+1), dbg ());
                 alloc_closure_info ~arity:(curried 1) ~startenv:2 (dbg ());
                 Cvar arg; Cvar clos],
                dbg ());
      fun_codegen_options = [];
      fun_dbg;
     }
    ::
      (if arity <= max_arity_optimized && arity - num > 2 then
          let rec iter i =
            if i <= arity then
              let arg = V.create_local (Printf.sprintf "arg%d" i) in
              (arg, typ_val) :: iter (i+1)
            else []
          in
          let direct_args = iter (num+2) in
          let rec iter i args clos =
            if i = 0 then
              Cop(Capply(typ_val, Apply_nontail),
                  (get_field_gen Asttypes.Mutable (Cvar clos) 2 (dbg ()))
                  :: args @ [Cvar clos],
                  dbg ())
            else
              let newclos = V.create_local "clos" in
              Clet(VP.create newclos,
                   get_field_gen Asttypes.Mutable (Cvar clos) 4 (dbg ()),
                   iter (i-1)
                     (get_field_gen Asttypes.Mutable (Cvar clos) 3 (dbg ())
                      :: args)
                     newclos)
          in
          let fun_args =
            List.map (fun (arg, ty) -> VP.create arg, ty)
              (direct_args @ [clos, typ_val])
          in
          let fun_name = name1 ^ "_" ^ Int.to_string (num+1) ^ "_app" in
          let fun_dbg = placeholder_fun_dbg ~human_name:fun_name in
          let cf =
            Cfunction
              {fun_name;
               fun_args;
               fun_body = iter (num+1)
                  (List.map (fun (arg,_) -> Cvar arg) direct_args) clos;
               fun_codegen_options = [];
               fun_dbg;
              }
          in
          cf :: intermediate_curry_functions ~nlocal ~arity (num+1)
       else
          intermediate_curry_functions ~nlocal ~arity (num+1))
  end

let curry_function = function
  | Lambda.Tupled, n ->
     assert (n > 0); [tuplify_function n]
  | Lambda.Curried {nlocal}, n ->
     assert (n > 0);
     intermediate_curry_functions ~nlocal ~arity:n 0

module ApplyFnSet =
  Set.Make (struct type t = int * Lambda.alloc_mode let compare = compare end)
module AritySet =
  Set.Make (struct type t = Clambda.arity let compare = compare end)

let default_apply = ApplyFnSet.of_list [2,Alloc_heap; 3,Alloc_heap]
  (* These apply funs are always present in the main program because
     the run-time system needs them (cf. runtime/<arch>.S) . *)

let generic_functions shared units =
  let (apply,send,curry) =
    List.fold_left
      (fun (apply,send,curry) (ui : Cmx_format.unit_infos) ->
         List.fold_right ApplyFnSet.add ui.ui_apply_fun apply,
         List.fold_right ApplyFnSet.add ui.ui_send_fun send,
         List.fold_right AritySet.add ui.ui_curry_fun curry)
      (ApplyFnSet.empty,ApplyFnSet.empty,AritySet.empty)
      units in
  let apply = if shared then apply else ApplyFnSet.union apply default_apply in
  let accu = ApplyFnSet.fold (fun nr accu -> apply_function nr :: accu) apply [] in
  let accu = ApplyFnSet.fold (fun nr accu -> send_function nr :: accu) send accu in
  AritySet.fold (fun arity accu -> curry_function arity @ accu) curry accu

(* Primitives *)

type unary_primitive = expression -> Debuginfo.t -> expression

let floatfield n ptr dbg =
  Cop(Cload (Double, Mutable),
      [if n = 0 then ptr
       else Cop(Cadda, [ptr; Cconst_int(n * size_float, dbg)], dbg)],
      dbg)

let int_as_pointer arg dbg =
  Cop(Caddi, [arg; Cconst_int (-1, dbg)], dbg)
  (* always a pointer outside the heap *)

let raise_prim raise_kind arg dbg =
  if !Clflags.debug then
    Cop (Craise raise_kind, [arg], dbg)
  else
    Cop (Craise Lambda.Raise_notrace, [arg], dbg)

let negint arg dbg =
  Cop(Csubi, [Cconst_int (2, dbg); arg], dbg)

(* [offsetint] moved down to reuse add_int_caml *)

let offsetref n arg dbg =
  return_unit dbg
    (bind "ref" arg (fun arg ->
         Cop(Cstore (Word_int, Assignment),
             [arg;
              add_const (Cop(Cload (Word_int, Mutable), [arg], dbg))
                (n lsl 1) dbg],
             dbg)))

let arraylength kind arg dbg =
  let hdr = get_header_without_profinfo arg dbg in
  match (kind : Lambda.array_kind) with
    Pgenarray ->
      let len =
        if wordsize_shift = numfloat_shift then
          Cop(Clsr, [hdr; Cconst_int (wordsize_shift, dbg)], dbg)
        else
          bind "header" hdr (fun hdr ->
              Cifthenelse(is_addr_array_hdr hdr dbg,
                          dbg,
                          Cop(Clsr,
                            [hdr; Cconst_int (wordsize_shift, dbg)], dbg),
                          dbg,
                          Cop(Clsr,
                            [hdr; Cconst_int (numfloat_shift, dbg)], dbg),
                          dbg))
      in
      Cop(Cor, [len; Cconst_int (1, dbg)], dbg)
  | Paddrarray | Pintarray ->
      Cop(Cor, [addr_array_length_shifted hdr dbg; Cconst_int (1, dbg)], dbg)
  | Pfloatarray ->
      Cop(Cor, [float_array_length_shifted hdr dbg; Cconst_int (1, dbg)], dbg)

let bbswap bi arg dbg =
  let prim, tyarg = match (bi : Primitive.boxed_integer) with
    | Pnativeint -> "nativeint", XInt
    | Pint32 -> "int32", XInt32
    | Pint64 -> "int64", XInt64
  in
  Cop(Cextcall(Printf.sprintf "caml_%s_direct_bswap" prim,
               typ_int, [tyarg], false),
      [arg],
      dbg)

let bswap16 arg dbg =
  (Cop(Cextcall("caml_bswap16_direct", typ_int, [], false),
       [arg],
       dbg))

type binary_primitive = expression -> expression -> Debuginfo.t -> expression

(* let pfield_computed = addr_array_ref *)

(* Helper for compilation of initialization and assignment operations *)

type assignment_kind = Caml_modify | Caml_modify_local | Simple

let assignment_kind
    (ptr: Lambda.immediate_or_pointer)
    (init: Lambda.initialization_or_assignment) =
  match init, ptr with
  | Assignment, Pointer -> Caml_modify
  | Local_assignment, Pointer -> Caml_modify_local
  | Heap_initialization, _ ->
     Misc.fatal_error "Cmm_helpers: Lambda.Heap_initialization unsupported"
  | (Assignment | Local_assignment), Immediate
  | Root_initialization, (Immediate | Pointer) -> Simple

let setfield n ptr init arg1 arg2 dbg =
  match assignment_kind ptr init with
  | Caml_modify ->
      return_unit dbg
        (Cop(Cextcall("caml_modify", typ_void, [], false),
             [field_address arg1 n dbg; arg2],
             dbg))
  | Caml_modify_local ->
      return_unit dbg
        (Cop(Cextcall("caml_modify_local", typ_void, [], false),
             [arg1; Cconst_int (n,dbg); arg2],
             dbg))
  | Simple ->
      return_unit dbg (set_field arg1 n arg2 init dbg)

let setfloatfield n init arg1 arg2 dbg =
  return_unit dbg (
    Cop(Cstore (Double, init),
        [if n = 0 then arg1
         else Cop(Cadda, [arg1; Cconst_int(n * size_float, dbg)], dbg);
         arg2], dbg))

let add_int_caml arg1 arg2 dbg =
  decr_int (add_int arg1 arg2 dbg) dbg

(* Unary primitive delayed to reuse add_int_caml *)
let offsetint n arg dbg =
  if Misc.no_overflow_lsl n 1 then
    add_const arg (n lsl 1) dbg
  else
    add_int_caml arg (int_const dbg n) dbg

let sub_int_caml arg1 arg2 dbg =
  incr_int (sub_int arg1 arg2 dbg) dbg

let mul_int_caml arg1 arg2 dbg =
  (* decrementing the non-constant part helps when the multiplication is
     followed by an addition;
     for example, using this trick compiles (100 * a + 7) into
       (+ ( * a 100) -85)
     rather than
       (+ ( * 200 (>>s a 1)) 15)
  *)
  match arg1, arg2 with
  | Cconst_int _ as c1, c2 ->
      incr_int (mul_int (untag_int c1 dbg) (decr_int c2 dbg) dbg) dbg
  | c1, c2 ->
      incr_int (mul_int (decr_int c1 dbg) (untag_int c2 dbg) dbg) dbg

let div_int_caml is_safe arg1 arg2 dbg =
  tag_int(div_int (untag_int arg1 dbg)
            (untag_int arg2 dbg) is_safe dbg) dbg

let mod_int_caml is_safe arg1 arg2 dbg =
  tag_int(mod_int (untag_int arg1 dbg)
            (untag_int arg2 dbg) is_safe dbg) dbg

let and_int_caml arg1 arg2 dbg =
  Cop(Cand, [arg1; arg2], dbg)

let or_int_caml arg1 arg2 dbg =
  Cop(Cor, [arg1; arg2], dbg)

let xor_int_caml arg1 arg2 dbg =
  Cop(Cor, [Cop(Cxor, [ignore_low_bit_int arg1;
                       ignore_low_bit_int arg2], dbg);
            Cconst_int (1, dbg)], dbg)

let lsl_int_caml arg1 arg2 dbg =
  incr_int(lsl_int (decr_int arg1 dbg)
             (untag_int arg2 dbg) dbg) dbg

let lsr_int_caml arg1 arg2 dbg =
  Cop(Cor, [lsr_int arg1 (untag_int arg2 dbg) dbg;
            Cconst_int (1, dbg)], dbg)

let asr_int_caml arg1 arg2 dbg =
  Cop(Cor, [asr_int arg1 (untag_int arg2 dbg) dbg;
            Cconst_int (1, dbg)], dbg)

let int_comp_caml cmp arg1 arg2 dbg =
  tag_int(Cop(Ccmpi cmp,
              [arg1; arg2], dbg)) dbg

let stringref_unsafe arg1 arg2 dbg =
  tag_int(Cop(Cload (Byte_unsigned, Mutable),
              [add_int arg1 (untag_int arg2 dbg) dbg],
              dbg)) dbg

let stringref_safe arg1 arg2 dbg =
  tag_int
    (bind "index" (untag_int arg2 dbg) (fun idx ->
      bind "str" arg1 (fun str ->
        Csequence(
          make_checkbound dbg [string_length str dbg; idx],
          Cop(Cload (Byte_unsigned, Mutable),
            [add_int str idx dbg], dbg))))) dbg

<<<<<<< HEAD
let string_load size unsafe arg1 arg2 dbg =
  box_sized size dbg
    (bind "index" (untag_int arg2 dbg) (fun idx ->
     bind "str" arg1 (fun str ->
=======
let string_load size unsafe mode arg1 arg2 dbg =
  box_sized size mode dbg
    (bind "str" arg1 (fun str ->
     bind "index" (untag_int arg2 dbg) (fun idx ->
>>>>>>> 94454f5f
       check_bound unsafe size dbg
          (string_length str dbg)
          idx (unaligned_load size str idx dbg))))

<<<<<<< HEAD
let bigstring_load size unsafe arg1 arg2 dbg =
  box_sized size dbg
    (bind "index" (untag_int arg2 dbg) (fun idx ->
     bind "ba" arg1 (fun ba ->
     bind "ba_data"
=======
let bigstring_load size unsafe mode arg1 arg2 dbg =
  box_sized size mode dbg
   (bind "ba" arg1 (fun ba ->
    bind "index" (untag_int arg2 dbg) (fun idx ->
    bind "ba_data"
>>>>>>> 94454f5f
     (Cop(Cload (Word_int, Mutable), [field_address ba 1 dbg], dbg))
     (fun ba_data ->
        check_bound unsafe size dbg
          (bigstring_length ba dbg)
          idx
          (unaligned_load size ba_data idx dbg)))))

let arrayref_unsafe kind arg1 arg2 dbg =
  match (kind : Lambda.array_kind) with
  | Pgenarray ->
      bind "index" arg2 (fun idx ->
        bind "arr" arg1 (fun arr ->
          Cifthenelse(is_addr_array_ptr arr dbg,
                      dbg,
                      addr_array_ref arr idx dbg,
                      dbg,
                      float_array_ref arr idx dbg,
                      dbg)))
  | Paddrarray ->
      addr_array_ref arg1 arg2 dbg
  | Pintarray ->
      (* CR mshinwell: for int/addr_array_ref move "dbg" to first arg *)
      int_array_ref arg1 arg2 dbg
  | Pfloatarray ->
      float_array_ref arg1 arg2 dbg

let arrayref_safe kind arg1 arg2 dbg =
  match (kind : Lambda.array_kind) with
  | Pgenarray ->
      bind "index" arg2 (fun idx ->
      bind "arr" arg1 (fun arr ->
      bind "header" (get_header_without_profinfo arr dbg) (fun hdr ->
        if wordsize_shift = numfloat_shift then
          Csequence(
            make_checkbound dbg [addr_array_length_shifted hdr dbg; idx],
            Cifthenelse(is_addr_array_hdr hdr dbg,
                        dbg,
                        addr_array_ref arr idx dbg,
                        dbg,
                        float_array_ref arr idx dbg,
                        dbg))
        else
          Cifthenelse(is_addr_array_hdr hdr dbg,
            dbg,
            Csequence(
              make_checkbound dbg [addr_array_length_shifted hdr dbg; idx],
              addr_array_ref arr idx dbg),
            dbg,
            Csequence(
              make_checkbound dbg [float_array_length_shifted hdr dbg; idx],
              float_array_ref arr idx dbg),
            dbg))))
      | Paddrarray ->
          bind "index" arg2 (fun idx ->
          bind "arr" arg1 (fun arr ->
            Csequence(
              make_checkbound dbg [
                addr_array_length_shifted
                  (get_header_without_profinfo arr dbg) dbg; idx],
              addr_array_ref arr idx dbg)))
      | Pintarray ->
          bind "index" arg2 (fun idx ->
          bind "arr" arg1 (fun arr ->
            Csequence(
              make_checkbound dbg [
                addr_array_length_shifted
                  (get_header_without_profinfo arr dbg) dbg; idx],
              int_array_ref arr idx dbg)))
      | Pfloatarray ->
          box_float dbg Alloc_heap (
            bind "index" arg2 (fun idx ->
            bind "arr" arg1 (fun arr ->
              Csequence(
                make_checkbound dbg [
                  float_array_length_shifted
                    (get_header_without_profinfo arr dbg) dbg;
                  idx],
                unboxed_float_array_ref arr idx dbg))))

type ternary_primitive =
  expression -> expression -> expression -> Debuginfo.t -> expression

let setfield_computed ptr init arg1 arg2 arg3 dbg =
  match assignment_kind ptr init with
  | Caml_modify ->
      return_unit dbg (addr_array_set arg1 arg2 arg3 dbg)
  | Caml_modify_local ->
      (* TODO: support this, if there are any uses.
         (Currently, setfield_computed is only used by classes) *)
      Misc.fatal_error "setfield_computed: local"
  | Simple ->
      return_unit dbg (int_array_set arg1 arg2 arg3 dbg)

let bytesset_unsafe arg1 arg2 arg3 dbg =
      return_unit dbg (Cop(Cstore (Byte_unsigned, Assignment),
                      [add_int arg1 (untag_int arg2 dbg) dbg;
                       ignore_high_bit_int (untag_int arg3 dbg)], dbg))

let bytesset_safe arg1 arg2 arg3 dbg =
  return_unit dbg
    (bind "newval" (untag_int arg3 dbg) (fun newval ->
      bind "index" (untag_int arg2 dbg) (fun idx ->
       bind "str" arg1 (fun str ->
        Csequence(
          make_checkbound dbg [string_length str dbg; idx],
          Cop(Cstore (Byte_unsigned, Assignment),
              [add_int str idx dbg;
               ignore_high_bit_int newval],
              dbg))))))

let arrayset_unsafe kind arg1 arg2 arg3 dbg =
  return_unit dbg (match (kind: Lambda.array_kind) with
  | Pgenarray ->
      bind "newval" arg3 (fun newval ->
        bind "index" arg2 (fun index ->
          bind "arr" arg1 (fun arr ->
            Cifthenelse(is_addr_array_ptr arr dbg,
                        dbg,
                        addr_array_set arr index newval dbg,
                        dbg,
                        float_array_set arr index (unbox_float dbg newval)
                          dbg,
                        dbg))))
  | Paddrarray ->
      addr_array_set arg1 arg2 arg3 dbg
  | Pintarray ->
      int_array_set arg1 arg2 arg3 dbg
  | Pfloatarray ->
      float_array_set arg1 arg2 arg3 dbg
  )

let arrayset_safe kind arg1 arg2 arg3 dbg =
  return_unit dbg (match (kind: Lambda.array_kind) with
  | Pgenarray ->
      bind "newval" arg3 (fun newval ->
      bind "index" arg2 (fun idx ->
      bind "arr" arg1 (fun arr ->
      bind "header" (get_header_without_profinfo arr dbg) (fun hdr ->
        if wordsize_shift = numfloat_shift then
          Csequence(
            make_checkbound dbg [addr_array_length_shifted hdr dbg; idx],
            Cifthenelse(is_addr_array_hdr hdr dbg,
                        dbg,
                        addr_array_set arr idx newval dbg,
                        dbg,
                        float_array_set arr idx
                          (unbox_float dbg newval)
                          dbg,
                        dbg))
        else
          Cifthenelse(
            is_addr_array_hdr hdr dbg,
            dbg,
            Csequence(
              make_checkbound dbg [addr_array_length_shifted hdr dbg; idx],
              addr_array_set arr idx newval dbg),
            dbg,
            Csequence(
              make_checkbound dbg [float_array_length_shifted hdr dbg; idx],
              float_array_set arr idx
                (unbox_float dbg newval) dbg),
            dbg)))))
  | Paddrarray ->
      bind "newval" arg3 (fun newval ->
      bind "index" arg2 (fun idx ->
      bind "arr" arg1 (fun arr ->
        Csequence(
          make_checkbound dbg [
            addr_array_length_shifted
              (get_header_without_profinfo arr dbg) dbg;
            idx],
          addr_array_set arr idx newval dbg))))
  | Pintarray ->
      bind "newval" arg3 (fun newval ->
      bind "index" arg2 (fun idx ->
      bind "arr" arg1 (fun arr ->
        Csequence(
          make_checkbound dbg [
            addr_array_length_shifted
              (get_header_without_profinfo arr dbg) dbg;
            idx],
          int_array_set arr idx newval dbg))))
  | Pfloatarray ->
      bind_load "newval" arg3 (fun newval ->
      bind "index" arg2 (fun idx ->
      bind "arr" arg1 (fun arr ->
        Csequence(
          make_checkbound dbg [
            float_array_length_shifted
              (get_header_without_profinfo arr dbg) dbg;
            idx],
          float_array_set arr idx newval dbg))))
  )

let bytes_set size unsafe arg1 arg2 arg3 dbg =
  return_unit dbg
   (bind "newval" arg3 (fun newval ->
    bind "index" (untag_int arg2 dbg) (fun idx ->
    bind "str" arg1 (fun str ->
      check_bound unsafe size dbg (string_length str dbg)
                  idx (unaligned_set size str idx newval dbg)))))

let bigstring_set size unsafe arg1 arg2 arg3 dbg =
  return_unit dbg
   (bind "newval" arg3 (fun newval ->
    bind "index" (untag_int arg2 dbg) (fun idx ->
    bind "ba" arg1 (fun ba ->
    bind "ba_data"
         (Cop(Cload (Word_int, Mutable), [field_address ba 1 dbg], dbg))
         (fun ba_data ->
            check_bound unsafe size dbg (bigstring_length ba dbg)
              idx (unaligned_set size ba_data idx newval dbg))))))

(* Symbols *)

let cdefine_symbol (symb, (global: Cmmgen_state.is_global)) =
  match global with
  | Global -> [Cglobal_symbol symb; Cdefine_symbol symb]
  | Local -> [Cdefine_symbol symb]

let emit_block symb white_header cont =
  (* Headers for structured constants must be marked black in case we
     are in no-naked-pointers mode.  See [caml_darken]. *)
  let black_header = Nativeint.logor white_header caml_black in
  Cint black_header :: cdefine_symbol symb @ cont

let emit_string_constant_fields s cont =
  let n = size_int - 1 - (String.length s) mod size_int in
  Cstring s :: Cskip n :: Cint8 n :: cont

let emit_boxed_int32_constant_fields n cont =
  let n = Nativeint.of_int32 n in
  if size_int = 8 then
    Csymbol_address caml_int32_ops :: Cint32 n :: Cint32 0n :: cont
  else
    Csymbol_address caml_int32_ops :: Cint n :: cont

let emit_boxed_int64_constant_fields n cont =
  let lo = Int64.to_nativeint n in
  if size_int = 8 then
    Csymbol_address caml_int64_ops :: Cint lo :: cont
  else begin
    let hi = Int64.to_nativeint (Int64.shift_right n 32) in
    if big_endian then
      Csymbol_address caml_int64_ops :: Cint hi :: Cint lo :: cont
    else
      Csymbol_address caml_int64_ops :: Cint lo :: Cint hi :: cont
  end

let emit_boxed_nativeint_constant_fields n cont =
  Csymbol_address caml_nativeint_ops :: Cint n :: cont

let emit_float_constant symb f cont =
  emit_block symb float_header (Cdouble f :: cont)

let emit_string_constant symb s cont =
  emit_block symb (string_header (String.length s))
    (emit_string_constant_fields s cont)

let emit_int32_constant symb n cont =
  emit_block symb boxedint32_header
    (emit_boxed_int32_constant_fields n cont)

let emit_int64_constant symb n cont =
  emit_block symb boxedint64_header
    (emit_boxed_int64_constant_fields n cont)

let emit_nativeint_constant symb n cont =
  emit_block symb boxedintnat_header
    (emit_boxed_nativeint_constant_fields n cont)

let emit_float_array_constant symb fields cont =
  emit_block symb (floatarray_header (List.length fields))
    (Misc.map_end (fun f -> Cdouble f) fields cont)

(* Generate the entry point *)

let entry_point namelist =
  let dbg = placeholder_dbg in
  let cconst_int i = Cconst_int (i, dbg ()) in
  let cconst_symbol sym = Cconst_symbol (sym, dbg ()) in
  let incr_global_inited () =
    Cop(Cstore (Word_int, Assignment),
        [cconst_symbol "caml_globals_inited";
         Cop(Caddi, [Cop(Cload (Word_int, Mutable),
                       [cconst_symbol "caml_globals_inited"], dbg ());
                     cconst_int 1], dbg ())], dbg ()) in
  let body =
    List.fold_right
      (fun name next ->
        let entry_sym = Compilenv.make_symbol ~unitname:name (Some "entry") in
        Csequence(Cop(Capply(typ_void, Apply_nontail),
                         [cconst_symbol entry_sym], dbg ()),
                  Csequence(incr_global_inited (), next)))
      namelist (cconst_int 1) in
  let fun_name = "caml_program" in
  let fun_dbg = placeholder_fun_dbg ~human_name:fun_name in
  Cfunction {fun_name;
             fun_args = [];
             fun_body = body;
             fun_codegen_options = [Reduce_code_size];
             fun_dbg;
            }

(* Generate the table of globals *)

let cint_zero = Cint 0n

let global_table namelist =
  let mksym name =
    Csymbol_address (Compilenv.make_symbol ~unitname:name (Some "gc_roots"))
  in
  Cdata(Cglobal_symbol "caml_globals" ::
        Cdefine_symbol "caml_globals" ::
        List.map mksym namelist @
        [cint_zero])

let reference_symbols namelist =
  let mksym name = Csymbol_address name in
  Cdata(List.map mksym namelist)

let global_data name v =
  Cdata(emit_string_constant (name, Global)
          (Marshal.to_string v []) [])

let globals_map v = global_data "caml_globals_map" v

(* Generate the master table of frame descriptors *)

let frame_table namelist =
  let mksym name =
    Csymbol_address (Compilenv.make_symbol ~unitname:name (Some "frametable"))
  in
  Cdata(Cglobal_symbol "caml_frametable" ::
        Cdefine_symbol "caml_frametable" ::
        List.map mksym namelist
        @ [cint_zero])

(* Generate the table of module data and code segments *)

let segment_table namelist symbol begname endname =
  let addsyms name lst =
    Csymbol_address (Compilenv.make_symbol ~unitname:name (Some begname)) ::
    Csymbol_address (Compilenv.make_symbol ~unitname:name (Some endname)) ::
    lst
  in
  Cdata(Cglobal_symbol symbol ::
        Cdefine_symbol symbol ::
        List.fold_right addsyms namelist [cint_zero])

let data_segment_table namelist =
  segment_table namelist "caml_data_segments" "data_begin" "data_end"

let code_segment_table namelist =
  segment_table namelist "caml_code_segments" "code_begin" "code_end"

(* Initialize a predefined exception *)

let predef_exception i name =
  let name_sym = Compilenv.new_const_symbol () in
  let data_items =
    emit_string_constant (name_sym, Local) name []
  in
  let exn_sym = "caml_exn_" ^ name in
  let tag = Obj.object_tag in
  let size = 2 in
  let fields =
    (Csymbol_address name_sym)
      :: (cint_const (-i - 1))
      :: data_items
  in
  let data_items =
    emit_block (exn_sym, Global) (block_header tag size) fields
  in
  Cdata data_items

(* Header for a plugin *)

let plugin_header units =
  let mk ((ui : Cmx_format.unit_infos),crc) : Cmxs_format.dynunit =
    { dynu_name = ui.ui_name;
      dynu_crc = crc;
      dynu_imports_cmi = ui.ui_imports_cmi;
      dynu_imports_cmx = ui.ui_imports_cmx;
      dynu_defines = ui.ui_defines
    } in
  global_data "caml_plugin_header"
    ({ dynu_magic = Config.cmxs_magic_number;
       dynu_units = List.map mk units }
     : Cmxs_format.dynheader)

(* To compile "let rec" over values *)

let fundecls_size fundecls =
  let sz = ref (-1) in
  List.iter
    (fun (f : Clambda.ufunction) ->
       let indirect_call_code_pointer_size =
         match f.arity with
         | Curried _, (0 | 1) -> 0
           (* arity 1 does not need an indirect call handler.
              arity 0 cannot be indirect called *)
         | _ -> 1
           (* For other arities there is an indirect call handler.
              if arity >= 2 it is caml_curry...
              if arity < 0 it is caml_tuplify... *)
       in
       sz := !sz + 1 + 2 + indirect_call_code_pointer_size)
    fundecls;
  !sz

(* Emit constant closures *)

let emit_constant_closure ((_, global_symb) as symb) fundecls clos_vars cont =
  let closure_symbol (f : Clambda.ufunction) =
    if Config.flambda then
      cdefine_symbol (f.label ^ "_closure", global_symb)
    else
      []
  in
  match (fundecls : Clambda.ufunction list) with
    [] ->
      (* This should probably not happen: dead code has normally been
         eliminated and a closure cannot be accessed without going through
         a [Project_closure], which depends on the function. *)
      assert (clos_vars = []);
      cdefine_symbol symb @ clos_vars @ cont
  | f1 :: remainder ->
      let startenv = fundecls_size fundecls in
      let rec emit_others pos = function
          [] -> clos_vars @ cont
      | (f2 : Clambda.ufunction) :: rem ->
          match f2.arity with
          | Curried _, (0|1) as arity ->
            Cint(infix_header pos) ::
            (closure_symbol f2) @
            Csymbol_address f2.label ::
            Cint(closure_info ~arity ~startenv:(startenv - pos)) ::
            emit_others (pos + 3) rem
          | arity ->
            Cint(infix_header pos) ::
            (closure_symbol f2) @
            Csymbol_address(curry_function_sym f2.arity) ::
            Cint(closure_info ~arity ~startenv:(startenv - pos)) ::
            Csymbol_address f2.label ::
            emit_others (pos + 4) rem in
      Cint(black_closure_header (fundecls_size fundecls
                                 + List.length clos_vars)) ::
      cdefine_symbol symb @
      (closure_symbol f1) @
      match f1.arity with
      | Curried _, (0|1) as arity ->
        Csymbol_address f1.label ::
        Cint(closure_info ~arity ~startenv) ::
        emit_others 3 remainder
      | arity ->
        Csymbol_address(curry_function_sym f1.arity) ::
        Cint(closure_info ~arity ~startenv) ::
        Csymbol_address f1.label ::
        emit_others 4 remainder

(* Build the NULL terminated array of gc roots *)

let emit_gc_roots_table ~symbols cont =
  let table_symbol = Compilenv.make_symbol (Some "gc_roots") in
  Cdata(Cglobal_symbol table_symbol ::
        Cdefine_symbol table_symbol ::
        List.map (fun s -> Csymbol_address s) symbols @
        [Cint 0n])
  :: cont

(* Build preallocated blocks (used for Flambda [Initialize_symbol]
   constructs, and Clambda global module) *)

let preallocate_block cont { Clambda.symbol; exported; tag; fields } =
  let space =
    (* These words will be registered as roots and as such must contain
       valid values, in case we are in no-naked-pointers mode.  Likewise
       the block header must be black, below (see [caml_darken]), since
       the overall record may be referenced. *)
    List.map (fun field ->
        match field with
        | None ->
            Cint (Nativeint.of_int 1 (* Val_unit *))
        | Some (Clambda.Uconst_field_int n) ->
            cint_const n
        | Some (Clambda.Uconst_field_ref label) ->
            Csymbol_address label)
      fields
  in
  let global = Cmmgen_state.(if exported then Global else Local) in
  let symb = (symbol, global) in
  let data =
    emit_block symb (block_header tag (List.length fields)) space
  in
  Cdata data :: cont

let emit_preallocated_blocks preallocated_blocks cont =
  let symbols =
    List.map (fun ({ Clambda.symbol }:Clambda.preallocated_block) -> symbol)
      preallocated_blocks
  in
  let c1 = emit_gc_roots_table ~symbols cont in
  List.fold_left preallocate_block c1 preallocated_blocks<|MERGE_RESOLUTION|>--- conflicted
+++ resolved
@@ -2389,34 +2389,19 @@
           Cop(Cload (Byte_unsigned, Mutable),
             [add_int str idx dbg], dbg))))) dbg
 
-<<<<<<< HEAD
-let string_load size unsafe arg1 arg2 dbg =
-  box_sized size dbg
+let string_load size unsafe mode arg1 arg2 dbg =
+  box_sized size mode dbg
     (bind "index" (untag_int arg2 dbg) (fun idx ->
      bind "str" arg1 (fun str ->
-=======
-let string_load size unsafe mode arg1 arg2 dbg =
-  box_sized size mode dbg
-    (bind "str" arg1 (fun str ->
-     bind "index" (untag_int arg2 dbg) (fun idx ->
->>>>>>> 94454f5f
        check_bound unsafe size dbg
           (string_length str dbg)
           idx (unaligned_load size str idx dbg))))
 
-<<<<<<< HEAD
-let bigstring_load size unsafe arg1 arg2 dbg =
-  box_sized size dbg
+let bigstring_load size unsafe mode arg1 arg2 dbg =
+  box_sized size mode dbg
     (bind "index" (untag_int arg2 dbg) (fun idx ->
      bind "ba" arg1 (fun ba ->
      bind "ba_data"
-=======
-let bigstring_load size unsafe mode arg1 arg2 dbg =
-  box_sized size mode dbg
-   (bind "ba" arg1 (fun ba ->
-    bind "index" (untag_int arg2 dbg) (fun idx ->
-    bind "ba_data"
->>>>>>> 94454f5f
      (Cop(Cload (Word_int, Mutable), [field_address ba 1 dbg], dbg))
      (fun ba_data ->
         check_bound unsafe size dbg
