(**************************************************************************)
(*                                                                        *)
(*                                 OCaml                                  *)
(*                                                                        *)
(*             Xavier Leroy, projet Cristal, INRIA Rocquencourt           *)
(*                                                                        *)
(*   Copyright 1996 Institut National de Recherche en Informatique et     *)
(*     en Automatique.                                                    *)
(*                                                                        *)
(*   All rights reserved.  This file is distributed under the terms of    *)
(*   the GNU Lesser General Public License version 2.1, with the          *)
(*   special exception on linking described in the file LICENSE.          *)
(*                                                                        *)
(**************************************************************************)

(* Link a set of .cmx/.o files and produce an executable *)

open Misc
open Config
open Cmx_format
open Compilenv
module CU = Compilation_unit

type error =
  | Dwarf_fission_objcopy_on_macos
  | Dwarf_fission_dsymutil_not_macos
  | Dsymutil_error of int
  | Objcopy_error of int
  | Cm_bundle_error of Cm_bundle.error

exception Error of error

type unit_link_info = Linkenv.unit_link_info =
  { name : Compilation_unit.t;
    defines : Compilation_unit.t list;
    file_name : string;
    crc : Digest.t;
    (* for shared libs *)
    dynunit : Cmxs_format.dynunit option
  }

let runtime_lib () =
  let variant =
    if Config.runtime5 && !Clflags.runtime_variant = "nnp"
    then ""
    else !Clflags.runtime_variant
  in
  let libname = "libasmrun" ^ variant ^ ext_lib in
  try
    if !Clflags.nopervasives || not !Clflags.with_runtime
    then []
    else [Load_path.find libname]
  with Not_found -> raise (Linkenv.Error (File_not_found libname))

(* Second pass: generate the startup file and link it with everything else *)

let named_startup_file () =
  !Clflags.keep_startup_file || !Emitaux.binary_backend_available

let force_linking_of_startup ~ppf_dump =
  Asmgen.compile_phrase ~ppf_dump
    (Cmm.Cdata [Cmm.Csymbol_address (Cmm.global_symbol "caml_startup")])

let sourcefile_for_dwarf ~named_startup_file filename =
  (* Ensure the name emitted into the DWARF is stable, for build reproducibility
     purposes. *)
  if named_startup_file then filename else ".startup"

let emit_ocamlrunparam ~ppf_dump =
  Asmgen.compile_phrase ~ppf_dump
    (Cmm.Cdata
       [ Cmm.Cdefine_symbol
           { sym_name = "caml_ocamlrunparam"; sym_global = Global };
         Cmm.Cstring (!Clflags.ocamlrunparam ^ "\000") ])

let make_startup_file unix ~ppf_dump ~sourcefile_for_dwarf genfns units
    cached_gen =
  Location.input_name := "caml_startup";
  (* set name of "current" input *)
  let startup_comp_unit =
    CU.create CU.Prefix.empty (CU.Name.of_string "_startup")
  in
  let startup_unit_info =
    Unit_info.make_dummy ~input_name:"caml_startup" startup_comp_unit
  in
  Compilenv.reset startup_unit_info;
  Emitaux.Dwarf_helpers.init ~ppf_dump
    ~disable_dwarf:(not !Dwarf_flags.dwarf_for_startup_file)
    ~sourcefile:sourcefile_for_dwarf;
  if !Clflags.llvm_backend
  then Llvmize.begin_assembly ~is_startup:true ~sourcefile:sourcefile_for_dwarf
  else Emit.begin_assembly unix;
  let compile_phrase p = Asmgen.compile_phrase ~ppf_dump p in
  let name_list = List.flatten (List.map (fun u -> u.defines) units) in
  emit_ocamlrunparam ~ppf_dump;
  List.iter compile_phrase (Cmm_helpers.entry_point name_list);
  List.iter compile_phrase
    (* Emit the GC roots table, for dynlink. *)
    (Cmm_helpers.emit_gc_roots_table ~symbols:[]
       (Generic_fns.compile ~cache:false ~shared:false genfns));
  Array.iteri
    (fun i name -> compile_phrase (Cmm_helpers.predef_exception i name))
    Runtimedef.builtin_exceptions;
  compile_phrase (Cmm_helpers.global_table name_list);
  let globals_map = Linkenv.make_globals_map units in
  compile_phrase (Cmm_helpers.globals_map globals_map);
  compile_phrase
    (Cmm_helpers.data_segment_table (startup_comp_unit :: name_list));
  (* CR mshinwell: We should have a separate notion of "backend compilation
     unit" really, since the units here don't correspond to .ml source files. *)
  let hot_comp_unit = CU.create CU.Prefix.empty (CU.Name.of_string "_hot") in
  let system_comp_unit =
    CU.create CU.Prefix.empty (CU.Name.of_string "_system")
  in
  let code_comp_units =
    if !Clflags.function_sections
    then hot_comp_unit :: startup_comp_unit :: name_list
    else startup_comp_unit :: name_list
  in
  let code_comp_units =
    if !Oxcaml_flags.use_cached_generic_functions
    then Generic_fns.imported_units cached_gen @ code_comp_units
    else code_comp_units
  in
  compile_phrase (Cmm_helpers.code_segment_table code_comp_units);
  let all_comp_units = startup_comp_unit :: system_comp_unit :: name_list in
  let all_comp_units =
    if !Oxcaml_flags.use_cached_generic_functions
    then Generic_fns.imported_units cached_gen @ all_comp_units
    else all_comp_units
  in
  compile_phrase (Cmm_helpers.frame_table all_comp_units);
  if !Clflags.output_complete_object then force_linking_of_startup ~ppf_dump;
  if !Clflags.llvm_backend
  then Llvmize.end_assembly ()
  else Emit.end_assembly ()

let make_shared_startup_file unix ~ppf_dump ~sourcefile_for_dwarf genfns units =
  let compile_phrase p = Asmgen.compile_phrase ~ppf_dump p in
  Location.input_name := "caml_startup";
  let shared_startup_comp_unit =
    CU.create CU.Prefix.empty (CU.Name.of_string "_shared_startup")
  in
  let shared_startup_unit_info =
    Unit_info.make_dummy ~input_name:"caml_startup" shared_startup_comp_unit
  in
  Compilenv.reset shared_startup_unit_info;
  Emitaux.Dwarf_helpers.init ~ppf_dump
    ~disable_dwarf:(not !Dwarf_flags.dwarf_for_startup_file)
    ~sourcefile:sourcefile_for_dwarf;
  if !Clflags.llvm_backend
  then Llvmize.begin_assembly ~is_startup:true ~sourcefile:sourcefile_for_dwarf
  else Emit.begin_assembly unix;
  emit_ocamlrunparam ~ppf_dump;
  List.iter compile_phrase
    (Cmm_helpers.emit_gc_roots_table ~symbols:[]
       (Generic_fns.compile ~cache:false ~shared:true genfns));
  let dynunits = List.map (fun u -> Option.get u.dynunit) units in
  compile_phrase (Cmm_helpers.plugin_header dynunits);
  compile_phrase
    (Cmm_helpers.global_table (List.map (fun unit -> unit.name) units));
  if !Clflags.output_complete_object then force_linking_of_startup ~ppf_dump;
  (* this is to force a reference to all units, otherwise the linker might drop
     some of them (in case of libraries) *)
  if !Clflags.llvm_backend
  then Llvmize.end_assembly ()
  else Emit.end_assembly ()

let call_linker_shared ?(native_toplevel = false) file_list output_name =
  let exitcode =
    Ccomp.call_linker ~native_toplevel Ccomp.Dll output_name file_list ""
  in
  if not (exitcode = 0) then raise (Linkenv.Error (Linking_error exitcode))

(* The compiler allows [-o /dev/null], which can be used for testing linking. In
   this case, we should not use the DWARF fission workflow during linking. *)
let not_output_to_dev_null output_name =
  not (String.equal output_name "/dev/null")

let link_shared unix ml_objfiles output_name ~genfns ~units_tolink ~ppf_dump =
  if !Oxcaml_flags.use_cached_generic_functions
  then
    (* When doing shared linking do not use the shared generated startup file.
       Frametables for the imported functions needs to be initialized, which is
       a bit tricky to do in the context of shared libraries as the frametables
       are initialized at runtime. *)
    Oxcaml_flags.use_cached_generic_functions := false;
  if !Oxcaml_flags.internal_assembler
  then
    (* CR-soon gyorsh: workaround to turn off internal assembler temporarily,
       until it is properly tested for shared library linking. *)
    Emitaux.binary_backend_available := false;
  let objfiles = List.rev ml_objfiles @ List.rev !Clflags.ccobjs in
  let named_startup_file = named_startup_file () in
  let startup =
    if named_startup_file
    then output_name ^ ".startup" ^ ext_asm
    else Filename.temp_file "camlstartup" ext_asm
  in
  let startup_obj = output_name ^ ".startup" ^ ext_obj in
  let sourcefile_for_dwarf = sourcefile_for_dwarf ~named_startup_file startup in
  Asmgen.compile_unit ~output_prefix:output_name ~asm_filename:startup
    ~keep_asm:!Clflags.keep_startup_file ~obj_filename:startup_obj
    ~may_reduce_heap:true ~ppf_dump (fun () ->
      make_shared_startup_file unix ~ppf_dump
        ~sourcefile_for_dwarf:(Some sourcefile_for_dwarf) genfns units_tolink);
  call_linker_shared (startup_obj :: objfiles) output_name;
  if !Oxcaml_flags.internal_assembler
  then
    (* CR gyorsh: restore after workaround. *)
    Emitaux.binary_backend_available := true;
  remove_file startup_obj

let call_linker file_list_rev startup_file output_name =
  let main_dll =
    !Clflags.output_c_object && Filename.check_suffix output_name Config.ext_dll
  and main_obj_runtime = !Clflags.output_complete_object in
  let file_list_rev =
    if !Oxcaml_flags.use_cached_generic_functions
    then !Oxcaml_flags.cached_generic_functions_path :: file_list_rev
    else file_list_rev
  in
  let files = startup_file :: List.rev file_list_rev in
  let files, c_lib =
    if (not !Clflags.output_c_object) || main_dll || main_obj_runtime
    then
      ( files @ List.rev !Clflags.ccobjs @ runtime_lib (),
        if !Clflags.nopervasives || (main_obj_runtime && not main_dll)
        then ""
        else Config.native_c_libraries )
    else files, ""
  in
  let mode =
    if main_dll
    then Ccomp.MainDll
    else if !Clflags.output_c_object
    then Ccomp.Partial
    else Ccomp.Exe
  in
  (* Determine if we need to use a temporary file for objcopy workflow *)
  (* We disable the objcopy workflow if the output is piped to /dev/null. *)
  let needs_objcopy_workflow =
    not_output_to_dev_null output_name
    && !Clflags.dwarf_fission = Clflags.Fission_objcopy
    && (not (Target_system.is_macos ()))
    && mode = Ccomp.Exe
    && not !Dwarf_flags.restrict_to_upstream_dwarf
  in
  let link_output_name =
    if needs_objcopy_workflow
    then Filename.temp_file (Filename.basename output_name) ".tmp"
    else output_name
  in
  let exitcode = Ccomp.call_linker mode link_output_name files c_lib in
  if not (exitcode = 0)
  then (
    if needs_objcopy_workflow then Misc.remove_file link_output_name;
    raise (Linkenv.Error (Linking_error exitcode)))
  else
    (* Handle DWARF fission if requested and linking succeeded *)
    match !Clflags.dwarf_fission with
    | Fission_none -> ()
    | Fission_objcopy ->
      if Target_system.is_macos ()
      then raise (Error Dwarf_fission_objcopy_on_macos)
      else if needs_objcopy_workflow
      then (
        (* Run objcopy to extract debug info into .debug file *)
        let debug_file = output_name ^ ".debug" in
        let compression_flag =
          match Dwarf_flags.get_dwarf_objcopy_compression_format () with
          | Some compression ->
            Printf.sprintf " %s=%s" Config.objcopy_compress_debug_sections_flag
              compression
          | None -> ""
        in
        let objcopy_cmd_create_debug =
          Printf.sprintf
            "%s --enable-deterministic-archives --only-keep-debug%s %s %s"
            Config.objcopy compression_flag
            (Filename.quote link_output_name)
            (Filename.quote debug_file)
        in
        let objcopy_exit = Ccomp.command objcopy_cmd_create_debug in
        if objcopy_exit <> 0
        then (
          Misc.remove_file link_output_name;
          raise (Error (Objcopy_error objcopy_exit)));
        let objcopy_cmd_create_stripped_exe =
          Printf.sprintf
            "%s --enable-deterministic-archives --strip-debug \
             --add-gnu-debuglink=%s %s %s"
            Config.objcopy
            (Filename.quote debug_file)
            (Filename.quote link_output_name)
            (Filename.quote output_name)
        in
        let objcopy_exit = Ccomp.command objcopy_cmd_create_stripped_exe in
        Misc.remove_file link_output_name;
        if objcopy_exit <> 0 then raise (Error (Objcopy_error objcopy_exit)))
    | Fission_dsymutil ->
      if not (Target_system.is_macos ())
      then raise (Error Dwarf_fission_dsymutil_not_macos)
      else if not_output_to_dev_null output_name
              && mode = Ccomp.Exe
              && not !Dwarf_flags.restrict_to_upstream_dwarf
      then
        (* Run dsymutil on the executable *)
        let dsymutil_cmd =
          Printf.sprintf "dsymutil %s" (Filename.quote output_name)
        in
        let dsymutil_exit = Ccomp.command dsymutil_cmd in
        if dsymutil_exit <> 0 then raise (Error (Dsymutil_error dsymutil_exit))

(* Main entry point *)

let link unix ml_objfiles output_name ~cached_genfns_imports ~genfns
<<<<<<< HEAD
    ~units_tolink ~ppf_dump : unit =
=======
    ~units_tolink ~uses_eval ~quoted_globals ~ppf_dump : unit =
>>>>>>> 7ef5e017
  if !Oxcaml_flags.internal_assembler
  then Emitaux.binary_backend_available := true;
  let named_startup_file = named_startup_file () in
  let startup =
    if named_startup_file
    then output_name ^ ".startup" ^ ext_asm
    else Filename.temp_file "camlstartup" ext_asm
  in
  let sourcefile_for_dwarf = sourcefile_for_dwarf ~named_startup_file startup in
  let startup_obj = Filename.temp_file "camlstartup" ext_obj in
<<<<<<< HEAD
=======
  let ml_objfiles =
    if not uses_eval
    then ml_objfiles
    else
      match
        Cm_bundle.make_bundled_cm_file unix ~ppf_dump ~quoted_globals
          ~named_startup_file ~output_name
      with
      | exception Cm_bundle.Error error -> raise (Error (Cm_bundle_error error))
      | bundled_cm_obj -> bundled_cm_obj :: ml_objfiles
  in
>>>>>>> 7ef5e017
  Asmgen.compile_unit ~output_prefix:output_name ~asm_filename:startup
    ~keep_asm:!Clflags.keep_startup_file ~obj_filename:startup_obj
    ~may_reduce_heap:true ~ppf_dump (fun () ->
      make_startup_file unix ~ppf_dump
        ~sourcefile_for_dwarf:(Some sourcefile_for_dwarf) genfns units_tolink
        cached_genfns_imports);
  Emitaux.reduce_heap_size ~reset:(fun () -> Linkenv.reset ());
  Misc.try_finally
    (fun () -> call_linker ml_objfiles startup_obj output_name)
    ~always:(fun () -> remove_file startup_obj)

(* Error report *)

open Format

let report_error ppf = function
  | Dwarf_fission_objcopy_on_macos ->
    fprintf ppf
      "Error: -gdwarf-fission=objcopy is not supported on macOS systems.@ \
       Please use -gdwarf-fission=dsymutil instead."
  | Dwarf_fission_dsymutil_not_macos ->
    fprintf ppf
      "Error: -gdwarf-fission=dsymutil is only supported on macOS systems."
  | Dsymutil_error exitcode ->
    fprintf ppf "Error running dsymutil (exit code %d)" exitcode
  | Objcopy_error exitcode ->
    fprintf ppf "Error running objcopy (exit code %d)" exitcode
  | Cm_bundle_error (Missing_intf_for_quote intf) ->
    fprintf ppf "Missing interface for module %a which is required by quote"
      CU.Name.print intf
  | Cm_bundle_error (Missing_impl_for_quote impl) ->
    fprintf ppf
      "Missing implementation for module %a which is required by quote"
      CU.Name.print impl

let () =
  Location.register_error_of_exn (function
    | Error err -> Some (Location.error_of_printer_file report_error err)
    | _ -> None)<|MERGE_RESOLUTION|>--- conflicted
+++ resolved
@@ -315,11 +315,7 @@
 (* Main entry point *)
 
 let link unix ml_objfiles output_name ~cached_genfns_imports ~genfns
-<<<<<<< HEAD
-    ~units_tolink ~ppf_dump : unit =
-=======
     ~units_tolink ~uses_eval ~quoted_globals ~ppf_dump : unit =
->>>>>>> 7ef5e017
   if !Oxcaml_flags.internal_assembler
   then Emitaux.binary_backend_available := true;
   let named_startup_file = named_startup_file () in
@@ -330,8 +326,6 @@
   in
   let sourcefile_for_dwarf = sourcefile_for_dwarf ~named_startup_file startup in
   let startup_obj = Filename.temp_file "camlstartup" ext_obj in
-<<<<<<< HEAD
-=======
   let ml_objfiles =
     if not uses_eval
     then ml_objfiles
@@ -343,7 +337,6 @@
       | exception Cm_bundle.Error error -> raise (Error (Cm_bundle_error error))
       | bundled_cm_obj -> bundled_cm_obj :: ml_objfiles
   in
->>>>>>> 7ef5e017
   Asmgen.compile_unit ~output_prefix:output_name ~asm_filename:startup
     ~keep_asm:!Clflags.keep_startup_file ~obj_filename:startup_obj
     ~may_reduce_heap:true ~ppf_dump (fun () ->
