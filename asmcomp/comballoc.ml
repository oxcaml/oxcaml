(**************************************************************************)
(*                                                                        *)
(*                                 OCaml                                  *)
(*                                                                        *)
(*             Xavier Leroy, projet Cristal, INRIA Rocquencourt           *)
(*                                                                        *)
(*   Copyright 1999 Institut National de Recherche en Informatique et     *)
(*     en Automatique.                                                    *)
(*                                                                        *)
(*   All rights reserved.  This file is distributed under the terms of    *)
(*   the GNU Lesser General Public License version 2.1, with the          *)
(*   special exception on linking described in the file LICENSE.          *)
(*                                                                        *)
(**************************************************************************)

(* Combine heap allocations occurring in the same basic block *)

open Mach

type allocation_state =
<<<<<<< HEAD
    No_alloc                            (* no allocation is pending *)
  | Pending_alloc of Reg.t * int        (* an allocation is pending *)
(* The arguments of Pending_alloc(reg, totalsz) are:
     reg      the register holding the result of the last allocation
     totalsz  the amount to be allocated in this block *)
=======
    No_alloc
  | Pending_alloc of
    { reg: Reg.t;    (* register holding the result of the last allocation *)
      totalsz: int } (* amount to be allocated in this block *)
>>>>>>> 4c130cae

let allocated_size = function
    No_alloc -> 0
  | Pending_alloc {totalsz; _} -> totalsz

let rec combine i allocstate =
  match i.desc with
    Iend | Ireturn | Iexit _ | Iraise _ ->
      (i, allocated_size allocstate)
  | Iop(Ialloc { bytes = sz; _ }) ->
      begin match allocstate with
<<<<<<< HEAD
      | Pending_alloc(reg, totalsz)
          when totalsz + sz < Config.max_young_wosize * Arch.size_addr ->
         let (newnext, newsz) =
              combine i.next (Pending_alloc(i.res.(0), totalsz + sz)) in
            (instr_cons_debug (Iop(Iintop_imm(Iadd, -sz))) [| reg |] i.res i.dbg newnext,
             newsz)
      | _ ->
         let (newnext, newsz) = combine i.next (Pending_alloc(i.res.(0), sz)) in
         let newnext =
           if newsz = sz then newnext
           else instr_cons_debug (Iop(Iintop_imm(Iadd, newsz - sz))) i.res
                i.res i.dbg newnext
         in
         (instr_cons_debug (Iop(Ialloc {words = newsz; spacetime_index = 0;
                                        label_after_call_gc = None; }))
          i.arg i.res i.dbg newnext, allocated_size allocstate)
=======
      | Pending_alloc {reg; totalsz}
          when totalsz + sz < Config.max_young_wosize * Arch.size_addr ->
         let (next, totalsz) =
           combine i.next
             (Pending_alloc { reg = i.res.(0); totalsz = totalsz + sz }) in
         (instr_cons_debug (Iop(Iintop_imm(Iadd, -sz)))
            [| reg |] i.res i.dbg next,
          totalsz)
      | No_alloc | Pending_alloc _ ->
         let (next, totalsz) =
           combine i.next
             (Pending_alloc { reg = i.res.(0); totalsz = sz }) in
         let next =
           let offset = totalsz - sz in
           if offset = 0 then next
           else instr_cons_debug (Iop(Iintop_imm(Iadd, offset))) i.res
                i.res i.dbg next
         in
         (instr_cons_debug (Iop(Ialloc {bytes = totalsz; spacetime_index = 0;
                                        label_after_call_gc = None; }))
          i.arg i.res i.dbg next, allocated_size allocstate)
>>>>>>> 4c130cae
      end
  | Iop(Icall_ind _ | Icall_imm _ | Iextcall _ |
        Itailcall_ind _ | Itailcall_imm _) ->
      let newnext = combine_restart i.next in
      (instr_cons_debug i.desc i.arg i.res i.dbg newnext,
       allocated_size allocstate)
  | Iop _ ->
      let (newnext, sz) = combine i.next allocstate in
      (instr_cons_debug i.desc i.arg i.res i.dbg newnext, sz)
  | Iifthenelse(test, ifso, ifnot) ->
      let newifso = combine_restart ifso in
      let newifnot = combine_restart ifnot in
      let newnext = combine_restart i.next in
      (instr_cons (Iifthenelse(test, newifso, newifnot)) i.arg i.res newnext,
       allocated_size allocstate)
  | Iswitch(table, cases) ->
      let newcases = Array.map combine_restart cases in
      let newnext = combine_restart i.next in
      (instr_cons (Iswitch(table, newcases)) i.arg i.res newnext,
       allocated_size allocstate)
  | Iloop(body) ->
      let newbody = combine_restart body in
      (instr_cons (Iloop(newbody)) i.arg i.res i.next,
       allocated_size allocstate)
  | Icatch(rec_flag, handlers, body) ->
      let (newbody, sz) = combine body allocstate in
      let newhandlers =
        List.map (fun (io, handler) -> io, combine_restart handler) handlers in
      let newnext = combine_restart i.next in
      (instr_cons (Icatch(rec_flag, newhandlers, newbody))
         i.arg i.res newnext, sz)
  | Itrywith(body, handler) ->
      let (newbody, sz) = combine body allocstate in
      let newhandler = combine_restart handler in
      let newnext = combine_restart i.next in
      (instr_cons (Itrywith(newbody, newhandler)) i.arg i.res newnext, sz)

and combine_restart i =
  let (newi, _) = combine i No_alloc in newi

let fundecl f =
  if Config.spacetime then f
  else {f with fun_body = combine_restart f.fun_body}<|MERGE_RESOLUTION|>--- conflicted
+++ resolved
@@ -18,18 +18,10 @@
 open Mach
 
 type allocation_state =
-<<<<<<< HEAD
-    No_alloc                            (* no allocation is pending *)
-  | Pending_alloc of Reg.t * int        (* an allocation is pending *)
-(* The arguments of Pending_alloc(reg, totalsz) are:
-     reg      the register holding the result of the last allocation
-     totalsz  the amount to be allocated in this block *)
-=======
     No_alloc
   | Pending_alloc of
     { reg: Reg.t;    (* register holding the result of the last allocation *)
       totalsz: int } (* amount to be allocated in this block *)
->>>>>>> 4c130cae
 
 let allocated_size = function
     No_alloc -> 0
@@ -41,24 +33,6 @@
       (i, allocated_size allocstate)
   | Iop(Ialloc { bytes = sz; _ }) ->
       begin match allocstate with
-<<<<<<< HEAD
-      | Pending_alloc(reg, totalsz)
-          when totalsz + sz < Config.max_young_wosize * Arch.size_addr ->
-         let (newnext, newsz) =
-              combine i.next (Pending_alloc(i.res.(0), totalsz + sz)) in
-            (instr_cons_debug (Iop(Iintop_imm(Iadd, -sz))) [| reg |] i.res i.dbg newnext,
-             newsz)
-      | _ ->
-         let (newnext, newsz) = combine i.next (Pending_alloc(i.res.(0), sz)) in
-         let newnext =
-           if newsz = sz then newnext
-           else instr_cons_debug (Iop(Iintop_imm(Iadd, newsz - sz))) i.res
-                i.res i.dbg newnext
-         in
-         (instr_cons_debug (Iop(Ialloc {words = newsz; spacetime_index = 0;
-                                        label_after_call_gc = None; }))
-          i.arg i.res i.dbg newnext, allocated_size allocstate)
-=======
       | Pending_alloc {reg; totalsz}
           when totalsz + sz < Config.max_young_wosize * Arch.size_addr ->
          let (next, totalsz) =
@@ -80,7 +54,6 @@
          (instr_cons_debug (Iop(Ialloc {bytes = totalsz; spacetime_index = 0;
                                         label_after_call_gc = None; }))
           i.arg i.res i.dbg next, allocated_size allocstate)
->>>>>>> 4c130cae
       end
   | Iop(Icall_ind _ | Icall_imm _ | Iextcall _ |
         Itailcall_ind _ | Itailcall_imm _) ->
