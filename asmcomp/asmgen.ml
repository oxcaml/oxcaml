(**************************************************************************)
(*                                                                        *)
(*                                 OCaml                                  *)
(*                                                                        *)
(*             Xavier Leroy, projet Cristal, INRIA Rocquencourt           *)
(*                                                                        *)
(*   Copyright 1996 Institut National de Recherche en Informatique et     *)
(*     en Automatique.                                                    *)
(*                                                                        *)
(*   All rights reserved.  This file is distributed under the terms of    *)
(*   the GNU Lesser General Public License version 2.1, with the          *)
(*   special exception on linking described in the file LICENSE.          *)
(*                                                                        *)
(**************************************************************************)

(* From lambda to assembly code *)

[@@@ocaml.warning "+a-4-9-40-41-42"]

open Format
open Config
open Clflags
open Misc
open Cmm
module DLL = Oxcaml_utils.Doubly_linked_list
module String = Misc.Stdlib.String

type error =
  | Assembler_error of string
  | Mismatched_for_pack of Compilation_unit.Prefix.t
  | Asm_generation of string * Emitaux.error

exception Error of error

let cmm_invariants ppf fd_cmm =
  let print_fundecl =
    if !Clflags.dump_cmm
    then Printcmm.fundecl
    else fun ppf fdecl -> Format.fprintf ppf "%s" fdecl.fun_name.sym_name
  in
  if !Clflags.cmm_invariants && Cmm_invariants.run ppf fd_cmm
  then
    Misc.fatal_errorf "Cmm invariants failed on following fundecl:@.%a@."
      print_fundecl fd_cmm;
  fd_cmm

let cfg_invariants ppf cfg =
  let print_fundecl ppf c =
    if !Oxcaml_flags.dump_cfg
    then Cfg_with_layout.dump ppf c ~msg:"*** Cfg invariant check failed"
    else Format.fprintf ppf "%s" (Cfg_with_layout.cfg c).fun_name
  in
  if !Oxcaml_flags.cfg_invariants && Cfg_invariants.run ppf cfg
  then
    Misc.fatal_errorf "Cfg invariants failed on following fundecl:@.%a@."
      print_fundecl cfg;
  cfg

let pass_dump_linear_if ppf flag message phrase =
  if !flag then fprintf ppf "*** %s@.%a@." message Printlinear.fundecl phrase;
  phrase

let pass_dump_cfg_if ppf flag message c =
  if !flag
  then fprintf ppf "*** %s@.%a@." message (Cfg_with_layout.dump ~msg:"") c;
  c

let should_vectorize () =
  !Oxcaml_flags.vectorize && not (Flambda2_ui.Flambda_features.classic_mode ())

let start_from_emit = ref true

let should_save_before_emit () =
  should_save_ir_after Compiler_pass.Linearization && not !start_from_emit

let should_save_cfg_before_emit () =
  should_save_ir_after Compiler_pass.Simplify_cfg && not !start_from_emit

let should_save_cfg_before_regalloc () =
  should_save_ir_before Compiler_pass.Register_allocation

let linear_unit_info =
  { Linear_format.unit = Compilation_unit.dummy; items = [] }

let new_cfg_unit_info () =
  { Cfg_format.unit = Compilation_unit.dummy; items = [] }

let cfg_unit_info = new_cfg_unit_info ()

let cfg_before_regalloc_unit_info = new_cfg_unit_info ()

module Compiler_pass_map = Map.Make (Compiler_pass)

let (pass_to_cfg : Cfg_format.cfg_unit_info Compiler_pass_map.t) =
  Compiler_pass_map.empty
  |> Compiler_pass_map.add Compiler_pass.Selection (new_cfg_unit_info ())

let reset () =
  Zero_alloc_checker.reset_unit_info ();
  start_from_emit := false;
  Compiler_pass_map.iter
    (fun pass (cfg_unit_info : Cfg_format.cfg_unit_info) ->
      if should_save_ir_after pass || should_save_ir_before pass
      then (
        cfg_unit_info.unit <- Compilation_unit.get_current_or_dummy ();
        cfg_unit_info.items <- [];
        cfg_before_regalloc_unit_info.unit
          <- Compilation_unit.get_current_or_dummy ();
        cfg_before_regalloc_unit_info.items <- []))
    pass_to_cfg;
  if should_save_before_emit ()
  then (
    linear_unit_info.unit <- Compilation_unit.get_current_or_dummy ();
    linear_unit_info.items <- []);
  if should_save_cfg_before_emit ()
  then (
    cfg_unit_info.unit <- Compilation_unit.get_current_or_dummy ();
    cfg_unit_info.items <- [])

let save_data dl =
  Compiler_pass_map.iter
    (fun pass (cfg_unit_info : Cfg_format.cfg_unit_info) ->
      if should_save_ir_after pass && not !start_from_emit
      then cfg_unit_info.items <- Cfg_format.(Data dl) :: cfg_unit_info.items)
    pass_to_cfg;
  if should_save_before_emit ()
  then
    linear_unit_info.items <- Linear_format.(Data dl) :: linear_unit_info.items;
  if should_save_cfg_before_emit ()
  then cfg_unit_info.items <- Cfg_format.(Data dl) :: cfg_unit_info.items;
  dl

let save_linear f =
  if should_save_before_emit ()
  then
    linear_unit_info.items <- Linear_format.(Func f) :: linear_unit_info.items;
  f

let save_cfg f =
  if should_save_cfg_before_emit ()
  then cfg_unit_info.items <- Cfg_format.(Cfg f) :: cfg_unit_info.items;
  f

let save_cfg_before_regalloc (cfg_with_infos : Cfg_with_infos.t) =
  (if should_save_cfg_before_regalloc ()
  then
    (* CFGs and registers are mutable, so make sure what we will save is a
       snapshot of the current state. *)
    let copy x = Marshal.from_string (Marshal.to_string x []) 0 in
    cfg_before_regalloc_unit_info.items
      <- Cfg_format.(
           Cfg_before_regalloc
             { cfg_with_layout_and_relocatable_regs =
                 copy
                   ( Cfg_with_infos.cfg_with_layout cfg_with_infos,
                     Reg.all_relocatable_regs () );
               cmm_label = Cmm.cur_label ();
               reg_stamp = Reg.For_testing.get_stamp ()
             })
         :: cfg_before_regalloc_unit_info.items);
  cfg_with_infos

let write_ir prefix =
  Compiler_pass_map.iter
    (fun pass (cfg_unit_info : Cfg_format.cfg_unit_info) ->
      if should_save_ir_after pass && not !start_from_emit
      then (
        let filename = Compiler_pass.(to_output_filename pass ~prefix) in
        cfg_unit_info.items <- List.rev cfg_unit_info.items;
        Cfg_format.save filename cfg_unit_info))
    pass_to_cfg;
  if should_save_before_emit ()
  then (
    let filename = Compiler_pass.(to_output_filename Linearization ~prefix) in
    linear_unit_info.items <- List.rev linear_unit_info.items;
    Linear_format.save filename linear_unit_info);
  if should_save_cfg_before_emit ()
  then (
    let filename = Compiler_pass.(to_output_filename Simplify_cfg ~prefix) in
    cfg_unit_info.items <- List.rev cfg_unit_info.items;
    Cfg_format.save filename cfg_unit_info);
  if should_save_cfg_before_regalloc ()
  then (
    let filename =
      Compiler_pass.(to_output_filename Register_allocation ~prefix)
    in
    cfg_before_regalloc_unit_info.items
      <- List.rev cfg_before_regalloc_unit_info.items;
    Cfg_format.save filename cfg_before_regalloc_unit_info)

let should_emit () = not (should_stop_after Compiler_pass.Linearization)

(* note: `should_use_linscan` relies on the state of the `Reg` module, as the
   list of temporaries is retrieved to be compared to the threshold. *)
let should_use_linscan fd =
  !use_linscan
  || List.mem Cmm.Use_linscan_regalloc fd.fun_codegen_options
  || List.compare_length_with
       (Reg.all_relocatable_regs ())
       !Oxcaml_flags.regalloc_linscan_threshold
     > 0

let if_emit_do f x = if should_emit () then f x else ()

let emit_begin_assembly unix =
  if_emit_do
    (fun () ->
      if !Oxcaml_flags.llvm_backend
      then Llvmize.begin_assembly ()
      else Emit.begin_assembly unix)
    ()

let emit_end_assembly ~sourcefile () =
  if_emit_do
    (fun () ->
      if !Oxcaml_flags.llvm_backend
      then Llvmize.end_assembly ~sourcefile
      else
        try Emit.end_assembly ()
        with Emitaux.Error e ->
          let sourcefile = Option.value ~default:"*none*" sourcefile in
          raise (Error (Asm_generation (sourcefile, e))))
    ()

let emit_data dl =
  if_emit_do (if !Oxcaml_flags.llvm_backend then Llvmize.data else Emit.data) dl

let emit_fundecl f =
  if_emit_do
    (fun (fundecl : Linear.fundecl) ->
      if !Oxcaml_flags.llvm_backend
      then Misc.fatal_error "Linear IR not supported with llvm backend";
      try Profile.record ~accumulate:true "emit" Emit.fundecl fundecl
      with Emitaux.Error e ->
        raise (Error (Asm_generation (fundecl.Linear.fun_name, e))))
    f

let count_duplicate_spills_reloads_in_block (block : Cfg.basic_block) =
  let count_per_inst
      ((dup_spills, dup_reloads, seen_spill_regs, seen_reload_regs) as acc)
      (inst : Cfg.basic Cfg.instruction) =
    match inst.desc with
    | Op Spill ->
      let reg = inst.res.(0) in
      let new_dup_spills =
        dup_spills + if Reg.Set.mem reg seen_spill_regs then 1 else 0
      in
      ( new_dup_spills,
        dup_reloads,
        Reg.Set.add reg seen_spill_regs,
        seen_reload_regs )
    | Op Reload ->
      let reg = inst.arg.(0) in
      let new_dup_reloads =
        dup_reloads + if Reg.Set.mem reg seen_reload_regs then 1 else 0
      in
      ( dup_spills,
        new_dup_reloads,
        seen_spill_regs,
        Reg.Set.add reg seen_reload_regs )
    | _ -> acc
  in
  let dup_spills, dup_reloads, _, _ =
    DLL.fold_left block.body ~f:count_per_inst
      ~init:(0, 0, Reg.Set.empty, Reg.Set.empty)
  in
  dup_spills, dup_reloads

let count_spills_reloads (block : Cfg.basic_block) =
  let f ((spills, reloads) as acc) (instr : Cfg.basic Cfg.instruction) =
    match instr.desc with
    | Op Spill -> spills + 1, reloads
    | Op Reload -> spills, reloads + 1
    | _ -> acc
  in
  DLL.fold_left ~f ~init:(0, 0) block.body

(** Returns all CFG counters that work on a single block and are summative over the
    blocks. *)
let cfg_block_counters block =
  let dup_spills, dup_reloads = count_duplicate_spills_reloads_in_block block in
  let spills, reloads = count_spills_reloads block in
  Profile.Counters.create ()
  |> Profile.Counters.set "block_duplicate_spill" dup_spills
  |> Profile.Counters.set "block_duplicate_reload" dup_reloads
  |> Profile.Counters.set "spill" spills
  |> Profile.Counters.set "reload" reloads

(** Returns all CFG counters that require the whole CFG to produce a count. *)
let whole_cfg_counters (_ : Cfg.t) = Profile.Counters.create ()

let cfg_profile to_cfg =
  let total_counters = ref (Profile.Counters.create ()) in
  let block_f label block =
    match !Clflags.profile_granularity with
    | Block_level ->
      let (_ : Cfg.basic_block) =
        Profile.record_with_counters ~accumulate:true
          ~counter_f:cfg_block_counters
          (Format.sprintf "block=%s" (Label.to_string label))
          Fun.id block
      in
      ()
    | File_level | Function_level ->
      (* Manual counter accumulation to circumvent needing to register block as
         pass *)
      total_counters
        := Profile.Counters.union !total_counters (cfg_block_counters block)
  in
  let counter_f x =
    let cfg = to_cfg x in
    Cfg.iter_blocks cfg ~f:block_f;
    Profile.Counters.union !total_counters (whole_cfg_counters cfg)
  in
  Profile.record_with_counters ~counter_f

let cfg_with_layout_profile ?accumulate pass f x =
  cfg_profile Cfg_with_layout.cfg ?accumulate pass f x

let cfg_with_infos_profile ?accumulate pass f x =
  cfg_profile Cfg_with_infos.cfg ?accumulate pass f x

let ( ++ ) x f = f x

let reorder_blocks_random ppf_dump cl =
  match !Oxcaml_flags.reorder_blocks_random with
  | None -> cl
  | Some seed ->
    (* Initialize random state based on user-provided seed and function name.
       Per-function random state (instead of per call to ocamlopt) is good for
       debugging: it gives us deterministic builds for each user-provided seed,
       regardless of the order of files on the command line. *)
    let fun_name = (Cfg_with_layout.cfg cl).fun_name in
    let random_state = Random.State.make [| seed; Hashtbl.hash fun_name |] in
    Cfg_with_layout.reorder_blocks_random ~random_state cl;
    pass_dump_cfg_if ppf_dump Oxcaml_flags.dump_cfg
      "After reorder_blocks_random" cl

type register_allocator =
  | GI
  | IRC
  | LS

let register_allocator fd : register_allocator =
  match String.lowercase_ascii !Oxcaml_flags.regalloc with
  | "" | "cfg" -> if should_use_linscan fd then LS else IRC
  | "gi" -> GI
  | "irc" -> IRC
  | "ls" -> LS
  | other -> Misc.fatal_errorf "unknown register allocator (%S)" other

let available_regs ~stack_slots ~f x =
  (* Skip DWARF variable range generation for complicated functions to avoid
     high compilation speed penalties *)
  let fun_num_stack_slots = stack_slots x in
  let total_num_stack_slots =
    Stack_class.Tbl.fold fun_num_stack_slots ~init:0
      ~f:(fun _stack_class num acc -> acc + num)
  in
  if total_num_stack_slots > !Dwarf_flags.dwarf_max_function_complexity
  then x
  else f x

let compile_cfg ppf_dump ~funcnames fd_cmm cfg_with_layout =
  let register_allocator = register_allocator fd_cmm in
  let module CSE = Cfg_cse.Cse_generic (CSE) in
  match !Oxcaml_flags.llvm_backend with
  | true ->
    (* missing pass: stack checks *)
    cfg_with_layout
    ++ cfg_with_layout_profile ~accumulate:true "cfg_polling"
         (Cfg_polling.instrument_fundecl ~future_funcnames:funcnames)
    ++ cfg_with_layout_profile ~accumulate:true "cfg_zero_alloc_checker"
         (Zero_alloc_checker.cfg ~future_funcnames:funcnames ppf_dump)
    ++ cfg_with_layout_profile ~accumulate:true "cfg_comballoc"
         Cfg_comballoc.run
    ++ Compiler_hooks.execute_and_pipe Compiler_hooks.Cfg_combine
    ++ pass_dump_cfg_if ppf_dump Oxcaml_flags.dump_cfg "After comballoc"
    ++ Profile.record ~accumulate:true "save_cfg" save_cfg
    ++ Profile.record ~accumulate:true "llvmize" Llvmize.cfg
  | false ->
    cfg_with_layout
    ++ (fun cfg_with_layout ->
         match should_vectorize () with
         | false -> cfg_with_layout
         | true ->
           cfg_with_layout
           ++ cfg_with_layout_profile ~accumulate:true "vectorize"
                (Vectorize.cfg ppf_dump)
           ++ pass_dump_cfg_if ppf_dump Oxcaml_flags.dump_cfg "After vectorize")
    ++ cfg_with_layout_profile ~accumulate:true "cfg_polling"
         (Cfg_polling.instrument_fundecl ~future_funcnames:funcnames)
    ++ cfg_with_layout_profile ~accumulate:true "cfg_zero_alloc_checker"
         (Zero_alloc_checker.cfg ~future_funcnames:funcnames ppf_dump)
    ++ cfg_with_layout_profile ~accumulate:true "cfg_comballoc"
         Cfg_comballoc.run
    ++ Compiler_hooks.execute_and_pipe Compiler_hooks.Cfg_combine
    ++ cfg_with_layout_profile ~accumulate:true "cfg_cse" CSE.cfg_with_layout
    ++ Compiler_hooks.execute_and_pipe Compiler_hooks.Cfg_cse
    ++ Cfg_with_infos.make
    ++ cfg_with_infos_profile ~accumulate:true "cfg_deadcode" Cfg_deadcode.run
    ++ save_cfg_before_regalloc
    ++ Profile.record ~accumulate:true "regalloc" (fun cfg_with_infos ->
           let cfg_description =
             Regalloc_validate.Description.create
               (Cfg_with_infos.cfg_with_layout cfg_with_infos)
           in
           cfg_with_infos
           ++ (match register_allocator with
              | GI ->
                cfg_with_infos_profile ~accumulate:true "cfg_gi" Regalloc_gi.run
              | IRC ->
                cfg_with_infos_profile ~accumulate:true "cfg_irc"
                  Regalloc_irc.run
              | LS ->
                cfg_with_infos_profile ~accumulate:true "cfg_ls" Regalloc_ls.run)
           ++ Cfg_with_infos.cfg_with_layout
           ++ cfg_with_layout_profile ~accumulate:true
                "cfg_validate_description"
                (Regalloc_validate.run cfg_description))
    ++ Profile.record ~accumulate:true "cfg_available_regs"
         (available_regs
            ~stack_slots:(fun x ->
              (Cfg_with_layout.cfg x).Cfg.fun_num_stack_slots)
            ~f:Cfg_available_regs.run)
    ++ Profile.record ~accumulate:true "cfg_invariants"
         (cfg_invariants ppf_dump)
    ++ cfg_with_layout_profile ~accumulate:true "cfg_simplify"
         Regalloc_utils.simplify_cfg
    ++ Profile.record ~accumulate:true "cfg_invariants"
         (cfg_invariants ppf_dump)
    (* CR-someday gtulbalecu: The peephole optimizations must not affect
       liveness, otherwise we would have to recompute it here. Recomputing it
       here breaks the CI because the liveness_analysis algorithm does not work
       properly after register allocation. *)
    ++ cfg_with_layout_profile ~accumulate:true "peephole_optimize_cfg"
         Peephole_optimize.peephole_optimize_cfg
    ++ (fun (cfg_with_layout : Cfg_with_layout.t) ->
         match !Oxcaml_flags.cfg_stack_checks with
         | false -> cfg_with_layout
         | true -> Cfg_stack_checks.cfg cfg_with_layout)
    ++ cfg_with_layout_profile ~accumulate:true "save_cfg" save_cfg
    ++ cfg_with_layout_profile ~accumulate:true "cfg_reorder_blocks"
         (reorder_blocks_random ppf_dump)
    ++ Profile.record ~accumulate:true "cfg_invariants"
         (cfg_invariants ppf_dump)
    ++ Profile.record ~accumulate:true "cfg_to_linear" Cfg_to_linear.run
    ++ pass_dump_linear_if ppf_dump dump_linear "Linearized code"
    ++ Compiler_hooks.execute_and_pipe Compiler_hooks.Linear
    ++ Profile.record ~accumulate:true "save_linear" save_linear
    ++ (fun (fd : Linear.fundecl) ->
         match !Oxcaml_flags.cfg_stack_checks with
         | false -> Stack_check.linear fd
         | true -> fd)
    ++ Profile.record ~accumulate:true "emit_fundecl" emit_fundecl

let compile_via_llvm ~ppf_dump ~funcnames cfg_with_layout =
  (* missing pass: stack checks *)
  cfg_with_layout
  ++ cfg_with_layout_profile ~accumulate:true "cfg_polling"
       (Cfg_polling.instrument_fundecl ~future_funcnames:funcnames)
  ++ cfg_with_layout_profile ~accumulate:true "cfg_zero_alloc_checker"
       (Zero_alloc_checker.cfg ~future_funcnames:funcnames ppf_dump)
  ++ cfg_with_layout_profile ~accumulate:true "cfg_comballoc" Cfg_comballoc.run
  ++ Compiler_hooks.execute_and_pipe Compiler_hooks.Cfg_combine
  ++ pass_dump_cfg_if ppf_dump Oxcaml_flags.dump_cfg "After comballoc"
  ++ Profile.record ~accumulate:true "save_cfg" save_cfg
  ++ Profile.record ~accumulate:true "llvmize" Llvmize.cfg

let compile_via_linear ~ppf_dump ~funcnames fd_cmm cfg_with_layout =
  cfg_with_layout
  ++ compile_cfg ppf_dump ~funcnames fd_cmm
  ++ pass_dump_linear_if ppf_dump dump_linear "Linearized code"
  ++ Compiler_hooks.execute_and_pipe Compiler_hooks.Linear
  ++ Profile.record ~accumulate:true "save_linear" save_linear
  ++ (fun (fd : Linear.fundecl) ->
       match !Oxcaml_flags.cfg_stack_checks with
       | false -> Stack_check.linear fd
       | true -> fd)
  ++ Profile.record ~accumulate:true "emit_fundecl" emit_fundecl

let compile_fundecl ~ppf_dump ~funcnames fd_cmm =
  let module Cfg_selection = Cfg_selectgen.Make (Cfg_selection) in
  Reg.clear_relocatable_regs ();
  fd_cmm
  ++ Profile.record ~accumulate:true "cmm_invariants" (cmm_invariants ppf_dump)
  ++ (fun (fd_cmm : Cmm.fundecl) ->
       Cfg_selection.emit_fundecl ~future_funcnames:funcnames fd_cmm
       ++ pass_dump_cfg_if ppf_dump Oxcaml_flags.dump_cfg "After selection")
  ++ Profile.record ~accumulate:true "cfg_invariants" (cfg_invariants ppf_dump)
  ++ Profile.record ~accumulate:true "cfg" (fun cfg_with_layout ->
<<<<<<< HEAD
         compile_cfg ppf_dump ~funcnames fd_cmm cfg_with_layout)
=======
         if !Oxcaml_flags.llvm_backend
         then compile_via_llvm ~ppf_dump ~funcnames cfg_with_layout
         else compile_via_linear ~ppf_dump ~funcnames fd_cmm cfg_with_layout)
>>>>>>> 59c95e2a

let compile_data dl = dl ++ save_data ++ emit_data

let compile_phrases ~ppf_dump ps =
  let funcnames =
    List.fold_left
      (fun s p ->
        match p with
        | Cfunction fd -> String.Set.add fd.fun_name.sym_name s
        | Cdata _ -> s)
      String.Set.empty ps
  in
  let rec compile ~funcnames ps =
    match ps with
    | [] -> ()
    | p :: ps -> (
      if !dump_cmm then fprintf ppf_dump "%a@." Printcmm.phrase p;
      match p with
      | Cfunction fd ->
        (* Only profile if selected granularity is either function or block
           level *)
        let profile_wrapper =
          match !profile_granularity with
          | Function_level | Block_level ->
            Profile.record ~accumulate:true
              ("function=" ^ X86_proc.string_of_symbol "" fd.fun_name.sym_name)
          | File_level -> Fun.id
        in
        profile_wrapper (compile_fundecl ~ppf_dump ~funcnames) fd;
        compile ~funcnames:(String.Set.remove fd.fun_name.sym_name funcnames) ps
      | Cdata dl ->
        compile_data dl;
        compile ~funcnames ps)
  in
  compile ~funcnames ps

let compile_phrase ~ppf_dump p = compile_phrases ~ppf_dump [p]

(* For the native toplevel: generates generic functions unless they are already
   available in the process *)
let compile_genfuns ~ppf_dump f =
  List.iter
    (function
      | Cfunction { fun_name = name } as ph when f name.sym_name ->
        compile_phrase ~ppf_dump ph
      | _ -> ())
    (Generic_fns.compile ~cache:false ~shared:true
       (Generic_fns.Tbl.of_fns (Compilenv.current_unit_infos ()).ui_generic_fns))

let compile_unit ~output_prefix ~asm_filename ~keep_asm ~obj_filename
    ~may_reduce_heap ~ppf_dump gen =
  reset ();
  let create_asm =
    should_emit () && (keep_asm || not !Emitaux.binary_backend_available)
  in
  X86_proc.create_asm_file := create_asm;
  let remove_asm_file () =
    (* if [should_emit ()] is [false] then no assembly is generated, so the
       (empty) temporary file should be deleted. *)
    if (not create_asm) || not keep_asm then remove_file asm_filename
  in
  let open_asm_file () =
    if create_asm
    then
      if !Oxcaml_flags.llvm_backend
      then Llvmize.open_out ~asm_filename ~output_prefix
      else Emitaux.output_channel := open_out asm_filename
  in
  let close_asm_file () =
    if create_asm
    then
      if !Oxcaml_flags.llvm_backend
      then Llvmize.close_out ()
      else close_out !Emitaux.output_channel
  in
  Misc.try_finally
    ~exceptionally:(fun () -> remove_file obj_filename)
    (fun () ->
      open_asm_file ();
      Misc.try_finally
        (fun () ->
          gen ();
          Zero_alloc_checker.record_unit_info ppf_dump;
          Compiler_hooks.execute Compiler_hooks.Check_allocations
            Zero_alloc_checker.iter_witnesses;
          write_ir output_prefix)
        ~always:(fun () -> close_asm_file ())
        ~exceptionally:remove_asm_file;
      if should_emit ()
      then (
        if may_reduce_heap
        then
          Emitaux.reduce_heap_size ~reset:(fun () ->
              reset ();
              (* note: we need to preserve the persistent env, because it is
                 used to populate fields of the record written as the cmx file
                 afterwards. *)
              Typemod.reset ~preserve_persistent_env:true;
              Emitaux.reset ();
              Reg.clear_relocatable_regs ());
        let assemble_result =
          Profile.record "assemble"
            (Proc.assemble_file asm_filename)
            obj_filename
        in
        if assemble_result <> 0
        then raise (Error (Assembler_error asm_filename)));
      remove_asm_file ())

let end_gen_implementation unix ?toplevel ~ppf_dump ~sourcefile make_cmm =
  Emitaux.Dwarf_helpers.init ~disable_dwarf:false ~sourcefile;
  emit_begin_assembly unix;
  ( make_cmm ()
  ++ (fun x ->
       if Clflags.should_stop_after Compiler_pass.Middle_end then exit 0 else x)
  ++ Compiler_hooks.execute_and_pipe Compiler_hooks.Cmm
  ++ Profile.record "compile_phrases" (compile_phrases ~ppf_dump)
  ++ fun () -> () );
  (match toplevel with None -> () | Some f -> compile_genfuns ~ppf_dump f);
  (* We add explicit references to external primitive symbols. This is to ensure
     that the object files that define these symbols, when part of a C library,
     won't be discarded by the linker. This is important if a module that uses
     such a symbol is later dynlinked. *)
  compile_phrase ~ppf_dump
    (Cmm_helpers.reference_symbols
       (List.filter_map
          (fun prim ->
            if not (Primitive.native_name_is_external prim)
            then None
            else Some (Cmm.global_symbol (Primitive.native_name prim)))
          !Translmod.primitive_declarations));
  emit_end_assembly ~sourcefile ()

type direct_to_cmm =
  ppf_dump:Format.formatter ->
  prefixname:string ->
  Lambda.program ->
  Cmm.phrase list

type pipeline = Direct_to_cmm of direct_to_cmm

let asm_filename output_prefix =
  if !keep_asm_file || !Emitaux.binary_backend_available
  then output_prefix ^ ext_asm
  else Filename.temp_file "camlasm" ext_asm

let compile_implementation unix ?toplevel ~pipeline ~sourcefile ~prefixname
    ~ppf_dump (program : Lambda.program) =
  compile_unit ~ppf_dump ~output_prefix:prefixname
    ~asm_filename:(asm_filename prefixname) ~keep_asm:!keep_asm_file
    ~obj_filename:(prefixname ^ ext_obj)
    ~may_reduce_heap:(Option.is_none toplevel) (fun () ->
      Compilation_unit.Set.iter Compilenv.require_global
        program.required_globals;
      Compilenv.record_external_symbols ();
      match pipeline with
      | Direct_to_cmm direct_to_cmm ->
        let cmm_phrases = direct_to_cmm ~ppf_dump ~prefixname program in
        end_gen_implementation unix ?toplevel ~ppf_dump ~sourcefile (fun () ->
            cmm_phrases))

let linear_gen_implementation unix filename =
  let open Linear_format in
  let linear_unit_info, _ = restore filename in
  let current_package = Compilation_unit.Prefix.from_clflags () in
  let saved_package = Compilation_unit.for_pack_prefix linear_unit_info.unit in
  if not (Compilation_unit.Prefix.equal current_package saved_package)
  then raise (Error (Mismatched_for_pack saved_package));
  let emit_item = function
    | Data dl -> emit_data dl
    | Func f -> emit_fundecl f
  in
  start_from_emit := true;
  (* CR mshinwell: set [sourcefile] properly; [filename] isn't a .ml file *)
  let sourcefile = Some filename in
  Emitaux.Dwarf_helpers.init ~disable_dwarf:false ~sourcefile;
  emit_begin_assembly unix;
  Profile.record "Emit" (List.iter emit_item) linear_unit_info.items;
  emit_end_assembly ~sourcefile ()

let compile_implementation_linear unix output_prefix ~progname =
  compile_unit ~may_reduce_heap:true ~output_prefix
    ~asm_filename:(asm_filename output_prefix)
    ~keep_asm:!keep_asm_file ~obj_filename:(output_prefix ^ ext_obj) (fun () ->
      linear_gen_implementation unix progname)

(* Error report *)

let report_error ppf = function
  | Assembler_error file ->
    fprintf ppf "Assembler error, input left in file %a" Location.print_filename
      file
  | Mismatched_for_pack saved ->
    let msg prefix =
      if Compilation_unit.Prefix.is_empty prefix
      then "without -for-pack"
      else "with -for-pack " ^ Compilation_unit.Prefix.to_string prefix
    in
    fprintf ppf "This input file cannot be compiled %s: it was generated %s."
      (msg (Compilation_unit.Prefix.from_clflags ()))
      (msg saved)
  | Asm_generation (fn, err) ->
    fprintf ppf "Error producing assembly code for %s: %a" fn
      Emitaux.report_error err

let () =
  Location.register_error_of_exn (function
    | Error err -> Some (Location.error_of_printer_file report_error err)
    | _ -> None)<|MERGE_RESOLUTION|>--- conflicted
+++ resolved
@@ -364,95 +364,66 @@
 let compile_cfg ppf_dump ~funcnames fd_cmm cfg_with_layout =
   let register_allocator = register_allocator fd_cmm in
   let module CSE = Cfg_cse.Cse_generic (CSE) in
-  match !Oxcaml_flags.llvm_backend with
-  | true ->
-    (* missing pass: stack checks *)
-    cfg_with_layout
-    ++ cfg_with_layout_profile ~accumulate:true "cfg_polling"
-         (Cfg_polling.instrument_fundecl ~future_funcnames:funcnames)
-    ++ cfg_with_layout_profile ~accumulate:true "cfg_zero_alloc_checker"
-         (Zero_alloc_checker.cfg ~future_funcnames:funcnames ppf_dump)
-    ++ cfg_with_layout_profile ~accumulate:true "cfg_comballoc"
-         Cfg_comballoc.run
-    ++ Compiler_hooks.execute_and_pipe Compiler_hooks.Cfg_combine
-    ++ pass_dump_cfg_if ppf_dump Oxcaml_flags.dump_cfg "After comballoc"
-    ++ Profile.record ~accumulate:true "save_cfg" save_cfg
-    ++ Profile.record ~accumulate:true "llvmize" Llvmize.cfg
-  | false ->
-    cfg_with_layout
-    ++ (fun cfg_with_layout ->
-         match should_vectorize () with
-         | false -> cfg_with_layout
-         | true ->
-           cfg_with_layout
-           ++ cfg_with_layout_profile ~accumulate:true "vectorize"
-                (Vectorize.cfg ppf_dump)
-           ++ pass_dump_cfg_if ppf_dump Oxcaml_flags.dump_cfg "After vectorize")
-    ++ cfg_with_layout_profile ~accumulate:true "cfg_polling"
-         (Cfg_polling.instrument_fundecl ~future_funcnames:funcnames)
-    ++ cfg_with_layout_profile ~accumulate:true "cfg_zero_alloc_checker"
-         (Zero_alloc_checker.cfg ~future_funcnames:funcnames ppf_dump)
-    ++ cfg_with_layout_profile ~accumulate:true "cfg_comballoc"
-         Cfg_comballoc.run
-    ++ Compiler_hooks.execute_and_pipe Compiler_hooks.Cfg_combine
-    ++ cfg_with_layout_profile ~accumulate:true "cfg_cse" CSE.cfg_with_layout
-    ++ Compiler_hooks.execute_and_pipe Compiler_hooks.Cfg_cse
-    ++ Cfg_with_infos.make
-    ++ cfg_with_infos_profile ~accumulate:true "cfg_deadcode" Cfg_deadcode.run
-    ++ save_cfg_before_regalloc
-    ++ Profile.record ~accumulate:true "regalloc" (fun cfg_with_infos ->
-           let cfg_description =
-             Regalloc_validate.Description.create
-               (Cfg_with_infos.cfg_with_layout cfg_with_infos)
-           in
-           cfg_with_infos
-           ++ (match register_allocator with
-              | GI ->
-                cfg_with_infos_profile ~accumulate:true "cfg_gi" Regalloc_gi.run
-              | IRC ->
-                cfg_with_infos_profile ~accumulate:true "cfg_irc"
-                  Regalloc_irc.run
-              | LS ->
-                cfg_with_infos_profile ~accumulate:true "cfg_ls" Regalloc_ls.run)
-           ++ Cfg_with_infos.cfg_with_layout
-           ++ cfg_with_layout_profile ~accumulate:true
-                "cfg_validate_description"
-                (Regalloc_validate.run cfg_description))
-    ++ Profile.record ~accumulate:true "cfg_available_regs"
-         (available_regs
-            ~stack_slots:(fun x ->
-              (Cfg_with_layout.cfg x).Cfg.fun_num_stack_slots)
-            ~f:Cfg_available_regs.run)
-    ++ Profile.record ~accumulate:true "cfg_invariants"
-         (cfg_invariants ppf_dump)
-    ++ cfg_with_layout_profile ~accumulate:true "cfg_simplify"
-         Regalloc_utils.simplify_cfg
-    ++ Profile.record ~accumulate:true "cfg_invariants"
-         (cfg_invariants ppf_dump)
-    (* CR-someday gtulbalecu: The peephole optimizations must not affect
-       liveness, otherwise we would have to recompute it here. Recomputing it
-       here breaks the CI because the liveness_analysis algorithm does not work
-       properly after register allocation. *)
-    ++ cfg_with_layout_profile ~accumulate:true "peephole_optimize_cfg"
-         Peephole_optimize.peephole_optimize_cfg
-    ++ (fun (cfg_with_layout : Cfg_with_layout.t) ->
-         match !Oxcaml_flags.cfg_stack_checks with
-         | false -> cfg_with_layout
-         | true -> Cfg_stack_checks.cfg cfg_with_layout)
-    ++ cfg_with_layout_profile ~accumulate:true "save_cfg" save_cfg
-    ++ cfg_with_layout_profile ~accumulate:true "cfg_reorder_blocks"
-         (reorder_blocks_random ppf_dump)
-    ++ Profile.record ~accumulate:true "cfg_invariants"
-         (cfg_invariants ppf_dump)
-    ++ Profile.record ~accumulate:true "cfg_to_linear" Cfg_to_linear.run
-    ++ pass_dump_linear_if ppf_dump dump_linear "Linearized code"
-    ++ Compiler_hooks.execute_and_pipe Compiler_hooks.Linear
-    ++ Profile.record ~accumulate:true "save_linear" save_linear
-    ++ (fun (fd : Linear.fundecl) ->
-         match !Oxcaml_flags.cfg_stack_checks with
-         | false -> Stack_check.linear fd
-         | true -> fd)
-    ++ Profile.record ~accumulate:true "emit_fundecl" emit_fundecl
+  cfg_with_layout
+  ++ (fun cfg_with_layout ->
+       match should_vectorize () with
+       | false -> cfg_with_layout
+       | true ->
+         cfg_with_layout
+         ++ cfg_with_layout_profile ~accumulate:true "vectorize"
+              (Vectorize.cfg ppf_dump)
+         ++ pass_dump_cfg_if ppf_dump Oxcaml_flags.dump_cfg "After vectorize")
+  ++ cfg_with_layout_profile ~accumulate:true "cfg_polling"
+       (Cfg_polling.instrument_fundecl ~future_funcnames:funcnames)
+  ++ cfg_with_layout_profile ~accumulate:true "cfg_zero_alloc_checker"
+       (Zero_alloc_checker.cfg ~future_funcnames:funcnames ppf_dump)
+  ++ cfg_with_layout_profile ~accumulate:true "cfg_comballoc" Cfg_comballoc.run
+  ++ Compiler_hooks.execute_and_pipe Compiler_hooks.Cfg_combine
+  ++ cfg_with_layout_profile ~accumulate:true "cfg_cse" CSE.cfg_with_layout
+  ++ Compiler_hooks.execute_and_pipe Compiler_hooks.Cfg_cse
+  ++ Cfg_with_infos.make
+  ++ cfg_with_infos_profile ~accumulate:true "cfg_deadcode" Cfg_deadcode.run
+  ++ save_cfg_before_regalloc
+  ++ Profile.record ~accumulate:true "regalloc" (fun cfg_with_infos ->
+         let cfg_description =
+           Regalloc_validate.Description.create
+             (Cfg_with_infos.cfg_with_layout cfg_with_infos)
+         in
+         cfg_with_infos
+         ++ (match register_allocator with
+            | GI ->
+              cfg_with_infos_profile ~accumulate:true "cfg_gi" Regalloc_gi.run
+            | IRC ->
+              cfg_with_infos_profile ~accumulate:true "cfg_irc" Regalloc_irc.run
+            | LS ->
+              cfg_with_infos_profile ~accumulate:true "cfg_ls" Regalloc_ls.run)
+         ++ Cfg_with_infos.cfg_with_layout
+         ++ cfg_with_layout_profile ~accumulate:true "cfg_validate_description"
+              (Regalloc_validate.run cfg_description))
+  ++ Profile.record ~accumulate:true "cfg_available_regs"
+       (available_regs
+          ~stack_slots:(fun x ->
+            (Cfg_with_layout.cfg x).Cfg.fun_num_stack_slots)
+          ~f:Cfg_available_regs.run)
+  ++ Profile.record ~accumulate:true "cfg_invariants" (cfg_invariants ppf_dump)
+  ++ cfg_with_layout_profile ~accumulate:true "cfg_simplify"
+       Regalloc_utils.simplify_cfg
+  ++ Profile.record ~accumulate:true "cfg_invariants" (cfg_invariants ppf_dump)
+  (* CR-someday gtulbalecu: The peephole optimizations must not affect liveness,
+     otherwise we would have to recompute it here. Recomputing it here breaks
+     the CI because the liveness_analysis algorithm does not work properly after
+     register allocation. *)
+  ++ cfg_with_layout_profile ~accumulate:true "peephole_optimize_cfg"
+       Peephole_optimize.peephole_optimize_cfg
+  ++ (fun (cfg_with_layout : Cfg_with_layout.t) ->
+       match !Oxcaml_flags.cfg_stack_checks with
+       | false -> cfg_with_layout
+       | true -> Cfg_stack_checks.cfg cfg_with_layout)
+  ++ cfg_with_layout_profile ~accumulate:true "save_cfg" save_cfg
+  ++ cfg_with_layout_profile ~accumulate:true "cfg_reorder_blocks"
+       (reorder_blocks_random ppf_dump)
+  ++ Profile.record ~accumulate:true "cfg_invariants" (cfg_invariants ppf_dump)
+  ++ Profile.record ~accumulate:true "cfg_to_linear" Cfg_to_linear.run
 
 let compile_via_llvm ~ppf_dump ~funcnames cfg_with_layout =
   (* missing pass: stack checks *)
@@ -489,13 +460,9 @@
        ++ pass_dump_cfg_if ppf_dump Oxcaml_flags.dump_cfg "After selection")
   ++ Profile.record ~accumulate:true "cfg_invariants" (cfg_invariants ppf_dump)
   ++ Profile.record ~accumulate:true "cfg" (fun cfg_with_layout ->
-<<<<<<< HEAD
-         compile_cfg ppf_dump ~funcnames fd_cmm cfg_with_layout)
-=======
          if !Oxcaml_flags.llvm_backend
          then compile_via_llvm ~ppf_dump ~funcnames cfg_with_layout
          else compile_via_linear ~ppf_dump ~funcnames fd_cmm cfg_with_layout)
->>>>>>> 59c95e2a
 
 let compile_data dl = dl ++ save_data ++ emit_data
 
