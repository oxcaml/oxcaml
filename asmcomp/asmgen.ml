--- conflicted
+++ resolved
@@ -202,15 +202,6 @@
 
 let if_emit_do f x = if should_emit () then f x else ()
 
-<<<<<<< HEAD
-let emit_begin_assembly ~sourcefile unix =
-  if_emit_do
-    (fun () ->
-      if !Oxcaml_flags.llvm_backend
-      then Llvmize.begin_assembly ~sourcefile
-      else Emit.begin_assembly unix)
-    ()
-=======
 (* CR yusumez: [Llvmize] uses [begin_assembly] and [end_assembly] to emit extra
    things to its .ll file, so we need to call them as long as [llvm_backend] is
    enabled. This will still generate an assembly file if -stop-after
@@ -221,7 +212,6 @@
   if !Oxcaml_flags.llvm_backend
   then Llvmize.begin_assembly ~sourcefile
   else if_emit_do (fun () -> Emit.begin_assembly unix) ()
->>>>>>> 96b1ce52
 
 let emit_end_assembly ~sourcefile () =
   if !Oxcaml_flags.llvm_backend
